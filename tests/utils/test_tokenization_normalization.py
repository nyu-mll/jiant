--- conflicted
+++ resolved
@@ -3,21 +3,12 @@
 import jiant.utils.tokenization_normalization as tn
 import jiant.utils.tokenization_utils as tu
 
-<<<<<<< HEAD
-from transformers import (
-    BertTokenizer,
-    XLMTokenizer,
-    RobertaTokenizer,
-    AlbertTokenizer,
-    DebertaV2Tokenizer,
-)
-=======
 from transformers import AlbertTokenizer
 from transformers import BertTokenizer
 from transformers import DebertaTokenizer
 from transformers import RobertaTokenizer
 from transformers import XLMTokenizer
->>>>>>> 4ddc5aca
+
 
 
 def test_process_wordpiece_token_sequence():
