--- conflicted
+++ resolved
@@ -13,10 +13,7 @@
                             "xlm-roberta-base": {"rte": 0.4729241877256318, "commonsenseqa": 0.22686322686322685, "squad_v1": 10.30104037978786}}
 
 
-<<<<<<< HEAD
 @pytest.mark.slow
-=======
->>>>>>> 4d0f6a95
 @pytest.mark.parametrize("task_name", ["copa"])
 @pytest.mark.parametrize("model_type", ["bert-base-uncased", "microsoft/deberta-v2-xlarge"])
 def test_simple_runscript_sanity(tmpdir, task_name, model_type):
