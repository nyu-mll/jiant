--- conflicted
+++ resolved
@@ -112,11 +112,7 @@
 
         result_span1 = records[3]["target"]["span1"]
         result_span2 = records[3]["target"]["span2"]
-<<<<<<< HEAD
-
-=======
         
->>>>>>> 6b46b8d1
         assert result_span1 == [3, 7]
         assert result_span2 == [0, 1]
 
