# Dockerfile for jiant repo. Currently intended to run in our GCP environment.
#
# Usage:
#   docker build -t jiant-sandbox:v1 .
#   export JIANT_PATH="/nfs/jsalt/path/to/jiant"
#   docker run --runtime=nvidia --rm -v "/nfs/jsalt:/nfs/jsalt" jiant-sandbox:v1 \
#       -e "NFS_PROJECT_PREFIX=/nfs/jsalt/exp/docker" \
#       -e "JIANT_PROJECT_PREFIX=/nfs/jsalt/exp/docker" \
#       python $JIANT_PATH/main.py --config_file $JIANT_PATH/demo.conf \
#       [ ... additional args to main.py ... ]
#
# To run on Kubernetes, see gcp/kubernetes/run_batch.sh
#
# Note that --remote_log currently doesn't work with the above command,
# since the host name seen by main.py is the name of the container, not the
# name of the host GCE instance.

# Use CUDA base image.
FROM nvidia/cuda:9.0-cudnn7-devel-ubuntu16.04

# Add Tini to handle init.
ENV TINI_VERSION v0.18.0
ADD https://github.com/krallin/tini/releases/download/${TINI_VERSION}/tini /tini
RUN chmod +x /tini
ENTRYPOINT ["/tini", "--"]

# Update Ubuntu packages
RUN apt-get update && yes | apt-get upgrade

# Add utils
RUN apt-get install -y wget git bzip2

# Install Anaconda
# TODO: replace with miniconda to reduce image size.
RUN wget https://repo.anaconda.com/archive/Anaconda3-5.2.0-Linux-x86_64.sh \
  && bash Anaconda3-5.2.0-Linux-x86_64.sh -b \
  && rm Anaconda3-5.2.0-Linux-x86_64.sh

# Set path to conda
ENV PATH /root/anaconda3/bin:$PATH

# Fix some package issues
RUN pip install msgpack

# Install latest TensorFlow
# TODO: pin this to a specific version!
RUN pip install --upgrade tensorflow-gpu tensorflow-hub

# Install PyTorch 0.4
RUN conda install pytorch=0.4.0 torchvision=0.2.1 cuda90 -c pytorch

# Install other requirements
RUN conda install numpy=1.14.5 nltk=3.2.5
RUN pip install ipdb tensorboard tensorboardX==1.2

# Install AllenNLP
RUN pip install allennlp==0.5.1

# Install misc util packages
RUN pip install --upgrade google-cloud-logging sendgrid
RUN pip install python-Levenshtein ftfy==5.4.1 spacy==2.0.11
RUN python -m spacy download en

# Install local data files.
RUN python -m nltk.downloader perluniprops nonbreaking_prefixes punkt

<<<<<<< HEAD
# Fix unicode issues in Python3 by setting default text file encoding.
ENV LANG C.UTF-8
=======
# Fix permission issues when running as non-root.
# This directory is where anaconda3 and nltk_data reside.
# TODO: see about a workaround if we can install elsewhere in the container.
RUN chmod go+rx /root
>>>>>>> 7eed1689

# Create local dir for NFS mount.
RUN mkdir -p /nfs/jsalt
# Set environment vars based on gcp/config/jsalt_paths.1.2.sh
ENV JSALT_SHARE_DIR "/nfs/jsalt/share"
ENV JIANT_DATA_DIR "$JSALT_SHARE_DIR/glue_data"
ENV GLOVE_EMBS_FILE "$JSALT_SHARE_DIR/glove/glove.840B.300d.txt"
ENV FASTTEXT_EMBS_FILE "$JSALT_SHARE_DIR/fasttext/crawl-300d-2M.vec"
ENV WORD_EMBS_FILE "$FASTTEXT_EMBS_FILE"
ENV FASTTEXT_MODEL_FILE "."
ENV PATH_TO_COVE "$JSALT_SHARE_DIR/cove"
ENV ELMO_SRC_DIR "$JSALT_SHARE_DIR/elmo"

# Set these manually with -e or via Kuberentes config YAML.
# ENV NFS_PROJECT_PREFIX "/nfs/jsalt/exp/docker"
# ENV JIANT_PROJECT_PREFIX "$NFS_PROJECT_PREFIX"<|MERGE_RESOLUTION|>--- conflicted
+++ resolved
@@ -64,15 +64,13 @@
 # Install local data files.
 RUN python -m nltk.downloader perluniprops nonbreaking_prefixes punkt
 
-<<<<<<< HEAD
-# Fix unicode issues in Python3 by setting default text file encoding.
-ENV LANG C.UTF-8
-=======
 # Fix permission issues when running as non-root.
 # This directory is where anaconda3 and nltk_data reside.
 # TODO: see about a workaround if we can install elsewhere in the container.
 RUN chmod go+rx /root
->>>>>>> 7eed1689
+
+# Fix unicode issues in Python3 by setting default text file encoding.
+ENV LANG C.UTF-8
 
 # Create local dir for NFS mount.
 RUN mkdir -p /nfs/jsalt
