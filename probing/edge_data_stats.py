--- conflicted
+++ resolved
@@ -31,10 +31,7 @@
     stats.compute(record_iter)
     log.info(stats.format(_name=fname))
     return stats.to_series(_name=fname)
-<<<<<<< HEAD
-=======
 
->>>>>>> af10a5c3
 
 def main(args):
     parser = argparse.ArgumentParser()
@@ -52,10 +49,7 @@
     if args.output:
         log.info("Writing stats table to %s", args.output)
         df.to_csv(args.output, sep="\t")
-<<<<<<< HEAD
-=======
 
->>>>>>> af10a5c3
 
 if __name__ == '__main__':
     main(sys.argv[1:])
