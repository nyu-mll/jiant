{
<<<<<<< HEAD
 "nbformat": 4,
 "nbformat_minor": 0,
 "metadata": {
  "colab": {
   "name": "simple_api_fine_tuning.ipynb",
   "provenance": [],
   "collapsed_sections": [],
   "toc_visible": true
  },
  "kernelspec": {
   "name": "python3",
   "display_name": "Python 3"
  },
  "accelerator": "GPU"
 },
 "cells": [
  {
   "cell_type": "markdown",
   "metadata": {
    "id": "xT4_NpW-TotE",
    "colab_type": "text"
   },
   "source": [
    "# Welcome to `jiant`\n",
    "This notebook contains an example of fine-tuning a `roberta-base` model on the MRPC task using the simple `jiant` API."
   ]
  },
  {
   "cell_type": "markdown",
   "metadata": {
    "id": "JlM8H-WCoh9k",
    "colab_type": "text"
   },
   "source": [
    "# Install dependencies"
   ]
  },
  {
   "cell_type": "code",
   "metadata": {
    "id": "rY-7weGtIEUX",
    "colab_type": "code",
    "colab": {}
   },
   "source": [
    "%%capture\n",
    "!git clone https://github.com/jiant-dev/jiant.git\n",
    "%cd jiant\n",
    "!git checkout 572441964e859d00fa2071c0888dd4ab6a8d3619\n",
    "%cd ..\n",
    "\n",
    "# This Colab notebook already has its CUDA-runtime compatible versions of torch and torchvision installed\n",
    "!pip install -r jiant/requirements-no-torch.txt\n",
    "# Install pyarrow for nlp (no longer necessary after nlp>0.3.0)\n",
    "!pip install pyarrow==0.16.0"
   ],
   "execution_count": null,
   "outputs": []
  },
  {
   "cell_type": "markdown",
   "metadata": {
    "id": "j78UDhA7UMzi",
    "colab_type": "text"
   },
   "source": [
    "# Imports"
   ]
  },
  {
   "cell_type": "code",
   "metadata": {
    "id": "5hsmmr9eIJJt",
    "colab_type": "code",
    "colab": {}
   },
   "source": [
    "# To be removed when jiant installed with pip\n",
    "import sys\n",
    "sys.path.insert(0, \"/content/jiant\")"
   ],
   "execution_count": null,
   "outputs": []
  },
  {
   "cell_type": "code",
   "metadata": {
    "id": "UXYZHyyNGayI",
    "colab_type": "code",
    "colab": {}
   },
   "source": [
    "import os\n",
    "\n",
    "import jiant.utils.python.io as py_io\n",
    "import jiant.proj.simple.runscript as simple_run\n",
    "import jiant.scripts.download_data.runscript as downloader"
   ],
   "execution_count": null,
   "outputs": []
  },
  {
   "cell_type": "markdown",
   "metadata": {
    "id": "aow1wIIDUS4h",
    "colab_type": "text"
   },
   "source": [
    "# Define task and model"
   ]
  },
  {
   "cell_type": "code",
   "metadata": {
    "id": "AEtgbtkRHDJE",
    "colab_type": "code",
    "colab": {}
   },
   "source": [
    "# See https://github.com/jiant-dev/jiant/blob/master/md_docs/tasks.md for supported tasks\n",
    "TASK_NAME = \"mrpc\"\n",
    "\n",
    "# See https://huggingface.co/models for supported models\n",
    "MODEL_TYPE = \"roberta-base\""
   ],
   "execution_count": null,
   "outputs": []
  },
  {
   "cell_type": "markdown",
   "metadata": {
    "id": "xDjg1tRNUk9r",
    "colab_type": "text"
   },
   "source": [
    "# Create directories for task data and experiment"
   ]
  },
  {
   "cell_type": "code",
   "metadata": {
    "id": "Gxy_csM9UhhA",
    "colab_type": "code",
    "colab": {}
   },
   "source": [
    "RUN_NAME = f\"simple_{TASK_NAME}_{MODEL_TYPE}\"\n",
    "EXP_DIR = \"/content/exp\"\n",
    "DATA_DIR = \"/content/exp/tasks\"\n",
    "\n",
    "os.makedirs(DATA_DIR, exist_ok=True)\n",
    "os.makedirs(EXP_DIR, exist_ok=True)"
   ],
   "execution_count": null,
   "outputs": []
  },
  {
   "cell_type": "markdown",
   "metadata": {
    "id": "8tXDQ1P2Unfa",
    "colab_type": "text"
   },
   "source": [
    "#Download data (uses `nlp` or direct download depending on task)"
   ]
  },
  {
   "cell_type": "code",
   "metadata": {
    "id": "_HCQG8fEU4CU",
    "colab_type": "code",
    "colab": {}
   },
   "source": [
    "downloader.download_data([TASK_NAME], DATA_DIR)"
   ],
   "execution_count": null,
   "outputs": []
  },
  {
   "cell_type": "markdown",
   "metadata": {
    "id": "ZsInlNWLU5ZU",
    "colab_type": "text"
   },
   "source": [
    "#Run simple `jiant` pipeline (train and evaluate on MRPC)"
   ]
  },
  {
   "cell_type": "code",
   "metadata": {
    "id": "Po0N521IHAjj",
    "colab_type": "code",
    "colab": {}
   },
   "source": [
    "args = simple_run.RunConfiguration(\n",
    "    run_name=RUN_NAME,\n",
    "    exp_dir=EXP_DIR,\n",
    "    data_dir=DATA_DIR,\n",
    "    model_type=MODEL_TYPE,\n",
    "    tasks=TASK_NAME,\n",
    "    train_batch_size=16,\n",
    "    num_train_epochs=1\n",
    ")\n",
    "simple_run.run_simple(args)"
   ],
   "execution_count": null,
   "outputs": []
  },
  {
   "cell_type": "markdown",
   "metadata": {
    "id": "2GLUP22PoowE",
    "colab_type": "text"
   },
   "source": [
    "The simple API `RunConfiguration` object is saved as `simple_run_config.json`. `simple_run_config.json` can be loaded and used as inputs to repeat experiments as follows."
   ]
  },
  {
   "cell_type": "code",
   "metadata": {
    "id": "ckhYG6Ijh1nC",
    "colab_type": "code",
    "colab": {}
   },
   "source": [
    "args = simple_run.RunConfiguration.from_json_path(os.path.join(EXP_DIR, \"runs\", RUN_NAME, \"simple_run_config.json\"))\n",
    "simple_run.run_simple(args)"
   ],
   "execution_count": null,
   "outputs": []
  }
 ]
=======
  "nbformat": 4,
  "nbformat_minor": 0,
  "metadata": {
    "colab": {
      "name": "simple_api_fine_tuning.ipynb",
      "provenance": [],
      "collapsed_sections": [],
      "toc_visible": true
    },
    "kernelspec": {
      "name": "python3",
      "display_name": "Python 3"
    },
    "accelerator": "GPU"
  },
  "cells": [
    {
      "cell_type": "markdown",
      "metadata": {
        "id": "xT4_NpW-TotE",
        "colab_type": "text"
      },
      "source": [
        "# Welcome to `jiant`\n",
        "This notebook contains an example of fine-tuning a `roberta-base` model on the MRPC task using the simple `jiant` API."
      ]
    },
    {
      "cell_type": "markdown",
      "metadata": {
        "id": "JlM8H-WCoh9k",
        "colab_type": "text"
      },
      "source": [
        "# Install dependencies"
      ]
    },
    {
      "cell_type": "code",
      "metadata": {
        "id": "rY-7weGtIEUX",
        "colab_type": "code",
        "colab": {}
      },
      "source": [
        "%%capture\n",
        "!git clone https://github.com/jiant-dev/jiant.git\n",
        "%cd jiant\n",
        "!git checkout 572441964e859d00fa2071c0888dd4ab6a8d3619\n",
        "%cd ..\n",
        "\n",
        "# This Colab notebook already has its CUDA-runtime compatible versions of torch and torchvision installed\n",
        "!pip install -r jiant/requirements-no-torch.txt\n",
        "# Install pyarrow for nlp (no longer necessary after nlp>0.3.0)\n",
        "!pip install pyarrow==0.16.0"
      ],
      "execution_count": null,
      "outputs": []
    },
    {
      "cell_type": "markdown",
      "metadata": {
        "id": "j78UDhA7UMzi",
        "colab_type": "text"
      },
      "source": [
        "# Imports"
      ]
    },
    {
      "cell_type": "code",
      "metadata": {
        "id": "5hsmmr9eIJJt",
        "colab_type": "code",
        "colab": {}
      },
      "source": [
        "# To be removed when jiant installed with pip\n",
        "import sys\n",
        "sys.path.insert(0, \"/content/jiant\")"
      ],
      "execution_count": null,
      "outputs": []
    },
    {
      "cell_type": "code",
      "metadata": {
        "id": "UXYZHyyNGayI",
        "colab_type": "code",
        "colab": {}
      },
      "source": [
        "import os\n",
        "\n",
        "import jiant.utils.python.io as py_io\n",
        "from jiant.proj.simple import runscript as run\n",
        "import jiant.scripts.download_data.runscript as downloader"
      ],
      "execution_count": null,
      "outputs": []
    },
    {
      "cell_type": "markdown",
      "metadata": {
        "id": "aow1wIIDUS4h",
        "colab_type": "text"
      },
      "source": [
        "# Define task and model"
      ]
    },
    {
      "cell_type": "code",
      "metadata": {
        "id": "AEtgbtkRHDJE",
        "colab_type": "code",
        "colab": {}
      },
      "source": [
        "# See https://github.com/jiant-dev/jiant/blob/master/md_docs/tasks.md for supported tasks\n",
        "TASK_NAME = \"mrpc\"\n",
        "\n",
        "# See https://huggingface.co/models for supported models\n",
        "MODEL_TYPE = \"roberta-base\""
      ],
      "execution_count": null,
      "outputs": []
    },
    {
      "cell_type": "markdown",
      "metadata": {
        "id": "xDjg1tRNUk9r",
        "colab_type": "text"
      },
      "source": [
        "# Create directories for task data and experiment"
      ]
    },
    {
      "cell_type": "code",
      "metadata": {
        "id": "Gxy_csM9UhhA",
        "colab_type": "code",
        "colab": {}
      },
      "source": [
        "RUN_NAME = f\"simple_{TASK_NAME}_{MODEL_TYPE}\"\n",
        "DATA_DIR = \"/content/data\"\n",
        "EXP_DIR = \"/content/exp\"\n",
        "\n",
        "os.makedirs(DATA_DIR, exist_ok=True)\n",
        "os.makedirs(EXP_DIR, exist_ok=True)"
      ],
      "execution_count": null,
      "outputs": []
    },
    {
      "cell_type": "markdown",
      "metadata": {
        "id": "8tXDQ1P2Unfa",
        "colab_type": "text"
      },
      "source": [
        "#Download data (uses `nlp` or direct download depending on task)"
      ]
    },
    {
      "cell_type": "code",
      "metadata": {
        "id": "_HCQG8fEU4CU",
        "colab_type": "code",
        "colab": {}
      },
      "source": [
        "downloader.download_data([TASK_NAME], DATA_DIR)"
      ],
      "execution_count": null,
      "outputs": []
    },
    {
      "cell_type": "markdown",
      "metadata": {
        "id": "ZsInlNWLU5ZU",
        "colab_type": "text"
      },
      "source": [
        "#Run simple `jiant` pipeline (train and evaluate on MRPC)"
      ]
    },
    {
      "cell_type": "code",
      "metadata": {
        "id": "Po0N521IHAjj",
        "colab_type": "code",
        "colab": {}
      },
      "source": [
        "args = run.RunConfiguration(\n",
        "    run_name=RUN_NAME,\n",
        "    exp_dir=EXP_DIR,\n",
        "    data_dir=DATA_DIR,\n",
        "    model_type=MODEL_TYPE,\n",
        "    tasks=TASK_NAME,\n",
        "    train_batch_size=16,\n",
        "    num_train_epochs=1\n",
        ")\n",
        "run.run_simple(args)"
      ],
      "execution_count": null,
      "outputs": []
    },
    {
      "cell_type": "markdown",
      "metadata": {
        "id": "2GLUP22PoowE",
        "colab_type": "text"
      },
      "source": [
        "The simple API `RunConfiguration` object is saved as `simple_run_config.json`. `simple_run_config.json` can be loaded and used as inputs to repeat experiments as follows."
      ]
    },
    {
      "cell_type": "code",
      "metadata": {
        "id": "ckhYG6Ijh1nC",
        "colab_type": "code",
        "colab": {}
      },
      "source": [
        "args = run.RunConfiguration.from_json_path(os.path.join(EXP_DIR, \"runs\", RUN_NAME, \"simple_run_config.json\"))\n",
        "run.run_simple(args)"
      ],
      "execution_count": null,
      "outputs": []
    }
  ]
>>>>>>> e65ccdec
}<|MERGE_RESOLUTION|>--- conflicted
+++ resolved
@@ -1,5 +1,4 @@
 {
-<<<<<<< HEAD
  "nbformat": 4,
  "nbformat_minor": 0,
  "metadata": {
@@ -236,242 +235,4 @@
    "outputs": []
   }
  ]
-=======
-  "nbformat": 4,
-  "nbformat_minor": 0,
-  "metadata": {
-    "colab": {
-      "name": "simple_api_fine_tuning.ipynb",
-      "provenance": [],
-      "collapsed_sections": [],
-      "toc_visible": true
-    },
-    "kernelspec": {
-      "name": "python3",
-      "display_name": "Python 3"
-    },
-    "accelerator": "GPU"
-  },
-  "cells": [
-    {
-      "cell_type": "markdown",
-      "metadata": {
-        "id": "xT4_NpW-TotE",
-        "colab_type": "text"
-      },
-      "source": [
-        "# Welcome to `jiant`\n",
-        "This notebook contains an example of fine-tuning a `roberta-base` model on the MRPC task using the simple `jiant` API."
-      ]
-    },
-    {
-      "cell_type": "markdown",
-      "metadata": {
-        "id": "JlM8H-WCoh9k",
-        "colab_type": "text"
-      },
-      "source": [
-        "# Install dependencies"
-      ]
-    },
-    {
-      "cell_type": "code",
-      "metadata": {
-        "id": "rY-7weGtIEUX",
-        "colab_type": "code",
-        "colab": {}
-      },
-      "source": [
-        "%%capture\n",
-        "!git clone https://github.com/jiant-dev/jiant.git\n",
-        "%cd jiant\n",
-        "!git checkout 572441964e859d00fa2071c0888dd4ab6a8d3619\n",
-        "%cd ..\n",
-        "\n",
-        "# This Colab notebook already has its CUDA-runtime compatible versions of torch and torchvision installed\n",
-        "!pip install -r jiant/requirements-no-torch.txt\n",
-        "# Install pyarrow for nlp (no longer necessary after nlp>0.3.0)\n",
-        "!pip install pyarrow==0.16.0"
-      ],
-      "execution_count": null,
-      "outputs": []
-    },
-    {
-      "cell_type": "markdown",
-      "metadata": {
-        "id": "j78UDhA7UMzi",
-        "colab_type": "text"
-      },
-      "source": [
-        "# Imports"
-      ]
-    },
-    {
-      "cell_type": "code",
-      "metadata": {
-        "id": "5hsmmr9eIJJt",
-        "colab_type": "code",
-        "colab": {}
-      },
-      "source": [
-        "# To be removed when jiant installed with pip\n",
-        "import sys\n",
-        "sys.path.insert(0, \"/content/jiant\")"
-      ],
-      "execution_count": null,
-      "outputs": []
-    },
-    {
-      "cell_type": "code",
-      "metadata": {
-        "id": "UXYZHyyNGayI",
-        "colab_type": "code",
-        "colab": {}
-      },
-      "source": [
-        "import os\n",
-        "\n",
-        "import jiant.utils.python.io as py_io\n",
-        "from jiant.proj.simple import runscript as run\n",
-        "import jiant.scripts.download_data.runscript as downloader"
-      ],
-      "execution_count": null,
-      "outputs": []
-    },
-    {
-      "cell_type": "markdown",
-      "metadata": {
-        "id": "aow1wIIDUS4h",
-        "colab_type": "text"
-      },
-      "source": [
-        "# Define task and model"
-      ]
-    },
-    {
-      "cell_type": "code",
-      "metadata": {
-        "id": "AEtgbtkRHDJE",
-        "colab_type": "code",
-        "colab": {}
-      },
-      "source": [
-        "# See https://github.com/jiant-dev/jiant/blob/master/md_docs/tasks.md for supported tasks\n",
-        "TASK_NAME = \"mrpc\"\n",
-        "\n",
-        "# See https://huggingface.co/models for supported models\n",
-        "MODEL_TYPE = \"roberta-base\""
-      ],
-      "execution_count": null,
-      "outputs": []
-    },
-    {
-      "cell_type": "markdown",
-      "metadata": {
-        "id": "xDjg1tRNUk9r",
-        "colab_type": "text"
-      },
-      "source": [
-        "# Create directories for task data and experiment"
-      ]
-    },
-    {
-      "cell_type": "code",
-      "metadata": {
-        "id": "Gxy_csM9UhhA",
-        "colab_type": "code",
-        "colab": {}
-      },
-      "source": [
-        "RUN_NAME = f\"simple_{TASK_NAME}_{MODEL_TYPE}\"\n",
-        "DATA_DIR = \"/content/data\"\n",
-        "EXP_DIR = \"/content/exp\"\n",
-        "\n",
-        "os.makedirs(DATA_DIR, exist_ok=True)\n",
-        "os.makedirs(EXP_DIR, exist_ok=True)"
-      ],
-      "execution_count": null,
-      "outputs": []
-    },
-    {
-      "cell_type": "markdown",
-      "metadata": {
-        "id": "8tXDQ1P2Unfa",
-        "colab_type": "text"
-      },
-      "source": [
-        "#Download data (uses `nlp` or direct download depending on task)"
-      ]
-    },
-    {
-      "cell_type": "code",
-      "metadata": {
-        "id": "_HCQG8fEU4CU",
-        "colab_type": "code",
-        "colab": {}
-      },
-      "source": [
-        "downloader.download_data([TASK_NAME], DATA_DIR)"
-      ],
-      "execution_count": null,
-      "outputs": []
-    },
-    {
-      "cell_type": "markdown",
-      "metadata": {
-        "id": "ZsInlNWLU5ZU",
-        "colab_type": "text"
-      },
-      "source": [
-        "#Run simple `jiant` pipeline (train and evaluate on MRPC)"
-      ]
-    },
-    {
-      "cell_type": "code",
-      "metadata": {
-        "id": "Po0N521IHAjj",
-        "colab_type": "code",
-        "colab": {}
-      },
-      "source": [
-        "args = run.RunConfiguration(\n",
-        "    run_name=RUN_NAME,\n",
-        "    exp_dir=EXP_DIR,\n",
-        "    data_dir=DATA_DIR,\n",
-        "    model_type=MODEL_TYPE,\n",
-        "    tasks=TASK_NAME,\n",
-        "    train_batch_size=16,\n",
-        "    num_train_epochs=1\n",
-        ")\n",
-        "run.run_simple(args)"
-      ],
-      "execution_count": null,
-      "outputs": []
-    },
-    {
-      "cell_type": "markdown",
-      "metadata": {
-        "id": "2GLUP22PoowE",
-        "colab_type": "text"
-      },
-      "source": [
-        "The simple API `RunConfiguration` object is saved as `simple_run_config.json`. `simple_run_config.json` can be loaded and used as inputs to repeat experiments as follows."
-      ]
-    },
-    {
-      "cell_type": "code",
-      "metadata": {
-        "id": "ckhYG6Ijh1nC",
-        "colab_type": "code",
-        "colab": {}
-      },
-      "source": [
-        "args = run.RunConfiguration.from_json_path(os.path.join(EXP_DIR, \"runs\", RUN_NAME, \"simple_run_config.json\"))\n",
-        "run.run_simple(args)"
-      ],
-      "execution_count": null,
-      "outputs": []
-    }
-  ]
->>>>>>> e65ccdec
 }