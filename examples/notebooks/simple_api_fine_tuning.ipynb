{
 "nbformat": 4,
 "nbformat_minor": 0,
 "metadata": {
  "colab": {
   "name": "simple_api_fine_tuning.ipynb",
   "provenance": [],
   "collapsed_sections": [],
   "toc_visible": true
  },
  "kernelspec": {
   "name": "python3",
   "display_name": "Python 3"
  },
  "accelerator": "GPU"
 },
 "cells": [
  {
   "cell_type": "markdown",
   "metadata": {
    "id": "xT4_NpW-TotE",
    "colab_type": "text"
   },
   "source": [
    "# Welcome to `jiant`\n",
    "This notebook contains an example of fine-tuning a `roberta-base` model on the MRPC task using the simple `jiant` API."
   ]
  },
  {
   "cell_type": "markdown",
   "metadata": {
    "id": "JlM8H-WCoh9k",
    "colab_type": "text"
   },
   "source": [
    "# Install dependencies"
   ]
  },
  {
   "cell_type": "code",
   "metadata": {
    "id": "rY-7weGtIEUX",
    "colab_type": "code",
    "colab": {}
   },
   "source": [
    "%%capture\n",
    "!git clone https://github.com/jiant-dev/jiant.git\n",
    "%cd jiant\n",
    "!git checkout 572441964e859d00fa2071c0888dd4ab6a8d3619\n",
    "%cd ..\n",
    "\n",
    "# This Colab notebook already has its CUDA-runtime compatible versions of torch and torchvision installed\n",
    "!pip install -r jiant/requirements-no-torch.txt\n",
    "# Install pyarrow for nlp (no longer necessary after nlp>0.3.0)\n",
    "!pip install pyarrow==0.16.0"
   ],
   "execution_count": null,
   "outputs": []
  },
  {
   "cell_type": "markdown",
   "metadata": {
    "id": "j78UDhA7UMzi",
    "colab_type": "text"
   },
   "source": [
    "# Imports"
   ]
  },
  {
   "cell_type": "code",
   "metadata": {
    "id": "5hsmmr9eIJJt",
    "colab_type": "code",
    "colab": {}
   },
   "source": [
    "# To be removed when jiant installed with pip\n",
    "import sys\n",
    "sys.path.insert(0, \"/content/jiant\")"
   ],
   "execution_count": null,
   "outputs": []
  },
  {
   "cell_type": "code",
   "metadata": {
    "id": "UXYZHyyNGayI",
    "colab_type": "code",
    "colab": {}
   },
   "source": [
    "import os\n",
    "\n",
    "import jiant.utils.python.io as py_io\n",
<<<<<<< HEAD
    "import jiant.proj.simple.runscript as simple_run\n",
=======
    "from jiant.proj.simple import runscript as run\n",
>>>>>>> a5fc8a38
    "import jiant.scripts.download_data.runscript as downloader"
   ],
   "execution_count": null,
   "outputs": []
  },
  {
   "cell_type": "markdown",
   "metadata": {
    "id": "aow1wIIDUS4h",
    "colab_type": "text"
   },
   "source": [
    "# Define task and model"
   ]
  },
  {
   "cell_type": "code",
   "metadata": {
    "id": "AEtgbtkRHDJE",
    "colab_type": "code",
    "colab": {}
   },
   "source": [
<<<<<<< HEAD
    "# See https://github.com/jiant-dev/jiant/blob/master/md_docs/tasks.md for supported tasks\n",
=======
    "# See https://github.com/nyu-mll/jiant/blob/master/guides/tasks/supported_tasks.md for supported tasks\n",
>>>>>>> a5fc8a38
    "TASK_NAME = \"mrpc\"\n",
    "\n",
    "# See https://huggingface.co/models for supported models\n",
    "MODEL_TYPE = \"roberta-base\""
   ],
   "execution_count": null,
   "outputs": []
  },
  {
   "cell_type": "markdown",
   "metadata": {
    "id": "xDjg1tRNUk9r",
    "colab_type": "text"
   },
   "source": [
    "# Create directories for task data and experiment"
   ]
  },
  {
   "cell_type": "code",
   "metadata": {
    "id": "Gxy_csM9UhhA",
    "colab_type": "code",
    "colab": {}
   },
   "source": [
    "RUN_NAME = f\"simple_{TASK_NAME}_{MODEL_TYPE}\"\n",
<<<<<<< HEAD
    "EXP_DIR = \"/content/exp\"\n",
    "DATA_DIR = \"/content/exp/tasks\"\n",
=======
    "DATA_DIR = \"/content/data\"\n",
    "EXP_DIR = \"/content/exp\"\n",
>>>>>>> a5fc8a38
    "\n",
    "os.makedirs(DATA_DIR, exist_ok=True)\n",
    "os.makedirs(EXP_DIR, exist_ok=True)"
   ],
   "execution_count": null,
   "outputs": []
  },
  {
   "cell_type": "markdown",
   "metadata": {
    "id": "8tXDQ1P2Unfa",
    "colab_type": "text"
   },
   "source": [
    "#Download data (uses `nlp` or direct download depending on task)"
   ]
  },
  {
   "cell_type": "code",
   "metadata": {
    "id": "_HCQG8fEU4CU",
    "colab_type": "code",
    "colab": {}
   },
   "source": [
    "downloader.download_data([TASK_NAME], DATA_DIR)"
   ],
   "execution_count": null,
   "outputs": []
  },
  {
   "cell_type": "markdown",
   "metadata": {
    "id": "ZsInlNWLU5ZU",
    "colab_type": "text"
   },
   "source": [
    "#Run simple `jiant` pipeline (train and evaluate on MRPC)"
   ]
  },
  {
   "cell_type": "code",
   "metadata": {
    "id": "Po0N521IHAjj",
    "colab_type": "code",
    "colab": {}
   },
   "source": [
<<<<<<< HEAD
    "args = simple_run.RunConfiguration(\n",
=======
    "args = run.RunConfiguration(\n",
>>>>>>> a5fc8a38
    "    run_name=RUN_NAME,\n",
    "    exp_dir=EXP_DIR,\n",
    "    data_dir=DATA_DIR,\n",
    "    model_type=MODEL_TYPE,\n",
    "    tasks=TASK_NAME,\n",
    "    train_batch_size=16,\n",
    "    num_train_epochs=1\n",
    ")\n",
<<<<<<< HEAD
    "simple_run.run_simple(args)"
=======
    "run.run_simple(args)"
>>>>>>> a5fc8a38
   ],
   "execution_count": null,
   "outputs": []
  },
  {
   "cell_type": "markdown",
   "metadata": {
    "id": "2GLUP22PoowE",
    "colab_type": "text"
   },
   "source": [
    "The simple API `RunConfiguration` object is saved as `simple_run_config.json`. `simple_run_config.json` can be loaded and used as inputs to repeat experiments as follows."
   ]
  },
  {
   "cell_type": "code",
   "metadata": {
    "id": "ckhYG6Ijh1nC",
    "colab_type": "code",
    "colab": {}
   },
   "source": [
<<<<<<< HEAD
    "args = simple_run.RunConfiguration.from_json_path(os.path.join(EXP_DIR, \"runs\", RUN_NAME, \"simple_run_config.json\"))\n",
    "simple_run.run_simple(args)"
=======
    "args = run.RunConfiguration.from_json_path(os.path.join(EXP_DIR, \"runs\", RUN_NAME, \"simple_run_config.json\"))\n",
    "run.run_simple(args)"
>>>>>>> a5fc8a38
   ],
   "execution_count": null,
   "outputs": []
  }
 ]
}<|MERGE_RESOLUTION|>--- conflicted
+++ resolved
@@ -94,11 +94,7 @@
     "import os\n",
     "\n",
     "import jiant.utils.python.io as py_io\n",
-<<<<<<< HEAD
     "import jiant.proj.simple.runscript as simple_run\n",
-=======
-    "from jiant.proj.simple import runscript as run\n",
->>>>>>> a5fc8a38
     "import jiant.scripts.download_data.runscript as downloader"
    ],
    "execution_count": null,
@@ -122,11 +118,7 @@
     "colab": {}
    },
    "source": [
-<<<<<<< HEAD
-    "# See https://github.com/jiant-dev/jiant/blob/master/md_docs/tasks.md for supported tasks\n",
-=======
     "# See https://github.com/nyu-mll/jiant/blob/master/guides/tasks/supported_tasks.md for supported tasks\n",
->>>>>>> a5fc8a38
     "TASK_NAME = \"mrpc\"\n",
     "\n",
     "# See https://huggingface.co/models for supported models\n",
@@ -154,13 +146,8 @@
    },
    "source": [
     "RUN_NAME = f\"simple_{TASK_NAME}_{MODEL_TYPE}\"\n",
-<<<<<<< HEAD
     "EXP_DIR = \"/content/exp\"\n",
     "DATA_DIR = \"/content/exp/tasks\"\n",
-=======
-    "DATA_DIR = \"/content/data\"\n",
-    "EXP_DIR = \"/content/exp\"\n",
->>>>>>> a5fc8a38
     "\n",
     "os.makedirs(DATA_DIR, exist_ok=True)\n",
     "os.makedirs(EXP_DIR, exist_ok=True)"
@@ -209,11 +196,7 @@
     "colab": {}
    },
    "source": [
-<<<<<<< HEAD
     "args = simple_run.RunConfiguration(\n",
-=======
-    "args = run.RunConfiguration(\n",
->>>>>>> a5fc8a38
     "    run_name=RUN_NAME,\n",
     "    exp_dir=EXP_DIR,\n",
     "    data_dir=DATA_DIR,\n",
@@ -222,11 +205,7 @@
     "    train_batch_size=16,\n",
     "    num_train_epochs=1\n",
     ")\n",
-<<<<<<< HEAD
     "simple_run.run_simple(args)"
-=======
-    "run.run_simple(args)"
->>>>>>> a5fc8a38
    ],
    "execution_count": null,
    "outputs": []
@@ -249,13 +228,8 @@
     "colab": {}
    },
    "source": [
-<<<<<<< HEAD
     "args = simple_run.RunConfiguration.from_json_path(os.path.join(EXP_DIR, \"runs\", RUN_NAME, \"simple_run_config.json\"))\n",
     "simple_run.run_simple(args)"
-=======
-    "args = run.RunConfiguration.from_json_path(os.path.join(EXP_DIR, \"runs\", RUN_NAME, \"simple_run_config.json\"))\n",
-    "run.run_simple(args)"
->>>>>>> a5fc8a38
    ],
    "execution_count": null,
    "outputs": []
