--- conflicted
+++ resolved
@@ -26,15 +26,12 @@
         # to jiant, this is optional.
         - pre-commit==1.15.2
         - google-cloud-logging==1.11.0
-<<<<<<< HEAD
+        - ftfy==5.4.1
+        - spacy==2.0.11
 
         # Warning: jiant currently depends on *both* pytorch_pretrained_bert > 0.6 _and_
         # pytorch_transformers > 1.0. These are the same package, though the name changed between
         # these two versions. AllenNLP requires 0.6 to support the BertAdam optimizer, and jiant
         # directly requires 1.0 to support XLNet and WWM-BERT.
         # This AllenNLP issue is relevant: https://github.com/allenai/allennlp/issues/3067
-        - pytorch-transformers==1.0.0
-=======
-        - ftfy==5.4.1
-        - spacy==2.0.11
->>>>>>> 690756a6
+        - pytorch-transformers==1.0.0