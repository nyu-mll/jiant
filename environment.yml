name: jiant
channels:
    - pytorch
dependencies:
    - python=3.6
    - pytorch=1.0.0
    - torchvision=0.2.1
    - numpy=1.14.5
    - nltk=3.2.5
    - scikit-learn=0.19.1
    - pandas=0.23.0
    - pytz=2017.3
    - jsondiff
    - pip
    - pip:
        - allennlp==0.8.4
        - ipdb
        - tensorboard
        - tensorboardX==1.2
        - sendgrid==5.4.1
        - pyhocon==0.3.35
        - nose2
<<<<<<< HEAD
        - python-Levenshtein

        # Used to automatically invoke formatting for code changes. If you don't plan to submit PRs
        # to jiant, this is optional.
        - pre-commit==1.15.2

        # Warning: jiant currently depends on *both* pytorch_pretrained_bert > 0.6 _and_
        # pytorch_transformers > 1.0. These are the same package, though the name changed between
        # these two versions. AllenNLP requires 0.6 to support the BertAdam optimizer, and jiant
        # directly requires 1.0 to support XLNet and WWM-BERT.
        # This AllenNLP issue is relevant: https://github.com/allenai/allennlp/issues/3067
        - pytorch-transformers==1.0.0
=======
        - python-Levenshtein==0.12.0
        - pre-commit==1.15.2
        - google-cloud-logging==1.11.0
>>>>>>> ecabdcea
<|MERGE_RESOLUTION|>--- conflicted
+++ resolved
@@ -20,21 +20,16 @@
         - sendgrid==5.4.1
         - pyhocon==0.3.35
         - nose2
-<<<<<<< HEAD
-        - python-Levenshtein
+        - python-Levenshtein==0.12.0
 
         # Used to automatically invoke formatting for code changes. If you don't plan to submit PRs
         # to jiant, this is optional.
         - pre-commit==1.15.2
+        - google-cloud-logging==1.11.0
 
         # Warning: jiant currently depends on *both* pytorch_pretrained_bert > 0.6 _and_
         # pytorch_transformers > 1.0. These are the same package, though the name changed between
         # these two versions. AllenNLP requires 0.6 to support the BertAdam optimizer, and jiant
         # directly requires 1.0 to support XLNet and WWM-BERT.
         # This AllenNLP issue is relevant: https://github.com/allenai/allennlp/issues/3067
-        - pytorch-transformers==1.0.0
-=======
-        - python-Levenshtein==0.12.0
-        - pre-commit==1.15.2
-        - google-cloud-logging==1.11.0
->>>>>>> ecabdcea
+        - pytorch-transformers==1.0.0