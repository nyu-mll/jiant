  # Python CircleCI 2.0 configuration file
  version: 2.1
  jobs:
    test:
      docker:
        - image: continuumio/miniconda3

      working_directory: ~/repo

<<<<<<< HEAD
    steps:
      # Step 1: obtain repo from GitHub
      - checkout
      # Step 2: create virtual env and install dependencies
      - run:
          name: install dependencies
          command: |
            apt-get update
            apt-get install -y cmake build-essential gcc g++
            conda env create -q -f environment.yml
            source activate jiant
      # Step 3: run tests
      - run:
          name: run tests
          command: |
            mkdir ~/repo/test_output
            mkdir ~/repo/tmp/
            source activate jiant
            python -m nltk.downloader perluniprops nonbreaking_prefixes punkt
            nose2 -v
      # Step 4: style check
      - run:
          name: check style
          command: |
            pip install black
            black . --check --exclude "/(\.eggs|\.git|\.hg|\.mypy_cache|\.nox|\.tox|\.venv|_build|buck-out|build|dist|src/modules/cove)/"
workflows:
  version: 2
  test:
    jobs:
      - test
=======
      environment:
          JIANT_PROJECT_PREFIX: sample_run
          JIANT_DATA_DIR: ~/repo/data
          WORD_EMBS_FILE: ~/repo/data
      steps:
        # Step 1: obtain repo from GitHub
        - checkout
        # Step 2: create virtual env and install dependencies
        - run:
            name: install dependencies
            command: |
              apt-get update
              apt-get install -y cmake build-essential gcc g++
              conda env create -q -f environment.yml
              source activate jiant
        # Step 3: demo.sh run test
        - run:
            name: running demo.sh
            command: |
              python scripts/download_glue_data.py --data_dir data --tasks all
              source activate jiant
              python -m nltk.downloader perluniprops  nonbreaking_prefixes punkt
              python main.py --config_file config/demo.conf
        # Step 4: run tests
        - run:
            name: run tests
            command: |
              mkdir ~/repo/test_output
              source activate jiant
              nose2 -v
        # Step 5: style check
        - run:
            name: check style
            command: |
              pip install black
              black . --check --exclude "/(\.eggs|\.git|\.hg|\.mypy_cache|\.nox|\.tox|\.venv|_build|buck-out|build|dist|src/modules/cove)/"
  workflows:
    version: 2
    test:
      jobs:
        - test
>>>>>>> c62bac97
<|MERGE_RESOLUTION|>--- conflicted
+++ resolved
@@ -6,40 +6,6 @@
         - image: continuumio/miniconda3
 
       working_directory: ~/repo
-
-<<<<<<< HEAD
-    steps:
-      # Step 1: obtain repo from GitHub
-      - checkout
-      # Step 2: create virtual env and install dependencies
-      - run:
-          name: install dependencies
-          command: |
-            apt-get update
-            apt-get install -y cmake build-essential gcc g++
-            conda env create -q -f environment.yml
-            source activate jiant
-      # Step 3: run tests
-      - run:
-          name: run tests
-          command: |
-            mkdir ~/repo/test_output
-            mkdir ~/repo/tmp/
-            source activate jiant
-            python -m nltk.downloader perluniprops nonbreaking_prefixes punkt
-            nose2 -v
-      # Step 4: style check
-      - run:
-          name: check style
-          command: |
-            pip install black
-            black . --check --exclude "/(\.eggs|\.git|\.hg|\.mypy_cache|\.nox|\.tox|\.venv|_build|buck-out|build|dist|src/modules/cove)/"
-workflows:
-  version: 2
-  test:
-    jobs:
-      - test
-=======
       environment:
           JIANT_PROJECT_PREFIX: sample_run
           JIANT_DATA_DIR: ~/repo/data
@@ -80,5 +46,4 @@
     version: 2
     test:
       jobs:
-        - test
->>>>>>> c62bac97
+        - test