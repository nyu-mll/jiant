--- conflicted
+++ resolved
@@ -35,15 +35,8 @@
 
 val_interval = 50
 max_vals = 10
-<<<<<<< HEAD
-eval_val_interval = 10
-eval_max_vals = 10
-=======
 target_train_val_interval = 10
 target_train_max_vals = 10
-weighting_method = uniform
-scaling_method = uniform
->>>>>>> 1a00821b
 
 // Use += to inherit from any previously-defined task tuples.
 sts-b += {
