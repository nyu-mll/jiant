--- conflicted
+++ resolved
@@ -15,13 +15,8 @@
 tokenizer = "OpenAI.BPE"  // gpt must use this tokenizer
 openai_transformer = 1
 openai_embedding_mode = "none"  // only use repr from the last layer
-<<<<<<< HEAD
 transfer_paradigm = "finetune"  // fine tune the transformers in gpt 
-sent_enc = "null"  // we feed the gpt repr into the mlp classifier, no more layer in between 
-=======
-openai_transformer_fine_tune = 1  // fine tune the transformers in gpt 
 sent_enc = "none"  // we feed the gpt repr into the mlp classifier, no more layer in between 
->>>>>>> 57990740
 sep_embs_for_skip = 1  // otherwise some assert will refuse to build the model
 lr = 1e-5  // we need to keep lr small for fine-tuning gpt, especially so because our BS is smaller than that in gpt paper
 dropout = 0.1  // following original gpt paper