--- conflicted
+++ resolved
@@ -8,11 +8,7 @@
 
 project_dir = ${NFS_PROJECT_PREFIX}
 exp_name = ""  // configure this
-<<<<<<< HEAD
-run_name = "run"  // configure this
-=======
 run_name = "run"  // default
->>>>>>> d577c934
 
 train_tasks = ""  // empty: don't run main training phase
 eval_tasks = ""   // train classifier only
