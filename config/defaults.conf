--- conflicted
+++ resolved
@@ -224,7 +224,6 @@
 
 // Input Handling //
 
-<<<<<<< HEAD
 input_module = ""  // The word embedding or contextual word representation layer.
                    // Currently supported options:
                    //   - scratch: Word embeddings trained from scratch.
@@ -260,44 +259,6 @@
                   //   - bert-uncased-base, etc.: Use the tokenizer supplied with
                   //       pytorch-pretrained-bert that corresponds to that BERT model.
                   //   - OpenAI.BPE: The tokenizer supplied with OpenAI GPT.
-=======
-input_module = "" // The word embedding or contextual word representation layer.
-                  // Currently supported options:
-                  //   - scratch: Word embeddings trained from scratch.
-                  //   - glove: Leaded GloVe word embeddings. Typically used with
-                  //       tokenizer = MosesTokenizer. Note that this is not quite identical to the
-                  //       Stanford tokenizer used to train GloVe.
-                  //   - fastText: Leaded GloVe word embeddings. Use with
-                  //      tokenizer = MosesTokenizer.
-                  //   - elmo: AllenNLP's ELMo contextualized word vector model hidden states. Use
-                  //       with tokenizer = MosesTokenizer.
-                  //   - elmo-chars-only: The dynamic CNN-based word embedding layer of AllenNLP's
-                  //       ELMo, but not ELMo's LSTM layer hidden states. Use with
-                  //       tokenizer = MosesTokenizer.
-                  //   - bert-base-uncased, etc.: Any BERT model specifier that is valid for
-                  //       pytorch-pretrained-bert may be specified here. Use with
-                  //       tokenizer = ${input_module}
-                  //       We support the newer bert-large-uncased-whole-word-masking and
-                  //       bert-large-cased-whole-word-masking cased models, but they require
-                  //       the git development version of pytorch-pretrained-bert. To use these
-                  //       models, follow the instructions under 'From source' here:
-                  //         https://github.com/huggingface/pytorch-pretrained-BERT
-                  // Most of these options use MosesTokenizer tokenization, but
-                  // BERT and GPT need more specific tokenization (tokenizer config
-                  // parameter should be equal to input_module for BERT, and should be
-                  // equal to 'OpenAI.BPE' if input_module = gpt).
-                  // For ELMo, BERT, and GPT, there are additional config parameters below.
-
-tokenizer = "MosesTokenizer"  // The name of the tokenizer, passed to the Task constructor for
-                              // appropriate handling during data loading. Currently supported
-                              // options:
-                              //   - "": Split the input data on whitespace.
-                              //   - MosesTokenizer: Our standard word tokenizer. (Support for
-                              //       other NLTK tokenizers is pending.)
-                              //   - bert-uncased-base, etc.: Use the tokenizer supplied with
-                              //       pytorch-pretrained-bert that corresponds to that BERT model.
-                              //   - OpenAI.BPE: The tokenizer supplied with OpenAI GPT.
->>>>>>> 2c6fc657
 
 word_embs_file = ${WORD_EMBS_FILE}  // Path to embeddings file, used with glove and fastText.
 d_word = 300  //  Dimension of word embeddings, used with scratch, glove, or fastText.
