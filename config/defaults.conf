// Default config file.
// Set values here, then override them in custom configs by including this at
// the top:
// my_experiment.conf:
//   include "defaults.conf"
//
//   exp_name = my_expt
//   run_name = run1
//   train_tasks = "mnli,qnli"
//
// ... or in a command line flag:
// $ python main.py --config_file config/defaults.conf \
//       --overrides "exp_name = my_expt, run_name = run1, train_tasks = \"mnli,qnli\""

// This file uses HOCON, which is a JSON/YAML-like format that supports
// includes, references, and object merging semantics; see
// https://github.com/lightbend/config/blob/master/HOCON.md for reference.


// Misc. Logistics //

cuda = 0  // GPU ID. Set to -1 for CPU. On machines without GPUs, this is ignored.
random_seed = 1234  // Global random seed.
track_batch_utilization = 0  // Track % of each batch that is padding tokens (for tasks with field 'input1').


// Paths and Logging //

// You'll generally have to override these:
project_dir = ${NFS_PROJECT_PREFIX}  // The base directory for model output. This default is meant for runs
                                     // on the JSALT Google Cloud Platform (GCP) setup, and you'll need to
                                     // override it elsewhere.
exp_name = common-indexed-tasks  // Experiment name, will be a subdirectory of project_dir.
                                   // This directory will contain all run directories, a results summary file,
                                   // and preprocessed data files.
run_name = tuning-0  // Run name, will be a subdirectory of exp_name. This directory will contain logs,
                       // checkpoints, and model predictions.
data_dir = ${JIANT_DATA_DIR}  // Base directory in which to look for raw data subdirectories. This will often be
                              // the glue_data directory created when using download_glue_data.py.
global_ro_exp_dir = "/nfs/jsalt/share/exp/default"  // If you're using very large datasets for which preprocessing
                                                    // is slow, you can set this to point to a directory for a past experiment
                                                    // (different from the current one), and the 'preproc' index files will
                                                    // be read from that directory to save time. If this directory does not
                                                    // exist, all data will be preprocessed as usual without failing.

remote_log_name = ${exp_name}"__"${run_name}  // Log name for GCP remote logging, if used. This should be globally unique to
                                              // your run. Usually safe to ignore.

// You can safely ignore these, and they'll be set automatically:
exp_dir = ${project_dir}"/"${exp_name}"/"
run_dir = ${project_dir}"/"${exp_name}"/"${run_name}
local_log_path = ${run_dir}"/log.log"


// Tasks //

train_tasks = sst // Comma-separated list of pretraining tasks or 'glue' or 'none'.
                  // If there are multiple entries, the list should contain no spaces, and quotation marks are needed.
                  // ex: --overrides "train_tasks = \"glue,ccg\""
eval_tasks = glue  // Target tasks, in the same format as train_tasks, above.


// Execution, Saving, and Loading //

// Three main stages of operation
do_train = 1  // Train the shared sentence encoder model (and task-specific model parameters) on the pretraining tasks in
              // train_tasks.
train_for_eval = 1  // After do_train, train the task-specific model parameters on the target tasks in eval_tasks.
do_eval = 1     // Evaluate the model on the tasks on eval_tasks.

// Related configuration
load_model = 1  // If true, restore from checkpoint when starting do_train. No impact on train_for_eval.
load_eval_checkpoint = none  // If not "none", load the specified model_state checkpoint file when starting train_for_eval.
allow_untrained_encoder_parameters = 0  // Set for experiments involving random untrained encoders only. Allows train_for_eval
                                        // and do_eval to proceed without pretraining.
allow_reuse_of_pretraining_parameters = 0  // Set to 1 to allow task models that were trained during pretraining from being
                                           // reused in train_for_eval. This may behave incorrectly if a run is stopped and
                                           // restarted in train_for_eval (issues #285, #290).
allow_missing_task_map = 0  // Dangerous: If true, ignore missing classifier_task_map.json
                            // This is needed for bare-ELMo probing, since the main training phase is skipped for these models.
reload_tasks = 0     // If true, force the rebuilding of the task files in the experiment directory, even if they exist.
reload_indexing = 0  // If true, force the rebuilding of the index files in preproc/ for tasks in reindex_tasks, even if they
                     // exist.
eval_data_fraction = 1  // Use only the specified fraction of the training data in the train_for_eval phase.
                        // should not impact main training, even for the same task.
                        // training_data_fraction should not be used together with eval_data_fraction
                        // both should not be less then 1 at a same time
reindex_tasks = ""

reload_vocab = 0     // If true, force the rebuilding of the vocabulary files in the experiment directory. For classification and
                     // regression tasks with the default ELMo-style character handling, there is no vocabulary.

is_probing_task = 0  // Set if the tasks in eval_tasks are NLI-style probing tasks. (Ellie: Is this right?)

// Learning curves
training_data_fraction = 1  // Use only the specified fraction of the training data in the do_train phase.
                            // Should not impact eval-phase training, even for the same task.
                            // Note: This uses rejection sampling at training time, so it can slow down training
                            // for small fractions (<5%).


// Training options //

// Optimization
trainer_type = sampling  // Type of trainer object. Currently only one option: 'sampling'
shared_optimizer = 1  // If true, use same optimizer for all tasks. (Setting this to false may not be bug-free.)
batch_size = 32  // Training batch size.
optimizer = adam  // Optimizer. All valid AllenNLP options are available, including 'sgd'.
                  // 'adam' uses the newer AMSGrad variant.
lr = 0.0001  // Initial learning rate.
min_lr = 0.000001  // Minimum learning rate. Training will stop when our explicit LR decay lowers the LR below this point.
max_grad_norm = 5.0  // Maximum gradient norm, for use in clipping.
task_patience = 1  // [Uninformative name alert!] Patience to use (in validation checks) before decaying the learning rate.
                   // Learning rate will decay after task_patience + 1 validation checks have completed with no improvement
                   // in validation score.
lr_decay_factor = 0.5  // Factor by which to decay LR (multiplicative) when task_patience is reached.
scheduler_threshold = 0.0001  // Threshold used in deciding when to lower learning rate.
warmup = 4000  // Number of warmup steps for custom transformer LR schedule.

// Validation, Checkpointing, and Early Stopping
val_data_limit = 5000  // Maximum number of examples to be used during mid-training validations.
                       // We use the _first_ N (5000) examples from each dev set. Does not apply to the final validation run at the
                       // end of main.py that is invoked by do_eval.
val_interval = 1000  // Number of steps between validation checks.
                     // Must be divisible by bpp_base (which is usually 1).
max_vals = 1000  // Maximum number of validation checks. Will stop once this limit has been reached.
bpp_base = 1  // In multitask learning, number of steps to train each task before sampling a fresh task.
patience = 5  // Patience in early stopping. Training will stop if performance does not improve at all in patience + 1 validations.
keep_all_checkpoints = 0  // If set, keep checkpoints from every validation. Otherwise, keep only best and (if different) most recent.

// Multi-task Training
weighting_method = proportional  // Weighting method for task sampling, relative to the number of training examples in each task:
                                 // Options: 'uniform', 'proportional', or 'proportional_log'
scaling_method = max  // Method for scaling loss:
                      // Options: 'min', 'max', 'unit', or 'none'
                      // TODO(shuning): Update/document.
dec_val_scale = 250  // when training with increasing and decreasing val metrics
                     // (or multiple decreasing metrics), we use the macro average
                     // for early stopping, where decreasing metrics are aggregated
                     // as (1 - metric / dec_val_scale).
                     // Currently, perplexity is our only decreasing metric.

// Evaluation
write_preds = 0  // 0 for none _or_ comma-separated list of splits in {'train', 'val', 'test'} for which we should write predictions
                 // to disk during do_eval. Supported for GLUE tasks and a few others. You should see errors with unsupported tasks.
write_strict_glue_format = 0  // If true, write_preds will only write the 'index' and 'prediction' columns for GLUE tasks, and will
                              // use the filenames expected by the GLUE evaluation site.


// Preprocessing //

max_seq_len = 40  // Maximum sequence length, in tokens (usually words, even for models with char handling).
max_word_v_size = 30000  // Maximum input word vocab size, when creating a new embedding matrix. Not used for ELMo.
max_char_v_size = 250  // Maximum input char vocab size, when creating a new embedding matrix. Not used for ELMo.
max_targ_word_v_size = 20000  // Maximum target word vocab size for seq2seq tasks.


// Input Handling //

word_embs = none  // The type of word embedding layer. Usually set to none when using ELMo.
                  // Options: none, scratch (i.e., trained from scratch), glove, fastText.
word_embs_file = ${WORD_EMBS_FILE}  // Path to embeddings file.
fastText = 0  // Use dynamically computed fastText embeddings.
fastText_model_file = ${FASTTEXT_MODEL_FILE}  // Path to fastText model file for dynamically computed embeddings.
d_word = 300  //  Dimension of word embeddings. Not used by ELMo.
d_char = 100  //  Dimension of char embeddings. Not used by ELMo.
n_char_filters = 100  // Number of filters in char CNN. Not used by ELMo.
char_filter_sizes = "2,3,4,5"  // Size of char CNN filters.
elmo = 1  // If true, load and use ELMo.
elmo_chars_only = 1  // If true, use *only* the char CNN layer of ELMo. If false but elmo is true, use the full ELMo.
elmo_weight_file_path = none  // Path to ELMo RNN weights file.  Default ELMo weights will be used if "none".
reset_elmo_states = 1 // TODO(Alex): remove this and all other instances in the repo after testing
cove = 0  // If true, use CoVe.
cove_fine_tune = 0  // If true, CoVe params are fine-tuned.
path_to_cove = ${PATH_TO_COVE}  // Path to CoVe source tree.
char_embs = 0  // If true, train char embeddings. This is separate from the ELMo char component, and the two
               // usually aren't used together.
               

// Sentence Encoder //

sent_enc = rnn  // Type of sentence encoder: 'bow', 'rnn' (for LSTM), or 'transformer'
                // set to 'null' to do nothing but forward the skip connection.
                // Note: Transformer has no known issues, but hasn't performed well, so there may be bugs.
                // Note: 'bow' just skips the encoder step and passes the word representations to the task model, s
                //   so it is possible to combine attention or max pooling with the 'bow' encoder.
bidirectional = 1  // If true, the RNN encoder should be bidirectional.
d_hid = 1024  // Hidden dimension size (usually num_heads * d_proj for transformer)
n_layers_enc = 2  // Number of encoder layers. Usually 8–12 for Transformer.
skip_embs = 1  // If true, concatenate the encoder's input (ELMo or embeddings) with the encoder's output.
sep_embs_for_skip = 0  // Whether the skip embedding uses the same embedder object as the original embedding (before skip).
                       // Only makes a difference if we are using ELMo weights, where it allows the four tuned ELMo scalars
                       // to vary separately for each target task.
n_layers_highway = 0  // Number of highway layers between the embedding layer and the encoder. [Old. May not be bug-free.]
n_heads = 8  // Number of transformer heads.
d_tproj = 64  // Transformer projection dimension.
d_ff = 2048   // Transformer feed-forward dimension.
dropout = 0.2  // Dropout rate.
dropout_embs = ${dropout}  // Dropout rate for embeddings, same as above by default.
                           // NB: This only applies to trained char embs, not including ELMo.


// Task-specific Options //
// These are _usually_ overridden for specific tasks, and are explicitly overridden in this file for many tasks, but defaults
// are set here.

// Model
classifier = mlp  // The type of the final layer(s) in classification and regression tasks.
                  // Options:
                  //   logreg: Softmax layer with no additional hidden layer.
                  //   mlp: One tanh+layernorm+dropout layer, followed by a softmax layer.
                  //   fancy_mlp: Same as mlp, but with an additional hidden layer. Fancy!
classifier_hid_dim = 512  // The hidden dimension size for mlp and fancy_mlp.
classifier_dropout = 0.2  // The dropout rate for mlp and fancy_mlp.
pair_attn = 1  // If true, use attn in sentence-pair classification/regression tasks.
d_hid_attn = 512  // Post-attention LSTM state size.
shared_pair_attn = 0  // If true, share pair_attn parameters across all tasks that use it.
d_proj = 512  // Size of task-specific linear projection applied before before pooling.
classifier_loss_fn = ""  // Classifier loss function. Used only in some specialized tasks, not mlp/fancy_mlp.
classifier_span_pooling = "x,y"  // Span pooling type (for edge probing only).
                                 // Options: 'attn' or one of the 'combination' arguments accepted by AllenNLP's
                                 //   EndpointSpanExtractor.
d_hid_dec = 1024  // The hidden size of the decoder in seq2seq tasks.
n_layers_dec = 1  // The number of decoder layers in seq2seq tasks.
<<<<<<< HEAD
target_embedding_dim = 300  // The size of target word embeddings in seq2seq tasks.
s2s_attention = "bilinear"  // Attention used in s2s. Current implemented options are "bilinear" and "none".
output_proj_input_dim = 1024  // Dimension of bottleneck layer in s2s decoder output projection.

=======
mt_attention = "bilinear"  // Attention used in s2s. Current implemented options are "bilinear" and "none".
>>>>>>> 9c2d9d7c

// Training
eval_val_interval = 500  // Comparable to val_interval, used during train_for_eval. Can be set separately per task.
                         // MUST be divisible by bpp_base.
eval_max_vals = 1000  // Comparable to max_vals, used during train_for_eval. Can be set separately per task.

// Evaluation
use_classifier = ""  // Used to make some task (usually a probing task with no training set) use a model that was trained for
                     // a different task at do_eval time. This should be overridden for each probing task, and set to the
                     // name of the trained task.


// Task-Specific Overrides //
// Note: Model params apply during all phases, but trainer params like LR apply only during eval phase.

mnli-diagnostic { use_classifier = "mnli" }

rte = {}
rte_classifier_hid_dim = 128
rte_d_proj = 128
rte_classifier_dropout = 0.4
rte_pair_attn = 0
rte_val_interval = 100
rte_lr = 0.0003

wnli = {}
wnli_classifier_hid_dim = 128
wnli_d_proj = 128
wnli_classifier_dropout = 0.4
wnli_pair_attn = 0
wnli_val_interval = 100
wnli_lr = 0.0003

mrpc = {}
mrpc_classifier_hid_dim = 256
mrpc_d_proj = 256
mrpc_classifier_dropout = 0.2
mrpc_pair_attn = 0
mrpc_val_interval = 100
mrpc_lr = 0.0003

sst = {}
sst_classifier_hid_dim = 256
sst_d_proj = 256
sst_classifier_dropout = 0.2
sst_val_interval = 100
sst_lr = 0.0003

cola = {}
cola_classifier_hid_dim = 256
cola_d_proj = 256
cola_classifier_dropout = 0.2
cola_val_interval = 100
cola_lr = 0.0003

sts-b = {}
sts-b_classifier_hid_dim = 512
sts-b_classifier_dropout = 0.2
sts-b_pair_attn = 1
sts-b_val_interval = 1000
sts-b_lr = 0.0003

sts-b-alt = {}
sts-b-alt_classifier_hid_dim = 512
sts-b-alt_classifier_dropout = 0.2
sts-b-alt_pair_attn = 1
sts-b-alt_val_interval = 1000
sts-b-alt_lr = 0.0003

qnli = {}
qnli_classifier_hid_dim = 512
qnli_classifier_dropout = 0.2
qnli_pair_attn = 1
qnli_val_interval = 1000
qnli_lr = 0.0003

qnli-alt = {}
qnli-alt_classifier_hid_dim = 512
qnli-alt_classifier_dropout = 0.2
qnli-alt_pair_attn = 1
qnli-alt_val_interval = 1000
qnli-alt_lr = 0.0003

mnli = {}
mnli_classifier_hid_dim = 512
mnli_classifier_dropout = 0.2
mnli_pair_attn = 1
mnli_val_interval = 1000
mnli_lr = 0.0003

mnli-alt = {}
mnli-alt_classifier_hid_dim = 512
mnli-alt_classifier_dropout = 0.2
mnli-alt_pair_attn = 1
mnli-alt_val_interval = 1000
mnli-alt_lr = 0.0003

qqp = {}
qqp_classifier_hid_dim = 512
qqp_classifier_dropout = 0.2
qqp_pair_attn = 1
qqp_val_interval = 1000
qqp_lr = 0.0003

grounded = {}
grounded_d_proj = 2048

groundedsw = {}
groundedsw_d_proj = 2048

qqp-alt = {}
qqp-alt_classifier_hid_dim = 512
qqp-alt_classifier_dropout = 0.2
qqp-alt_pair_attn = 1
qqp-alt_val_interval = 1000
qqp-alt_lr = 0.0003

nli-prob {
  probe_path = ""
}


// Edge-Probing Experiments //

// Template: Not used for any single task, but extended per-task below.
edges-tmpl {
    classifier_loss_fn = "sigmoid"  // 'sigmoid' or 'softmax'
    classifier_span_pooling = "attn"  // 'attn' or 'x,y'
    classifier_hid_dim = 256
    classifier_dropout = 0.3
    pair_attn = 0

    // Default iters; run 50k steps.
    max_vals = 100
    val_interval = 500
}

edges-srl-conll2005 = ${edges-tmpl}
edges-srl-conll2012 = ${edges-tmpl} {
    val_interval = 1000
}
edges-spr2 = ${edges-tmpl} {
    val_interval = 100
}

edges-dpr = ${edges-tmpl} {
    val_interval = 100
}
edges-coref-ontonotes = ${edges-tmpl}
edges-coref-ontonotes-conll = ${edges-tmpl} {
    max_vals = 250
    val_interval = 1000
}
edges-ner-conll2003 = ${edges-tmpl} {
    val_interval = 250
}
edges-ner-ontonotes = ${edges-tmpl} {
    max_vals = 250
    val_interval = 1000
}

edges-dep-labeling = ${edges-tmpl}
edges-dep-labeling-ewt = ${edges-tmpl} {
    max_vals = 250
    val_interval = 1000
}
edges-constituent-ptb = ${edges-tmpl}
edges-constituent-ontonotes = ${edges-tmpl} {
    max_vals = 250
    val_interval = 1000
}

// These tasks are still very slow. TODO: Debug.
edges-ccg-tag = ${edges-tmpl}
edges-ccg-parse = ${edges-tmpl}<|MERGE_RESOLUTION|>--- conflicted
+++ resolved
@@ -222,14 +222,10 @@
                                  //   EndpointSpanExtractor.
 d_hid_dec = 1024  // The hidden size of the decoder in seq2seq tasks.
 n_layers_dec = 1  // The number of decoder layers in seq2seq tasks.
-<<<<<<< HEAD
 target_embedding_dim = 300  // The size of target word embeddings in seq2seq tasks.
 s2s_attention = "bilinear"  // Attention used in s2s. Current implemented options are "bilinear" and "none".
 output_proj_input_dim = 1024  // Dimension of bottleneck layer in s2s decoder output projection.
 
-=======
-mt_attention = "bilinear"  // Attention used in s2s. Current implemented options are "bilinear" and "none".
->>>>>>> 9c2d9d7c
 
 // Training
 eval_val_interval = 500  // Comparable to val_interval, used during train_for_eval. Can be set separately per task.
