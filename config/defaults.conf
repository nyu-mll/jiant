// Default config file.
// Set values here, then override them in custom configs by including this at
// the top, e.g.
// my_expt.conf:
//   include "defaults.conf"
//
//   exp_name = "my_expt"
//   run_name = "run1"
//   n_layers_env = 2
//   word_embs = "fastText"
//

// Logistics
cuda = 0  // gpu id, or -1 to disable
random_seed = 1234  // (global) random seed

// Paths and logging
// For local run, override this with:
//    in--overrides "project_dir = ${JIANT_PROJECT_PREFIX}",
// e.g. --overrides "project_dir = $HOME/exp"
// Please DO NOT change the default here! We want to use NFS for most
// experiments, unless your checkpoints are extremely large.
project_dir = ${NFS_PROJECT_PREFIX}  // for export to NFS
exp_name = "common-indexed-tasks"  // experiment name
run_name = "tuning-0"  // run name
exp_dir = ${project_dir}"/"${exp_name}"/"  // required
run_dir = ${project_dir}"/"${exp_name}"/"${run_name}  // required
local_log_path = ${run_dir}"/log.log"  // log file, goes in run directory
// log name for remote logging; make as unique as possible
remote_log_name = ${exp_name}"__"${run_name}
// Data paths
data_dir = ${JIANT_DATA_DIR}  // required
global_ro_exp_dir = "/nfs/jsalt/share/exp/default"  // saved preprocessing runs

// Execution control
do_train = 1    // run training steps
training_data_fraction = 1 // use only the specified fraction of the training data in the main training phase.
                           // should not impact eval-phase training, even for the same task.
do_eval = 1     // run eval steps
load_model = 1  // if true, restore main training from checkpoint if available
load_eval_checkpoint = "none"  // path to eval checkpoint, or "none"
allow_untrained_encoder_parameters = 0 // Set for experiments involving random untrained RNNs only.
skip_task_models = 0 // if true, only load task-independent parameters when using load_eval_checkpoint
reload_tasks = 0     // if true, force reloading tasks
reload_indexing = 0  // if true, force reindexing tasks for tasks in reindex_tasks
reindex_tasks = ""
reload_vocab = 0     // if true, force vocabulary rebuild
is_probing_task = 0

// Tasks and task-specific modules
train_tasks = sst // required, comma-separated list of training tasks,
                      // or 'glue' or 'none'
eval_tasks = glue // required, additional eval tasks
train_for_eval = 1  // if true and if needed, train new classifiers for eval tasks
classifier = mlp    // classifier type
classifier_loss_fn = ""  // classifier loss fn (only used by some tasks)
classifier_span_pooling = "x,y"  // span pooling type (for edge probing)
                                 // options are "attn" or one of the
                                 // 'combination' arguments accepted by
                                 // AllenNLP's EndpointSpanExtractor.
classifier_hid_dim = 512  // classifier width
classifier_dropout = 0.2  // classifier dropout rate
d_hid_dec = 300           // decoder hidden size
n_layers_dec = 1          // decoder number of layers
use_classifier = ""  // classifier for eval

// Preprocessing options
max_seq_len = 40         // maximum (input) sequence length
max_word_v_size = 30000  // maximum word vocab size
max_char_v_size = 250    // maximum char vocab size

// Embedding options
word_embs = "none"  // type of embeddings: 'none', 'scratch', 'glove, 'fastText'
word_embs_file = ${WORD_EMBS_FILE}  // path to embeddings file
                                    // shouldn't this be $FASTTEXT_EMBS_FILE ?
fastText = 0                                  // if true, use fastText model
fastText_model_file = ${FASTTEXT_MODEL_FILE}  // path to fastText model
d_word = 300  // dimension of word embeddings
d_char = 100  // dimension of char embeddings
n_char_filters = 100  // number of filters in char CNN
char_filter_sizes = "2,3,4,5"  // size of char filters
elmo = 1             // if true, use ELMo
elmo_chars_only = 1  // if true, use only char CNN layer of ELMo
cove = 0             // if true, use CoVe
char_embs = 0        // if true, use char embeddings
preproc_file = "preproc.pkl"  // file to save preprocessing data
                              // TODO(alex): document what goes in here?

// Model options
sent_enc = "rnn"  // type of sentence encoder: 'bow', 'rnn', or 'transformer'
                  // set to 'pass' to pass through word/ELMo embeddings.
                  // TUNE ME: bow or rnn or transformer
sent_combine_method = "max"  // pooling method for encoder states:
                             // 'max', 'mean', or 'final'
bidirectional = 1    // if true, use bidirectional RNN
pair_attn = 1  // 1 to use attn in pair classification/regression tasks
shared_pair_attn = 0  // if true, share pair attn for pairwise tasks
d_hid = 1024          // hidden dimension size (usually num_heads * d_proj for transformer)
                     // TUNE ME:
                     //   BiLSTM: 1500
                     //   Transformer: hid768/heads12 or hid512/heads8 or hid384/heads6
d_hid_attn = 512     // post-attention LSTM state size
d_proj = 512         // task-specific linear project before pooling
                     // TODO: Should be set per task.
n_layers_enc = 2     // number of encoder layers
                     // TUNE ME:
                     //   BiLSTM: 2
                     //   Transformer: 12
skip_embs = 1        // if true, adds skip connection to concatenate encoder
                     // input to encoder output
                     // TUNE ME
sep_embs_for_skip = 0   // whether the skip embedding uses the same embedder
                        // as the original embedding (before skip). Only makes a
                        // difference if we are using ELMo weights. Set to 1
                        // for separate ELMo scalars
n_layers_highway = 0  // number of highway layers
                      // TODO(alex): Where are these layers in the model?
n_heads = 8  // number of transformer heads
             // TUNE ME: See above.
d_tproj = 64  // transformer projection dimension
d_ff = 2048  // transformer feed-forward dimension
dropout = 0.2  // dropout rate
dropout_embs = ${dropout}   // dropout rate for embeddings, same as above by default
                            // NB: this only applies to char embs (non-elmo)

// Training options
no_tqdm = 1  // if true, disable tqdm progress bar; NB: doesn't work b/c tqdm is removed
track_batch_utilization = 0 // if 1, track % of batch that is pad (for tasks with field 'input1'
trainer_type = "sampling"  // type of trainer: 'sampling'
shared_optimizer = 1  // if true, use same optimizer for all tasks
batch_size = 32   // training batch size
                  // TODO: Adjust as needed for memory.
optimizer = "adam" // optimizer. All valid AllenNLP options are available,
                   // including 'sgd'. 'adam' uses the newer AMSGrad variant.
lr = 0.0001          // initial learning rate
min_lr = 0.000001  // (1e-6) minimum learning rate
max_grad_norm = 5.0  // maximum gradient norm
weight_decay = 0.0000001   // weight decay value
task_patience = 1    // patience in decaying per-task learning rate
scheduler_threshold = 0.0001 // threshold used in deciding when to lower learning rate
lr_decay_factor = 0.5  // learning rate decay factor, when validation score
                       // doesn't improve
warmup = 4000  // number of warmup steps for transformer LR schedule

val_data_limit = 5000 // maximum number of examples to be used during mid-training validations
                      // by default, we use the _first_ 5000 examples from each dev set.
                      // Does not apply to the final validation run at the end of main.py.
val_interval = 1000  // number of passes between validation checks
                    //MUST be divisible by bpp_base
max_vals = 1000     // maximum number of validation checks
bpp_base = 1       // number of batches to train per sampled task
patience = 5  // patience in early stopping
keep_all_checkpoints = 0 // If set, keep checkpoints from every validation.
                         // Otherwise, keep only best and (if different) most recent.

// Multi-task training options
weighting_method = "proportional"  // weighting method for sampling:
                                   // 'uniform' or 'proportional' or 'proportional_log'
scaling_method = "max"   // method for scaling loss:
                         // 'min', 'max', 'unit', or 'none'

// Evaluation options
eval_val_interval = 500  // validation interval for eval task
                         // MUST be divisible by bpp_base
                         // TODO: Tune this per task. 500 is probably high for
                         // RTE and low for QQP
eval_max_vals = 1000     // maximum number of validation checks for eval task
write_preds = "test"     // comma-separated list of splits in
                         // {'train', 'val', 'test'} for which we should write
                         // predictions. Will likely break for non-GLUE tasks.
write_strict_glue_format = 0  // if true, write_preds will only write the
                              // 'index' and 'prediction' columns for GLUE
                              // tasks.


// Tasks specific stuff: either task-specific model parameters or eval-time trainer params
// Important note: Model params apply during train and eval phases; trainer params like LR
// apply only during eval phase.
rte = {}
rte_classifier_hid_dim = 128
rte_d_proj = 128
rte_classifier_dropout = 0.4
rte_pair_attn = 0
rte_val_interval = 100
rte_lr = 0.0003

wnli = {}
wnli_classifier_hid_dim = 128
wnli_d_proj = 128
wnli_classifier_dropout = 0.4
wnli_pair_attn = 0
wnli_val_interval = 100
wnli_lr = 0.0003

mrpc = {}
mrpc_classifier_hid_dim = 256
mrpc_d_proj = 256
mrpc_classifier_dropout = 0.2
mrpc_pair_attn = 0
mrpc_val_interval = 100
mrpc_lr = 0.0003

sst = {}
sst_classifier_hid_dim = 256
sst_d_proj = 256
sst_classifier_dropout = 0.2
sst_val_interval = 100
sst_lr = 0.0003

cola = {}
cola_classifier_hid_dim = 256
cola_d_proj = 256
cola_classifier_dropout = 0.2
cola_val_interval = 100
cola_lr = 0.0003

sts-b = {}
sts-b_classifier_hid_dim = 512
sts-b_classifier_dropout = 0.2
sts-b_pair_attn = 1
sts-b_val_interval = 1000
sts-b_lr = 0.0003

qnli = {}
qnli_classifier_hid_dim = 512
qnli_classifier_dropout = 0.2
qnli_pair_attn = 1
qnli_val_interval = 1000
qnli_lr = 0.0003

mnli = {}
mnli_classifier_hid_dim = 512
mnli_classifier_dropout = 0.2
mnli_pair_attn = 1
mnli_val_interval = 1000
mnli_lr = 0.0003

qqp = {}
qqp_classifier_hid_dim = 512
qqp_classifier_dropout = 0.2
qqp_pair_attn = 1
qqp_val_interval = 1000
qqp_lr = 0.0003

nli-prob {
  probe_path = ""
}

// Edge-probing template; not used for any single task,
// but extended per-task below.
edges-tmpl {
    classifier_loss_fn = "sigmoid"  // 'sigmoid' or 'softmax'
    classifier_span_pooling = "attn"  // 'attn' or 'x,y'
    classifier_hid_dim = 256
    classifier_dropout = 0.3
    pair_attn = 0

    // Default iters; might want to change for subtasks after we do tuning.
    max_vals = 10  // TODO: increase, this is << 1 epoch for many tasks
    val_interval = 500
}

edges-srl-conll2005 = ${edges-tmpl}
edges-spr2 = ${edges-tmpl}

edges-dpr = ${edges-tmpl}
edges-coref-ontonotes = ${edges-tmpl}

<<<<<<< HEAD
edges-coref-ontonotes = ${edges-tmpl} {
    max_vals = 5  // TODO: increase?
    val_interval = 500
}

edges-constituent-ptb = ${edges-tmpl} {
    max_vals = 5
    val_interval = 500
}

mnli-diagnostic { use_classifier = "mnli" }
=======
edges-dep-labeling = ${edges-tmpl}
edges-constituent-ptb = ${edges-tmpl}
edges-ccg-tag = ${edges-tmpl}
edges-ccg-parse = ${edges-tmpl}
>>>>>>> 2a6f8d04
<|MERGE_RESOLUTION|>--- conflicted
+++ resolved
@@ -266,21 +266,9 @@
 edges-dpr = ${edges-tmpl}
 edges-coref-ontonotes = ${edges-tmpl}
 
-<<<<<<< HEAD
-edges-coref-ontonotes = ${edges-tmpl} {
-    max_vals = 5  // TODO: increase?
-    val_interval = 500
-}
-
-edges-constituent-ptb = ${edges-tmpl} {
-    max_vals = 5
-    val_interval = 500
-}
-
-mnli-diagnostic { use_classifier = "mnli" }
-=======
 edges-dep-labeling = ${edges-tmpl}
 edges-constituent-ptb = ${edges-tmpl}
 edges-ccg-tag = ${edges-tmpl}
 edges-ccg-parse = ${edges-tmpl}
->>>>>>> 2a6f8d04
+
+mnli-diagnostic { use_classifier = "mnli" }