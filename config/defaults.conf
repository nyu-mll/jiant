--- conflicted
+++ resolved
@@ -31,26 +31,6 @@
 // Paths and Logging //
 
 // You'll generally have to override these:
-<<<<<<< HEAD
-project_dir = ${JIANT_PROJECT_PREFIX}  // The base directory for model output. This default is meant for runs
-                                     // on the JSALT Google Cloud Platform (GCP) setup, and you'll need to
-                                     // override it elsewhere.
-exp_name = common-indexed-tasks  // Experiment name, will be a subdirectory of project_dir.
-                                   // This directory will contain all run directories, a results summary file,
-                                   // and preprocessed data files.
-run_name = tuning-0  // Run name, will be a subdirectory of exp_name. This directory will contain logs,
-                       // checkpoints, and model predictions.
-data_dir = ${JIANT_DATA_DIR}  // Base directory in which to look for raw data subdirectories. This will often be
-                              // the glue_data directory created when using download_glue_data.py.
-global_ro_exp_dir = "/nfs/jsalt/share/exp/default"  // If you're using very large datasets for which preprocessing
-                                                    // is slow, you can set this to point to a directory for a past experiment
-                                                    // (different from the current one), and the 'preproc' index files will
-                                                    // be read from that directory to save time. If this directory does not
-                                                    // exist, all data will be preprocessed as usual without failing.
-
-remote_log_name = ${exp_name}"__"${run_name}  // Log name for GCP remote logging, if used. This should be globally unique to
-                                              // your run. Usually safe to ignore.
-=======
 project_dir = ${JIANT_PROJECT_PREFIX}  // The base directory for model output.
 exp_name = my-experiment  // Experiment name, will be a subdirectory of project_dir. This 
                           // directory will contain all run directories, a results summary file, 
@@ -69,7 +49,6 @@
 remote_log_name = ${exp_name}"__"${run_name}  // Log name for GCP remote logging, if used. This 
                                               // should be globally unique to your run. Usually 
                                               // safe to ignore.
->>>>>>> 39a3fd13
 
 // You can safely ignore these, and they'll be set automatically:
 exp_dir = ${project_dir}"/"${exp_name}"/"
