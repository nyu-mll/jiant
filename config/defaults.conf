// Default config file.
// Set values here, then override them in custom configs by including this at
// the top:
// my_experiment.conf:
//   include "defaults.conf"
//
//   exp_name = my_expt
//   run_name = run1
//   pretrain_tasks = "mnli,qnli"
//
// ... or in a command line flag:
// $ python main.py --config_file config/defaults.conf \
//       --overrides "exp_name = my_expt, run_name = run1, pretrain_tasks = \"mnli,qnli\""

// This file uses HOCON, which is a JSON/YAML-like format that supports
// includes, references, and object merging semantics; see
// https://github.com/lightbend/config/blob/master/HOCON.md for reference.


// Misc. Logistics //

cuda = 0  // GPU ID. Set to -1 for CPU. On machines without GPUs, this is ignored.
random_seed = 1234  // Global random seed.
track_batch_utilization = 0  // Track % of each batch that is padding tokens (for tasks with field 'input1').


// Paths and Logging //

// You'll generally have to override these:
project_dir = ${NFS_PROJECT_PREFIX}  // The base directory for model output. This default is meant for runs
                                     // on the JSALT Google Cloud Platform (GCP) setup, and you'll need to
                                     // override it elsewhere.
exp_name = common-indexed-tasks  // Experiment name, will be a subdirectory of project_dir.
                                   // This directory will contain all run directories, a results summary file,
                                   // and preprocessed data files.
run_name = tuning-0  // Run name, will be a subdirectory of exp_name. This directory will contain logs,
                       // checkpoints, and model predictions.
data_dir = ${JIANT_DATA_DIR}  // Base directory in which to look for raw data subdirectories. This will often be
                              // the glue_data directory created when using download_glue_data.py.
global_ro_exp_dir = "/nfs/jsalt/share/exp/default"  // If you're using very large datasets for which preprocessing
                                                    // is slow, you can set this to point to a directory for a past experiment
                                                    // (different from the current one), and the 'preproc' index files will
                                                    // be read from that directory to save time. If this directory does not
                                                    // exist, all data will be preprocessed as usual without failing.

remote_log_name = ${exp_name}"__"${run_name}  // Log name for GCP remote logging, if used. This should be globally unique to
                                              // your run. Usually safe to ignore.

// You can safely ignore these, and they'll be set automatically:
exp_dir = ${project_dir}"/"${exp_name}"/"
run_dir = ${project_dir}"/"${exp_name}"/"${run_name}
local_log_path = ${run_dir}"/log.log"


// Tasks //

pretrain_tasks = sst // Comma-separated list of pretraining tasks or 'glue' or 'none'.
                  // If there are multiple entries, the list should contain no spaces, and quotation marks are needed.
                  // ex: --overrides "pretrain_tasks = \"glue,ccg\""
target_tasks = glue  // Target tasks, in the same format as pretrain_tasks, above.


// Execution, Saving, and Loading //

// Three main stages of operation
do_pretrain = 1  // Train the shared sentence encoder model (and task-specific model parameters) on the pretraining tasks in
              // pretrain_tasks.
do_target_task_training = 1  // After do_pretrain, train the task-specific model parameters on the target tasks in target_tasks.
do_full_eval = 1     // Evaluate the model on the tasks on target_tasks.

// Related configuration
load_model = 1  // If true, restore from checkpoint when starting do_pretrain. No impact on do_target_task_training.
transfer_paradigm = "frozen" // How to do learning on top of the pretrained model
                             // Options: "frozen", "finetune"
load_eval_checkpoint = none  // If not "none", load the specified model_state checkpoint file when starting do_target_task_training.
allow_untrained_encoder_parameters = 0  // Set for experiments involving random untrained encoders only. Allows do_target_task_training
                                        // and do_full_eval to proceed without pretraining.
allow_reuse_of_pretraining_parameters = 0  // Set to 1 to allow task models that were trained during pretraining from being
                                           // reused in do_target_task_training. This may behave incorrectly if a run is stopped and
                                           // restarted in do_target_task_training (issues #285, #290).
allow_missing_task_map = 0  // Dangerous: If true, ignore missing classifier_task_map.json
                            // This is needed for bare-ELMo probing, since the main training phase is skipped for these models.
reload_tasks = 0     // If true, force the rebuilding of the task files in the experiment directory, even if they exist.
reload_indexing = 0  // If true, force the rebuilding of the index files in preproc/ for tasks in reindex_tasks, even if they
                     // exist.
eval_data_fraction = 1  // Use only the specified fraction of the training data in the do_target_task_training phase.
                        // should not impact main training, even for the same task.
                        // training_data_fraction should not be used together with eval_data_fraction
                        // both should not be less then 1 at a same time
reindex_tasks = ""

reload_vocab = 0     // If true, force the rebuilding of the vocabulary files in the experiment directory. For classification and
                     // regression tasks with the default ELMo-style character handling, there is no vocabulary.

is_probing_task = 0  // Set if the tasks in target_tasks are NLI-style probing tasks. (Ellie: Is this right?)

// Learning curves
training_data_fraction = 1  // Use only the specified fraction of the training data in the do_pretrain phase.
                            // Should not impact eval-phase training, even for the same task.
                            // Note: This uses rejection sampling at training time, so it can slow down training
                            // for small fractions (<5%).


// Training options //

// Optimization
trainer_type = sampling  // Type of trainer object. Currently only one option: 'sampling'
shared_optimizer = 1  // If true, use same optimizer for all tasks. (Setting this to false may not be bug-free.)
batch_size = 32  // Training batch size.
optimizer = adam  // Optimizer. All valid AllenNLP options are available, including 'sgd'.
                  // 'adam' uses the newer AMSGrad variant.
lr = 0.0001  // Initial learning rate.
min_lr = 0.000001  // Minimum learning rate. Training will stop when our explicit LR decay lowers the LR below this point.
max_grad_norm = 5.0  // Maximum gradient norm, for use in clipping.
lr_patience = 1  // Patience to use (in validation checks) before decaying the learning rate.
                 // Learning rate will decay after lr_patience + 1 validation checks have completed with no improvement
                 // in validation score.
lr_decay_factor = 0.5  // Factor by which to decay LR (multiplicative) when lr_patience is reached.
scheduler_threshold = 0.0001  // Threshold used in deciding when to lower learning rate.
warmup = 4000  // Number of warmup steps for custom transformer LR schedule.

// Validation, Checkpointing, and Early Stopping
val_data_limit = 5000  // Maximum number of examples to be used during mid-training validations.
                       // We use the _first_ N (5000) examples from each dev set. Does not apply to the final validation run at the
                       // end of main.py that is invoked by do_full_eval.
val_interval = 1000  // Number of steps between validation checks.
                     // Must be divisible by bpp_base (which is usually 1).
max_epochs = -1 // If positive, maximum number of epochs (full pass over a task's training data) to perform
                // Stopping is based on hitting either the max_epochs (for each task) or any other stopping criterion
                // (max validation over all tasks, minimum learning rate hit)
max_vals = 1000  // Maximum number of validation checks. Will stop once this limit has been reached.
bpp_base = 1  // In multitask learning, number of steps to train each task before sampling a fresh task.
patience = 5  // Patience in early stopping. Training will stop if performance does not improve at all in patience + 1 validations.
keep_all_checkpoints = 0  // If set, keep checkpoints from every validation. Otherwise, keep only best and (if different) most recent.

// Multi-task Training
weighting_method = proportional  // Weighting method for task sampling, relative to the number of training examples in each task:
                                   // Options: uniform, power_<power>, softmax_<temp>
                                   // proportional, proportional_log_batch, proportional_log_example,
                                   // inverse, inverse_log_example, inverse_log_batch
scaling_method = uniform  // Method for scaling loss:
                            // Options: uniform, max_power_<power>
                            // max_proportional, max_proportional_log
                            // max_inverse, max_inverse_log
                            // max_epoch_<E1_E2_..._En>
dec_val_scale = 250  // when training with increasing and decreasing val metrics
                     // (or multiple decreasing metrics), we use the macro average
                     // for early stopping, where decreasing metrics are aggregated
                     // as (1 - metric / dec_val_scale).
                     // Currently, perplexity is our only decreasing metric.

// Evaluation
write_preds = 0  // 0 for none _or_ comma-separated list of splits in {'train', 'val', 'test'} for which we should write predictions
                 // to disk during do_full_eval. Supported for GLUE tasks and a few others. You should see errors with unsupported tasks.
write_strict_glue_format = 0  // If true, write_preds will only write the 'index' and 'prediction' columns for GLUE tasks, and will
                              // use the filenames expected by the GLUE evaluation site.


// Preprocessing //

max_seq_len = 40  // Maximum sequence length, in tokens (usually words, even for models with char handling).
max_word_v_size = 30000  // Maximum input word vocab size, when creating a new embedding matrix. Not used for ELMo.
max_char_v_size = 250  // Maximum input char vocab size, when creating a new embedding matrix. Not used for ELMo.
max_targ_word_v_size = 20000  // Maximum target word vocab size for seq2seq tasks.


// Input Handling //
tokenizer = "MosesTokenizer"  // The name of the tokenizer, passed to the Task constructor for appropriate
                              // handling during data loading. It's expected that all tasks use the same
                              // tokenizer; doing otherwise will cause an error.
                              // 'MosesTokenizer' is the default. Use "" for edge probing tasks to use the
                              // original tokenization, or one of 'OpenAI.BPE',
                              // 'MosesTokenizer', 'bert-uncased-base', etc.
word_embs = none  // The type of word embedding layer. Usually set to none when using ELMo.
                  // Options: none, scratch (i.e., trained from scratch), glove, fastText.
word_embs_file = ${WORD_EMBS_FILE}  // Path to embeddings file.
fastText = 0  // Use dynamically computed fastText embeddings.
fastText_model_file = ${FASTTEXT_MODEL_FILE}  // Path to fastText model file for dynamically computed embeddings.
d_word = 300  //  Dimension of word embeddings. Not used by ELMo.
d_char = 100  //  Dimension of char embeddings. Not used by ELMo.
n_char_filters = 100  // Number of filters in char CNN. Not used by ELMo.
char_filter_sizes = "2,3,4,5"  // Size of char CNN filters.
elmo = 1  // If true, load and use ELMo.
elmo_chars_only = 1  // If true, use *only* the char CNN layer of ELMo. If false but elmo is true, use the full ELMo.
elmo_weight_file_path = none  // Path to ELMo RNN weights file.  Default ELMo weights will be used if "none".
cove = 0  // If true, use CoVe.
cove_fine_tune = 0  // If true, CoVe params are fine-tuned.
char_embs = 0  // If true, train char embeddings. This is separate from the ELMo char component, and the two
               // usually aren't used together.
openai_transformer = 0  // If true, use OpenAI Transformer model for
                        // representations. Not compatible with other
                        // embeddings due to different tokenization.
openai_transformer_ckpt = ""  // If non-empty, will load OpenAI Transformer
                              // from the given TensorFlow checkpoint.
                              // Checkpoint should be as created by the
                              // original release
                              // (openai/finetune-transformer-lm).
openai_embeddings_mode = "none"  // How to handle the embedding layer of the
                                 // OpenAI Transformer model.
                                 // "none" or "top" returns only top-layer activation
                                 // "cat" returns top-layer concatenated with
                                 //   lexical layer
                                 // "only" returns only lexical layer
                                 // "mix" uses ELMo-style scalar mixing (with
                                 // learned weights) across all layers
openai_transformer_fine_tune = 0  // If false, OpenAI Transformer weights will
                                  // be frozen during training. If enabled,
                                  // train according to global settings for
                                  // training a token embedder module.
                                  // Note that this might require a
                                  // high amount of GPU memory, so consider
                                  // lowering the batch size if set to true.
bert_model_name = ""  // If nonempty, use this BERT model for representations.
                      // Available values are:
                      // bert-base-uncased, bert-large-cased, ...
                      // For more, see:
                      // https://github.com/huggingface/pytorch-pretrained-BERT#loading-google-ais-pre-trained-weigths-and-pytorch-dump
                      // Not compatible with other embeddings due to different
                      // tokenization.
bert_embeddings_mode = "none"  // How to handle the embedding layer of the
                               // BERT model.
                               // "none" or "top" returns only top-layer activation
                               // "cat" returns top-layer concatenated with
                               //   lexical layer
                               // "only" returns only lexical layer
                               // "mix" uses ELMo-style scalar mixing (with
                               // learned weights) across all layers
bert_fine_tune = 0  // If false, BERT transformer weights will
                    // be frozen during training. If enabled,
                    // train according to global settings for
                    // training a token embedder module.
                    // Note that this might require a
                    // high amount of GPU memory, so consider
                    // lowering the batch size if set to true.


onlstm_chunk_size = 10  // Chunk downsizing factor for ON-LSTM master gate, dimensions
                        // of master gate: D/C where C is the chunk downsizing factor.
onlstm_dropconnect = 0.5  // Linear dropout between ON-LSTM layers.
onlstm_dropouti  = 0.3  // Locked Dropout on input embeddings.
onlstm_dropouth  = 0.3  // Locked Dropout between ON-LSTM layers.
onlstm_tying = 0  // Language Modeling tying of weights.

<<<<<<< HEAD
wsj_parsing = 0  // Set if using for PTB parsing task. Makes sure to include WSJ vocabulary.
=======
force_include_wsj_vocabulary = 0  // Set if using for PTB parsing task. Makes sure to include WSJ vocabulary.
>>>>>>> 57990740

// Sentence Encoder //
sent_enc = rnn  // Type of sentence encoder: 'bow', 'rnn' (for LSTM), or 'transformer'
                // set to 'none' to do nothing but forward the skip connection.
                // Note: Transformer has no known issues, but hasn't performed well, so there may be bugs.
                // Note: 'bow' just skips the encoder step and passes the word representations to the task model, s
                //   so it is possible to combine attention or max pooling with the 'bow' encoder.
bidirectional = 1  // If true, the RNN encoder should be bidirectional.
d_hid = 1024  // Hidden dimension size (usually num_heads * d_proj for transformer)
n_layers_enc = 2  // Number of encoder layers. Usually 8–12 for Transformer.
skip_embs = 1  // If true, concatenate the encoder's input (ELMo or embeddings) with the encoder's output.
sep_embs_for_skip = 0  // Whether the skip embedding uses the same embedder object as the original embedding (before skip).
                       // Only makes a difference if we are using ELMo weights, where it allows the four tuned ELMo scalars
                       // to vary separately for each target task.
n_layers_highway = 0  // Number of highway layers between the embedding layer and the encoder. [Old. May not be bug-free.]
n_heads = 8  // Number of transformer heads.
d_tproj = 64  // Transformer projection dimension.
d_ff = 2048   // Transformer feed-forward dimension.
dropout = 0.2  // Dropout rate.
dropout_embs = ${dropout}  // Dropout rate for embeddings, same as above by default.
                           // NB: This only applies to trained char embs, not including ELMo.


// Task-specific Options //
// These are _usually_ overridden for specific tasks, and are explicitly overridden in this file for many tasks, but defaults
// are set here.

// Model
pool_type = max // The type of pooling to aggregate sequences of vectors into a single vector.
                // Options: first, last, max, mean.
classifier = mlp  // The type of the final layer(s) in classification and regression tasks.
                  // Options:
                  //   log_reg: Softmax layer with no additional hidden layer.
                  //   mlp: One tanh+layernorm+dropout layer, followed by a softmax layer.
                  //   fancy_mlp: Same as mlp, but with an additional hidden layer. Fancy!
classifier_hid_dim = 512  // The hidden dimension size for mlp and fancy_mlp.
classifier_dropout = 0.2  // The dropout rate for mlp and fancy_mlp.
pair_attn = 1  // If true, use attn in sentence-pair classification/regression tasks.
d_hid_attn = 512  // Post-attention LSTM state size.
shared_pair_attn = 0  // If true, share pair_attn parameters across all tasks that use it.
d_proj = 512  // Size of task-specific linear projection applied before before pooling.
classifier_loss_fn = ""  // Classifier loss function. Used only in some specialized tasks, not mlp/fancy_mlp.
classifier_span_pooling = "x,y"  // Span pooling type (for edge probing only).
                                 // Options: 'attn' or one of the 'combination' arguments accepted by AllenNLP's
                                 //   EndpointSpanExtractor.

s2s {
    d_hid_dec = 1024  // The hidden size of the decoder in seq2seq tasks.
    n_layers_dec = 1  // The number of decoder layers in seq2seq tasks.
    target_embedding_dim = 300  // The size of target word embeddings in seq2seq tasks.
    attention = "bilinear"  // Attention used in s2s. Current implemented options are "bilinear" and "none".
    output_proj_input_dim = 1024  // Dimension of bottleneck layer in s2s decoder output projection. If
                                  // output_proj_input_dim == d_hid_dec, will not add projection.
}

edgeprobe_cnn_context = 0  // expanded context for edge probing via CNN.
                           // 0 looks at only the current word, 1 adds +/-
                           // words (kernel width 3), etc.

// Training
eval_val_interval = 500  // Comparable to val_interval, used during do_target_task_training. Can be set separately per task.
                         // MUST be divisible by bpp_base.
eval_max_vals = 1000  // Comparable to max_vals, used during do_target_task_training. Can be set separately per task.

// Evaluation
use_classifier = ""  // Used to make some task (usually a probing task with no training set) use a model that was trained for
                     // a different task at do_full_eval time. This should be overridden for each probing task, and set to the
                     // name of the trained task.


// Task-Specific Overrides //
// Note: Model params apply during all phases, but trainer params like LR apply only during eval phase.

mnli-diagnostic { use_classifier = "mnli" }

rte = {}
rte_classifier_hid_dim = 128
rte_d_proj = 128
rte_classifier_dropout = 0.4
rte_pair_attn = 0
rte_val_interval = 100
rte_lr = 0.0003

wnli = {}
wnli_classifier_hid_dim = 128
wnli_d_proj = 128
wnli_classifier_dropout = 0.4
wnli_pair_attn = 0
wnli_val_interval = 100
wnli_lr = 0.0003

mrpc = {}
mrpc_classifier_hid_dim = 256
mrpc_d_proj = 256
mrpc_classifier_dropout = 0.2
mrpc_pair_attn = 0
mrpc_val_interval = 100
mrpc_lr = 0.0003

sst = {}
sst_classifier_hid_dim = 256
sst_d_proj = 256
sst_classifier_dropout = 0.2
sst_val_interval = 100
sst_lr = 0.0003

cola = {}
cola_classifier_hid_dim = 256
cola_d_proj = 256
cola_classifier_dropout = 0.2
cola_val_interval = 100
cola_lr = 0.0003

sts-b = {}
sts-b_classifier_hid_dim = 512
sts-b_classifier_dropout = 0.2
sts-b_pair_attn = 1
sts-b_val_interval = 1000
sts-b_lr = 0.0003

sts-b-alt = {}
sts-b-alt_classifier_hid_dim = 512
sts-b-alt_classifier_dropout = 0.2
sts-b-alt_pair_attn = 1
sts-b-alt_val_interval = 1000
sts-b-alt_lr = 0.0003

qnli = {}
qnli_classifier_hid_dim = 512
qnli_classifier_dropout = 0.2
qnli_pair_attn = 1
qnli_val_interval = 1000
qnli_lr = 0.0003

qnli-alt = {}
qnli-alt_classifier_hid_dim = 512
qnli-alt_classifier_dropout = 0.2
qnli-alt_pair_attn = 1
qnli-alt_val_interval = 1000
qnli-alt_lr = 0.0003

mnli = {}
mnli_classifier_hid_dim = 512
mnli_classifier_dropout = 0.2
mnli_pair_attn = 1
mnli_val_interval = 1000
mnli_lr = 0.0003

mnli-alt = {}
mnli-alt_classifier_hid_dim = 512
mnli-alt_classifier_dropout = 0.2
mnli-alt_pair_attn = 1
mnli-alt_val_interval = 1000
mnli-alt_lr = 0.0003

qqp = {}
qqp_classifier_hid_dim = 512
qqp_classifier_dropout = 0.2
qqp_pair_attn = 1
qqp_val_interval = 1000
qqp_lr = 0.0003

grounded = {}
grounded_d_proj = 2048

groundedsw = {}
groundedsw_d_proj = 2048

qqp-alt = {}
qqp-alt_classifier_hid_dim = 512
qqp-alt_classifier_dropout = 0.2
qqp-alt_pair_attn = 1
qqp-alt_val_interval = 1000
qqp-alt_lr = 0.0003


embeddings_train  = 0  // if set to 1, embeddings will be fine tuned.

nli-prob {
  probe_path = ""
}


// Edge-Probing Experiments //

// Template: Not used for any single task, but extended per-task below.
edges-tmpl {
    classifier_loss_fn = "sigmoid"  // 'sigmoid' or 'softmax'
    classifier_span_pooling = "attn"  // 'attn' or 'x,y'
    classifier_hid_dim = 256
    classifier_dropout = 0.3
    pair_attn = 0

    // Default iters; run 50k steps.
    max_vals = 100
    val_interval = 500
}

edges-srl-conll2005 = ${edges-tmpl}
edges-srl-conll2012 = ${edges-tmpl} {
    val_interval = 1000
}
edges-spr1 = ${edges-tmpl} {
    val_interval = 100
}
edges-spr2 = ${edges-tmpl} {
    val_interval = 100
}

edges-dpr = ${edges-tmpl} {
    val_interval = 100
}
edges-coref-ontonotes = ${edges-tmpl}
edges-coref-ontonotes-conll = ${edges-tmpl} {
    max_vals = 250
    val_interval = 1000
}
edges-ner-conll2003 = ${edges-tmpl} {
    val_interval = 250
}
edges-ner-ontonotes = ${edges-tmpl} {
    max_vals = 250
    val_interval = 1000
}

edges-dep-labeling = ${edges-tmpl}
edges-dep-labeling-ewt = ${edges-tmpl} {
    max_vals = 250
    val_interval = 1000
}
edges-constituent-ptb = ${edges-tmpl}
edges-constituent-ontonotes = ${edges-tmpl} {
    max_vals = 250
    val_interval = 1000
}
edges-pos-ontonotes = ${edges-constituent-ontonotes}
edges-nonterminal-ontonotes = ${edges-constituent-ontonotes}

edges-rel-semeval = ${edges-tmpl} {
    val_interval = 100
}
edges-rel-tacred = ${edges-tmpl}
edges-ner-tacred = ${edges-tmpl}

// These tasks are still very slow. TODO: Debug.
edges-ccg-tag = ${edges-tmpl}
edges-ccg-parse = ${edges-tmpl}<|MERGE_RESOLUTION|>--- conflicted
+++ resolved
@@ -241,11 +241,8 @@
 onlstm_dropouth  = 0.3  // Locked Dropout between ON-LSTM layers.
 onlstm_tying = 0  // Language Modeling tying of weights.
 
-<<<<<<< HEAD
-wsj_parsing = 0  // Set if using for PTB parsing task. Makes sure to include WSJ vocabulary.
-=======
 force_include_wsj_vocabulary = 0  // Set if using for PTB parsing task. Makes sure to include WSJ vocabulary.
->>>>>>> 57990740
+
 
 // Sentence Encoder //
 sent_enc = rnn  // Type of sentence encoder: 'bow', 'rnn' (for LSTM), or 'transformer'
