--- conflicted
+++ resolved
@@ -167,100 +167,6 @@
 preproc_file = "preproc.pkl"  // file to save preprocessing data
                               // TODO(alex): document what goes in here?
 
-<<<<<<< HEAD
-// Model options
-sent_enc = "rnn"  // type of sentence encoder: 'bow', 'rnn', or 'transformer'
-                  // set to 'null' to do nothing but forward the skip
-                  // connection.
-                  // TUNE ME: bow or rnn or transformer
-sent_combine_method = "max"  // pooling method for encoder states:
-                             // 'max', 'mean', or 'final'
-bidirectional = 1    // if true, use bidirectional RNN
-pair_attn = 1  // 1 to use attn in pair classification/regression tasks
-shared_pair_attn = 0  // if true, share pair attn for pairwise tasks
-d_hid = 1024          // hidden dimension size (usually num_heads * d_proj for transformer)
-                     // TUNE ME:
-                     //   BiLSTM: 1500
-                     //   Transformer: hid768/heads12 or hid512/heads8 or hid384/heads6
-d_hid_attn = 512     // post-attention LSTM state size
-d_proj = 512         // task-specific linear project before pooling
-                     // TODO: Should be set per task.
-n_layers_enc = 2     // number of encoder layers
-                     // TUNE ME:
-                     //   BiLSTM: 2
-                     //   Transformer: 12
-skip_embs = 1        // if true, adds skip connection to concatenate encoder
-                     // input to encoder output
-                     // TUNE ME
-sep_embs_for_skip = 0   // whether the skip embedding uses the same embedder
-                        // as the original embedding (before skip). Only makes a
-                        // difference if we are using ELMo weights. Set to 1
-                        // for separate ELMo scalars
-n_layers_highway = 0  // number of highway layers
-                      // TODO(alex): Where are these layers in the model?
-n_heads = 8  // number of transformer heads
-             // TUNE ME: See above.
-d_tproj = 64  // transformer projection dimension
-d_ff = 2048  // transformer feed-forward dimension
-dropout = 0.2  // dropout rate
-dropout_embs = ${dropout}   // dropout rate for embeddings, same as above by default
-                            // NB: this only applies to char embs (non-elmo)
-
-// Training options
-no_tqdm = 1  // if true, disable tqdm progress bar; NB: doesn't work b/c tqdm is removed
-track_batch_utilization = 0 // if 1, track % of batch that is pad (for tasks with field 'input1'
-trainer_type = "sampling"  // type of trainer: 'sampling'
-shared_optimizer = 1  // if true, use same optimizer for all tasks
-batch_size = 32   // training batch size
-                  // TODO: Adjust as needed for memory.
-optimizer = "adam" // optimizer. All valid AllenNLP options are available,
-                   // including 'sgd'. 'adam' uses the newer AMSGrad variant.
-lr = 0.0001          // initial learning rate
-min_lr = 0.000001  // (1e-6) minimum learning rate
-max_grad_norm = 5.0  // maximum gradient norm
-weight_decay = 0.0000001   // weight decay value
-task_patience = 1    // patience in decaying per-task learning rate
-scheduler_threshold = 0.0001 // threshold used in deciding when to lower learning rate
-lr_decay_factor = 0.5  // learning rate decay factor, when validation score
-                       // doesn't improve
-warmup = 4000  // number of warmup steps for transformer LR schedule
-dec_val_scale = 100 // in the case of multitask learning with increasing and decreasing val metrics,
-                    // decreasing val metrics are taken as (1 - (metric / dec_val_scale))
-val_data_limit = 5000 // maximum number of examples to be used during mid-training validations
-                      // by default, we use the _first_ 5000 examples from each dev set.
-                      // Does not apply to the final validation run at the end of main.py.
-val_interval = 1000  // number of passes between validation checks
-                    //MUST be divisible by bpp_base
-max_vals = 1000     // maximum number of validation checks
-bpp_base = 1       // number of batches to train per sampled task
-patience = 5  // patience in early stopping
-keep_all_checkpoints = 0 // If set, keep checkpoints from every validation.
-                         // Otherwise, keep only best and (if different) most recent.
-
-// Multi-task training options
-weighting_method = "proportional"  // weighting method for sampling:
-                                   // 'uniform' or 'proportional' or 'proportional_log'
-scaling_method = "max"   // method for scaling loss:
-                         // 'min', 'max', 'unit', or 'none'
-
-// Evaluation options
-eval_val_interval = 500  // validation interval for eval task
-                         // MUST be divisible by bpp_base
-                         // TODO: Tune this per task. 500 is probably high for
-                         // RTE and low for QQP
-eval_max_vals = 1000     // maximum number of validation checks for eval task
-write_preds = "0"     // comma-separated list of splits in
-                         // {'train', 'val', 'test'} for which we should write
-                         // predictions. Will likely break for non-GLUE tasks.
-write_strict_glue_format = 0  // if true, write_preds will only write the
-                              // 'index' and 'prediction' columns for GLUE
-                              // tasks.
-
-
-// Tasks specific stuff: either task-specific model parameters or eval-time trainer params
-// Important note: Model params apply during train and eval phases; trainer params like LR
-// apply only during eval phase.
-=======
 
 // Sentence Encoder //
 
@@ -325,7 +231,6 @@
 
 mnli-diagnostic { use_classifier = "mnli" }
 
->>>>>>> 3e5a33cc
 rte = {}
 rte_classifier_hid_dim = 128
 rte_d_proj = 128
