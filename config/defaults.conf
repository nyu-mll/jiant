--- conflicted
+++ resolved
@@ -237,7 +237,12 @@
                   // BERT and GPT need more specific tokenization (tokenizer config 
                   // parameter should be equal to input_module for BERT, and should be 
                   // equal to 'OpenAI.BPE' if input_module = gpt).
-                  // For ELMo, BERT, and GPT, there are additional config parameters.
+                  // For ELMo, BERT, and GPT, there are additional config parameters below.
+                  // We support the newer bert-large-uncased-whole-word-masking and
+                  // bert-large-cased-whole-word-masking cased models, but they require
+                  // the git development version of pytorch-pretrained-bert. To use these
+                  // models, follow the instructions under 'From source' here:
+                  //   https://github.com/huggingface/pytorch-pretrained-BERT
 
 word_embs_file = ${WORD_EMBS_FILE}  // Path to embeddings file.
 d_word = 300  //  Dimension of word embeddings. Not used by ELMo, GPT, or BERT.
@@ -266,22 +271,6 @@
                                  // "mix" uses ELMo-style scalar mixing (with
                                  //   learned weights) across all layers.
 
-<<<<<<< HEAD
-bert_model_name = ""  // If nonempty, use this BERT model for representations.
-                      // Available values are: bert-base-uncased, bert-large-cased, ...
-                      // For more, see:
-                      //   https://github.com/huggingface/pytorch-pretrained-BERT
-                      //   #loading-google-ais-pre-trained-weigths-and-pytorch-dump
-                      // Not compatible with other embeddings. Set tokenizer to the same value
-                      // you use here.
-                      // We support the newer bert-large-uncased-whole-word-masking and
-                      // bert-large-cased-whole-word-masking cased models, but they require
-                      // the git development version of pytorch-pretrained-bert. To use these
-                      // models, follow the instructions under 'From source' here:
-                      //   https://github.com/huggingface/pytorch-pretrained-BERT
-
-=======
->>>>>>> 6c6f6201
 bert_embeddings_mode = "none"  // How to handle the embedding layer of the
                                // BERT model:
                                // "none" or "top" returns only top-layer activation,
