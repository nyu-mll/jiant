// Default config file.
// Set values here, then override them in custom configs by including this at
// the top:
// my_experiment.conf:
//   include "defaults.conf"
//
//   exp_name = my_expt
//   run_name = run1
//   train_tasks = "mnli,qnli"
//
// ... or in a command line flag:
// $ python main.py --config_file config/defaults.conf \
//       --overrides "exp_name = my_expt, run_name = run1, train_tasks = \"mnli,qnli\""

// This file uses HOCON, which is a JSON/YAML-like format that supports
// includes, references, and object merging semantics; see
// https://github.com/lightbend/config/blob/master/HOCON.md for reference.


// Misc. Logistics //

cuda = 0  // GPU ID. Set to -1 for CPU. On machines without GPUs, this is ignored.
random_seed = 1234  // Global random seed.
track_batch_utilization = 0  // Track % of each batch that is padding tokens (for tasks with field 'input1').


// Paths and Logging //

// You'll generally have to override these:
project_dir = ${NFS_PROJECT_PREFIX}  // The base directory for model output. This default is meant for runs
                                     // on the JSALT Google Cloud Platform (GCP) setup, and you'll need to
                                     // override it elsewhere.
exp_name = common-indexed-tasks  // Experiment name, will be a subdirectory of project_dir.
                                   // This directory will contain all run directories, a results summary file,
                                   // and preprocessed data files.
run_name = tuning-0  // Run name, will be a subdirectory of exp_name. This directory will contain logs,
                       // checkpoints, and model predictions.
data_dir = ${JIANT_DATA_DIR}  // Base directory in which to look for raw data subdirectories. This will often be
                              // the glue_data directory created when using download_glue_data.py.
global_ro_exp_dir = "/nfs/jsalt/share/exp/default"  // If you're using very large datasets for which preprocessing
                                                    // is slow, you can set this to point to a directory for a past experiment
                                                    // (different from the current one), and the 'preproc' index files will
                                                    // be read from that directory to save time. If this directory does not
                                                    // exist, all data will be preprocessed as usual without failing.

remote_log_name = ${exp_name}"__"${run_name}  // Log name for GCP remote logging, if used. This should be globally unique to
                                              // your run. Usually safe to ignore.

// You can safely ignore these, and they'll be set automatically:
exp_dir = ${project_dir}"/"${exp_name}"/"
run_dir = ${project_dir}"/"${exp_name}"/"${run_name}
local_log_path = ${run_dir}"/log.log"


// Tasks //

train_tasks = sst // Comma-separated list of pretraining tasks or 'glue' or 'none'.
                  // If there are multiple entries, the list should contain no spaces, and quotation marks are needed.
                  // ex: --overrides "train_tasks = \"glue,ccg\""
eval_tasks = glue  // Target tasks, in the same format as train_tasks, above.


// Execution, Saving, and Loading //

// Three main stages of operation
do_train = 1  // Train the shared sentence encoder model (and task-specific model parameters) on the pretraining tasks in
              // train_tasks.
train_for_eval = 1  // After do_train, train the task-specific model parameters on the target tasks in eval_tasks.
do_eval = 1     // Evaluate the model on the tasks on eval_tasks.

// Related configuration
load_model = 1  // If true, restore from checkpoint when starting do_train. No impact on train_for_eval.
load_eval_checkpoint = none  // If not "none", load the specified model_state checkpoint file when starting train_for_eval.
allow_untrained_encoder_parameters = 0  // Set for experiments involving random untrained encoders only. Allows train_for_eval
                                        // and do_eval to proceed without pretraining.
allow_reuse_of_pretraining_parameters = 0  // Set to 1 to allow task models that were trained during pretraining from being
                                           // reused in train_for_eval. This may behave incorrectly if a run is stopped and
                                           // restarted in train_for_eval (issues #285, #290).
allow_missing_task_map = 0  // Dangerous: If true, ignore missing classifier_task_map.json
                            // This is needed for bare-ELMo probing, since the main training phase is skipped for these models.
reload_tasks = 0     // If true, force the rebuilding of the task files in the experiment directory, even if they exist.
reload_indexing = 0  // If true, force the rebuilding of the index files in preproc/ for tasks in reindex_tasks, even if they
                     // exist.
eval_data_fraction = 1  // Use only the specified fraction of the training data in the train_for_eval phase.
                        // should not impact main training, even for the same task.
                        // training_data_fraction should not be used together with eval_data_fraction
                        // both should not be less then 1 at a same time
reindex_tasks = ""

reload_vocab = 0     // If true, force the rebuilding of the vocabulary files in the experiment directory. For classification and
                     // regression tasks with the default ELMo-style character handling, there is no vocabulary.

is_probing_task = 0  // Set if the tasks in eval_tasks are NLI-style probing tasks. (Ellie: Is this right?)

// Learning curves
training_data_fraction = 1  // Use only the specified fraction of the training data in the do_train phase.
                            // Should not impact eval-phase training, even for the same task.
                            // Note: This uses rejection sampling at training time, so it can slow down training
                            // for small fractions (<5%).


// Training options //

// Optimization
trainer_type = sampling  // Type of trainer object. Currently only one option: 'sampling'
shared_optimizer = 1  // If true, use same optimizer for all tasks. (Setting this to false may not be bug-free.)
batch_size = 32  // Training batch size.
optimizer = adam  // Optimizer. All valid AllenNLP options are available, including 'sgd'.
                  // 'adam' uses the newer AMSGrad variant.
lr = 0.0001  // Initial learning rate.
min_lr = 0.000001  // Minimum learning rate. Training will stop when our explicit LR decay lowers the LR below this point.
max_grad_norm = 5.0  // Maximum gradient norm, for use in clipping.
task_patience = 1  // [Uninformative name alert!] Patience to use (in validation checks) before decaying the learning rate.
                   // Learning rate will decay after task_patience + 1 validation checks have completed with no improvement
                   // in validation score.
lr_decay_factor = 0.5  // Factor by which to decay LR (multiplicative) when task_patience is reached.
scheduler_threshold = 0.0001  // Threshold used in deciding when to lower learning rate.
warmup = 4000  // Number of warmup steps for custom transformer LR schedule.

// Validation, Checkpointing, and Early Stopping
val_data_limit = 5000  // Maximum number of examples to be used during mid-training validations.
                       // We use the _first_ N (5000) examples from each dev set. Does not apply to the final validation run at the
                       // end of main.py that is invoked by do_eval.
val_interval = 1000  // Number of steps between validation checks.
                     // Must be divisible by bpp_base (which is usually 1).
max_vals = 1000  // Maximum number of validation checks. Will stop once this limit has been reached.
bpp_base = 1  // In multitask learning, number of steps to train each task before sampling a fresh task.
patience = 5  // Patience in early stopping. Training will stop if performance does not improve at all in patience + 1 validations.
keep_all_checkpoints = 0  // If set, keep checkpoints from every validation. Otherwise, keep only best and (if different) most recent.

// Multi-task Training
weighting_method = proportional  // Weighting method for task sampling, relative to the number of training examples in each task:
                                   // Options: uniform, power_<power>, softmax_<temp>
                                   // proportional, proportional_log_batch, proportional_log_example,
                                   // inverse, inverse_log_example, inverse_log_batch
scaling_method = uniform  // Method for scaling loss:
                            // Options: uniform, max_power_<power>
                            // max_proportional, max_proportional_log
                            // max_inverse, max_inverse_log
                            // max_epoch_<E1_E2_..._En>
dec_val_scale = 250  // when training with increasing and decreasing val metrics
                     // (or multiple decreasing metrics), we use the macro average
                     // for early stopping, where decreasing metrics are aggregated
                     // as (1 - metric / dec_val_scale).
                     // Currently, perplexity is our only decreasing metric.

// Evaluation
write_preds = 0  // 0 for none _or_ comma-separated list of splits in {'train', 'val', 'test'} for which we should write predictions
                 // to disk during do_eval. Supported for GLUE tasks and a few others. You should see errors with unsupported tasks.
write_strict_glue_format = 0  // If true, write_preds will only write the 'index' and 'prediction' columns for GLUE tasks, and will
                              // use the filenames expected by the GLUE evaluation site.


// Preprocessing //

max_seq_len = 40  // Maximum sequence length, in tokens (usually words, even for models with char handling).
max_word_v_size = 30000  // Maximum input word vocab size, when creating a new embedding matrix. Not used for ELMo.
max_char_v_size = 250  // Maximum input char vocab size, when creating a new embedding matrix. Not used for ELMo.
max_targ_word_v_size = 20000  // Maximum target word vocab size for seq2seq tasks.


// Input Handling //

word_embs = none  // The type of word embedding layer. Usually set to none when using ELMo.
                  // Options: none, scratch (i.e., trained from scratch), glove, fastText.
word_embs_file = ${WORD_EMBS_FILE}  // Path to embeddings file.
fastText = 0  // Use dynamically computed fastText embeddings.
fastText_model_file = ${FASTTEXT_MODEL_FILE}  // Path to fastText model file for dynamically computed embeddings.
d_word = 300  //  Dimension of word embeddings. Not used by ELMo.
d_char = 100  //  Dimension of char embeddings. Not used by ELMo.
n_char_filters = 100  // Number of filters in char CNN. Not used by ELMo.
char_filter_sizes = "2,3,4,5"  // Size of char CNN filters.
elmo = 1  // If true, load and use ELMo.
elmo_chars_only = 1  // If true, use *only* the char CNN layer of ELMo. If false but elmo is true, use the full ELMo.
elmo_weight_file_path = none  // Path to ELMo RNN weights file.  Default ELMo weights will be used if "none".
cove = 0  // If true, use CoVe.
cove_fine_tune = 0  // If true, CoVe params are fine-tuned.
char_embs = 0  // If true, train char embeddings. This is separate from the ELMo char component, and the two
               // usually aren't used together.


// Sentence Encoder //

sent_enc = rnn  // Type of sentence encoder: 'bow', 'rnn' (for LSTM), or 'transformer'
                // set to 'null' to do nothing but forward the skip connection.
                // Note: Transformer has no known issues, but hasn't performed well, so there may be bugs.
                // Note: 'bow' just skips the encoder step and passes the word representations to the task model, s
                //   so it is possible to combine attention or max pooling with the 'bow' encoder.
bidirectional = 1  // If true, the RNN encoder should be bidirectional.
d_hid = 1024  // Hidden dimension size (usually num_heads * d_proj for transformer)
n_layers_enc = 2  // Number of encoder layers. Usually 8–12 for Transformer.
skip_embs = 1  // If true, concatenate the encoder's input (ELMo or embeddings) with the encoder's output.
sep_embs_for_skip = 0  // Whether the skip embedding uses the same embedder object as the original embedding (before skip).
                       // Only makes a difference if we are using ELMo weights, where it allows the four tuned ELMo scalars
                       // to vary separately for each target task.
n_layers_highway = 0  // Number of highway layers between the embedding layer and the encoder. [Old. May not be bug-free.]
n_heads = 8  // Number of transformer heads.
d_tproj = 64  // Transformer projection dimension.
d_ff = 2048   // Transformer feed-forward dimension.
dropout = 0.2  // Dropout rate.
dropout_embs = ${dropout}  // Dropout rate for embeddings, same as above by default.
                           // NB: This only applies to trained char embs, not including ELMo.


// Task-specific Options //
// These are _usually_ overridden for specific tasks, and are explicitly overridden in this file for many tasks, but defaults
// are set here.

// Model
classifier = mlp  // The type of the final layer(s) in classification and regression tasks.
                  // Options:
                  //   logreg: Softmax layer with no additional hidden layer.
                  //   mlp: One tanh+layernorm+dropout layer, followed by a softmax layer.
                  //   fancy_mlp: Same as mlp, but with an additional hidden layer. Fancy!
classifier_hid_dim = 512  // The hidden dimension size for mlp and fancy_mlp.
classifier_dropout = 0.2  // The dropout rate for mlp and fancy_mlp.
pair_attn = 1  // If true, use attn in sentence-pair classification/regression tasks.
d_hid_attn = 512  // Post-attention LSTM state size.
shared_pair_attn = 0  // If true, share pair_attn parameters across all tasks that use it.
d_proj = 512  // Size of task-specific linear projection applied before before pooling.
classifier_loss_fn = ""  // Classifier loss function. Used only in some specialized tasks, not mlp/fancy_mlp.
classifier_span_pooling = "x,y"  // Span pooling type (for edge probing only).
                                 // Options: 'attn' or one of the 'combination' arguments accepted by AllenNLP's
                                 //   EndpointSpanExtractor.
<<<<<<< HEAD

s2s {
    d_hid_dec = 1024  // The hidden size of the decoder in seq2seq tasks.
    n_layers_dec = 1  // The number of decoder layers in seq2seq tasks.
    target_embedding_dim = 300  // The size of target word embeddings in seq2seq tasks.
    attention = "bilinear"  // Attention used in s2s. Current implemented options are "bilinear" and "none".
    output_proj_input_dim = 1024  // Dimension of bottleneck layer in s2s decoder output projection. If
                                  // output_proj_input_dim == d_hid_dec, will not add projection.
}
=======
edgeprobe_cnn_context = 0  // expanded context for edge probing via CNN.
                           // 0 looks at only the current word, 1 adds +/-
                           // words (kernel width 3), etc.
d_hid_dec = 300  // The hidden size of the decoder in seq2seq tasks.
n_layers_dec = 1  // The number of decoder layers in seq2seq tasks.
mt_attention = "bilinear"  // Attention used in s2s. Current implemented options are "bilinear" and "none".
>>>>>>> 743de337

// Training
eval_val_interval = 500  // Comparable to val_interval, used during train_for_eval. Can be set separately per task.
                         // MUST be divisible by bpp_base.
eval_max_vals = 1000  // Comparable to max_vals, used during train_for_eval. Can be set separately per task.

// Evaluation
use_classifier = ""  // Used to make some task (usually a probing task with no training set) use a model that was trained for
                     // a different task at do_eval time. This should be overridden for each probing task, and set to the
                     // name of the trained task.


// Task-Specific Overrides //
// Note: Model params apply during all phases, but trainer params like LR apply only during eval phase.

mnli-diagnostic { use_classifier = "mnli" }

rte = {}
rte_classifier_hid_dim = 128
rte_d_proj = 128
rte_classifier_dropout = 0.4
rte_pair_attn = 0
rte_val_interval = 100
rte_lr = 0.0003

wnli = {}
wnli_classifier_hid_dim = 128
wnli_d_proj = 128
wnli_classifier_dropout = 0.4
wnli_pair_attn = 0
wnli_val_interval = 100
wnli_lr = 0.0003

mrpc = {}
mrpc_classifier_hid_dim = 256
mrpc_d_proj = 256
mrpc_classifier_dropout = 0.2
mrpc_pair_attn = 0
mrpc_val_interval = 100
mrpc_lr = 0.0003

sst = {}
sst_classifier_hid_dim = 256
sst_d_proj = 256
sst_classifier_dropout = 0.2
sst_val_interval = 100
sst_lr = 0.0003

cola = {}
cola_classifier_hid_dim = 256
cola_d_proj = 256
cola_classifier_dropout = 0.2
cola_val_interval = 100
cola_lr = 0.0003

sts-b = {}
sts-b_classifier_hid_dim = 512
sts-b_classifier_dropout = 0.2
sts-b_pair_attn = 1
sts-b_val_interval = 1000
sts-b_lr = 0.0003

sts-b-alt = {}
sts-b-alt_classifier_hid_dim = 512
sts-b-alt_classifier_dropout = 0.2
sts-b-alt_pair_attn = 1
sts-b-alt_val_interval = 1000
sts-b-alt_lr = 0.0003

qnli = {}
qnli_classifier_hid_dim = 512
qnli_classifier_dropout = 0.2
qnli_pair_attn = 1
qnli_val_interval = 1000
qnli_lr = 0.0003

qnli-alt = {}
qnli-alt_classifier_hid_dim = 512
qnli-alt_classifier_dropout = 0.2
qnli-alt_pair_attn = 1
qnli-alt_val_interval = 1000
qnli-alt_lr = 0.0003

mnli = {}
mnli_classifier_hid_dim = 512
mnli_classifier_dropout = 0.2
mnli_pair_attn = 1
mnli_val_interval = 1000
mnli_lr = 0.0003

mnli-alt = {}
mnli-alt_classifier_hid_dim = 512
mnli-alt_classifier_dropout = 0.2
mnli-alt_pair_attn = 1
mnli-alt_val_interval = 1000
mnli-alt_lr = 0.0003

qqp = {}
qqp_classifier_hid_dim = 512
qqp_classifier_dropout = 0.2
qqp_pair_attn = 1
qqp_val_interval = 1000
qqp_lr = 0.0003

grounded = {}
grounded_d_proj = 2048

groundedsw = {}
groundedsw_d_proj = 2048

qqp-alt = {}
qqp-alt_classifier_hid_dim = 512
qqp-alt_classifier_dropout = 0.2
qqp-alt_pair_attn = 1
qqp-alt_val_interval = 1000
qqp-alt_lr = 0.0003

nli-prob {
  probe_path = ""
}


// Edge-Probing Experiments //

// Template: Not used for any single task, but extended per-task below.
edges-tmpl {
    classifier_loss_fn = "sigmoid"  // 'sigmoid' or 'softmax'
    classifier_span_pooling = "attn"  // 'attn' or 'x,y'
    classifier_hid_dim = 256
    classifier_dropout = 0.3
    pair_attn = 0

    // Default iters; run 50k steps.
    max_vals = 100
    val_interval = 500
}

edges-srl-conll2005 = ${edges-tmpl}
edges-srl-conll2012 = ${edges-tmpl} {
    val_interval = 1000
}
edges-spr1 = ${edges-tmpl} {
    val_interval = 100
}
edges-spr2 = ${edges-tmpl} {
    val_interval = 100
}

edges-dpr = ${edges-tmpl} {
    val_interval = 100
}
edges-coref-ontonotes = ${edges-tmpl}
edges-coref-ontonotes-conll = ${edges-tmpl} {
    max_vals = 250
    val_interval = 1000
}
edges-ner-conll2003 = ${edges-tmpl} {
    val_interval = 250
}
edges-ner-ontonotes = ${edges-tmpl} {
    max_vals = 250
    val_interval = 1000
}

edges-dep-labeling = ${edges-tmpl}
edges-dep-labeling-ewt = ${edges-tmpl} {
    max_vals = 250
    val_interval = 1000
}
edges-constituent-ptb = ${edges-tmpl}
edges-constituent-ontonotes = ${edges-tmpl} {
    max_vals = 250
    val_interval = 1000
}

// These tasks are still very slow. TODO: Debug.
edges-ccg-tag = ${edges-tmpl}
edges-ccg-parse = ${edges-tmpl}<|MERGE_RESOLUTION|>--- conflicted
+++ resolved
@@ -222,7 +222,6 @@
 classifier_span_pooling = "x,y"  // Span pooling type (for edge probing only).
                                  // Options: 'attn' or one of the 'combination' arguments accepted by AllenNLP's
                                  //   EndpointSpanExtractor.
-<<<<<<< HEAD
 
 s2s {
     d_hid_dec = 1024  // The hidden size of the decoder in seq2seq tasks.
@@ -232,14 +231,10 @@
     output_proj_input_dim = 1024  // Dimension of bottleneck layer in s2s decoder output projection. If
                                   // output_proj_input_dim == d_hid_dec, will not add projection.
 }
-=======
+
 edgeprobe_cnn_context = 0  // expanded context for edge probing via CNN.
                            // 0 looks at only the current word, 1 adds +/-
                            // words (kernel width 3), etc.
-d_hid_dec = 300  // The hidden size of the decoder in seq2seq tasks.
-n_layers_dec = 1  // The number of decoder layers in seq2seq tasks.
-mt_attention = "bilinear"  // Attention used in s2s. Current implemented options are "bilinear" and "none".
->>>>>>> 743de337
 
 // Training
 eval_val_interval = 500  // Comparable to val_interval, used during train_for_eval. Can be set separately per task.
