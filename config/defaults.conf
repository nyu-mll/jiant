--- conflicted
+++ resolved
@@ -15,18 +15,12 @@
 random_seed = 1234  // (global) random seed
 
 // Paths and logging
-<<<<<<< HEAD
-// For local run, override this with ${JIANT_PROJECT_PREFIX}
-//project_dir = ${NFS_PROJECT_PREFIX}  // for export to NFS
-project_dir = ${JIANT_PROJECT_PREFIX}  // uncomment for local/testing
-=======
 // For local run, override this with:
 //    --overrides "project_dir = ${JIANT_PROJECT_PREFIX}",
 // e.g. --overrides "project_dir = $HOME/exp"
 // Please DO NOT change the default here! We want to use NFS for most
 // experiments, unless your checkpoints are extremely large.
 project_dir = ${NFS_PROJECT_PREFIX}  // for export to NFS
->>>>>>> 9694afa3
 exp_name = "common-indexed-tasks"  // experiment name
 run_name = "tuning-0"  // run name
 exp_dir = ${project_dir}"/"${exp_name}"/"  // required
