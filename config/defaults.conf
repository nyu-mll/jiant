--- conflicted
+++ resolved
@@ -12,47 +12,6 @@
 // $ python main.py --config_file config/defaults.conf \
 //       --overrides "exp_name = my_expt, run_name = run1, train_tasks = \"mnli,qnli\""
 
-<<<<<<< HEAD
-// Logistics
-cuda = 0  // gpu id, or -1 to disable
-random_seed = 1234  // (global) random seed
-
-// Paths and logging
-// For local run, override this with:
-//    in--overrides "project_dir = ${JIANT_PROJECT_PREFIX}",
-// e.g. --overrides "project_dir = $HOME/exp"
-// Please DO NOT change the default here! We want to use NFS for most
-// experiments, unless your checkpoints are extremely large.
-project_dir = ${NFS_PROJECT_PREFIX}  // for export to NFS
-exp_name = "common-indexed-tasks"  // experiment name
-run_name = "tuning-0"  // run name
-exp_dir = ${project_dir}"/"${exp_name}"/"  // required
-run_dir = ${project_dir}"/"${exp_name}"/"${run_name}  // required
-local_log_path = ${run_dir}"/log.log"  // log file, goes in run directory
-// log name for remote logging; make as unique as possible
-remote_log_name = ${exp_name}"__"${run_name}
-// Data paths
-data_dir = ${JIANT_DATA_DIR}  // required
-global_ro_exp_dir = "/nfs/jsalt/share/exp/default"  // saved preprocessing runs
-
-// Execution control
-do_train = 1    // run training steps
-training_data_fraction = 1 // use only the specified fraction of the training data in the main training phase.
-                           // should not impact eval-phase training, even for the same task.
-                           // training_data_fraction should not be used together with eval_data_fraction
-                           // both should not be less then 1 at a same time
-eval_data_fraction = 1 // use only the specified fraction of the training data in the train_for_eval phase.
-                           // should not impact main training, even for the same task.
-                           // training_data_fraction should not be used together with eval_data_fraction
-                           // both should not be less then 1 at a same time
-do_eval = 1     // run eval steps
-load_model = 1  // if true, restore main training from checkpoint if available
-load_eval_checkpoint = "none"  // path to eval checkpoint, or "none"
-allow_untrained_encoder_parameters = 0 // Set for experiments involving random untrained RNNs only.
-skip_task_models = 0 // if true, only load task-independent parameters when using load_eval_checkpoint
-reload_tasks = 0     // if true, force reloading tasks
-reload_indexing = 0  // if true, force reindexing tasks for tasks in reindex_tasks
-=======
 // This file uses HOCON, which is a JSON/YAML-like format that supports
 // includes, references, and object merging semantics; see
 // https://github.com/lightbend/config/blob/master/HOCON.md for reference.
@@ -123,7 +82,10 @@
 reload_tasks = 0     // If true, force the rebuilding of the task files in the experiment directory, even if they exist.
 reload_indexing = 0  // If true, force the rebuilding of the index files in preproc/ for tasks in reindex_tasks, even if they
                      // exist.
->>>>>>> 701b2029
+eval_data_fraction = 1 // use only the specified fraction of the training data in the train_for_eval phase.
+                           // should not impact main training, even for the same task.
+                           // training_data_fraction should not be used together with eval_data_fraction
+                           // both should not be less then 1 at a same time
 reindex_tasks = ""
 
 reload_vocab = 0     // If true, force the rebuilding of the vocabulary files in the experiment directory. For classification and
