--- conflicted
+++ resolved
@@ -278,7 +278,6 @@
                                  // "mix" uses ELMo-style scalar mixing (with
                                  //   learned weights) across all layers.
 
-<<<<<<< HEAD
 pytorch_transformers_embedding_mode = "none"  // How to handle the embedding layer of the
                                               // BERT/XLNet model:
                                               // "none" or "top" returns only top-layer activation,
@@ -287,15 +286,6 @@
                                               // "only" returns only lexical layer,
                                               // "mix" uses ELMo-style scalar mixing (with
                                               //   learned weights) across all layers.
-=======
-bert_embeddings_mode = "none"  // How to handle the embedding layer of the
-                               // BERT model:
-                               // "none" or "top" returns only top-layer activation,
-                               // "cat" returns top-layer concatenated with
-                               //   lexical layer,
-                               // "only" returns only lexical layer,
-                               // "mix" uses ELMo-style scalar mixing (with
-                               //   learned weights) across all layers.
 bert_max_layer = -1  // Maximum layer to return from BERT encoder. Layer 0 is
                      // wordpiece embeddings.
                      // bert_embeddings_mode will behave as if the BERT encoder
@@ -304,7 +294,6 @@
                      // and including this layer.
                      // Set to -1 to use all layers.
                      // Used for probing experiments.
->>>>>>> 44c67807
 
 force_include_wsj_vocabulary = 0  // Set if using PTB parsing (grammar induction) task. Makes sure
                                   // to include WSJ vocabulary.
