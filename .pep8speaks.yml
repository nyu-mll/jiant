--- conflicted
+++ resolved
@@ -4,12 +4,7 @@
 pycodestyle:  # Same as scanner.linter value. Other option is flake8
     max-line-length: 100  # Default is 79 in PEP 8
 
-<<<<<<< HEAD
-no_blank_comment: True  # If True, no comment is made on PR without any errors.
-=======
 no_blank_comment: False  # If True, no comment is made on PR without any errors.
-descending_issues_order: False  # If True, PEP 8 issues in message will be displayed in descending order of line numbers in the file
->>>>>>> 8bc7f171
 
 message:  # Customize the comment made by the bot
     opened:  # Messages when a new PR is submitted
