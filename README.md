--- conflicted
+++ resolved
@@ -191,13 +191,8 @@
     * If you task requires task specific label namespaces, e.g. for translation or tagging, you set the attribute ``task._label_namespace`` to reserve a vocabulary namespace for your task's target labels. We strongly suggest including the task name in the target namespace. Your task should also implement ``task.get_all_labels()``, which returns an iterable over the labels (possibly words, e.g. in the case of MT) in the task-specific namespace.
     * Your task has attributes ``task.val_metric`` (name of task-specific metric to track during training) and ``task.val_metric_decreases`` (bool, ``True`` if val metric should decrease during training). You should also implement a ``task.get_metrics()`` method that implements the metrics you care about by using AllenNLP ``Scorer`` objects (typically set via ``task.scorer1``, ``task.scorer2``, etc.).
 
-<<<<<<< HEAD
 3. In ``src/models.py``, make sure that:
     * The correct task-specific module is being created for your task in ``build_module()``, which adds the task-specific components of a model to the model being used. For example, for single classification task, a linear layer may be generated in build_module().
-=======
-4. In ``src/models.py``, make sure that:
-    * The correct task-specific module is being created for your task in ``build_module()``.
->>>>>>> 301a4e64
     * Your task is correctly being handled in ``forward()`` of ``MultiTaskModel``. The model will receive the task class you created and a batch of data, where each batch is a dictionary with keys of the ``Instance`` objects you created in preprocessing, as well as a ``predict`` flag that indicates if your forward function should generate predictions or not.
     * You create additional methods or add branches to existing methods as necessary. If you do add additional methods, make sure to make use of the ``sent_encoder`` attribute of the model, which is shared amongst all tasks.
 
