--- conflicted
+++ resolved
@@ -150,12 +150,7 @@
 
 To use the ON-LSTM sentence encoder from [Ordered Neurons: Integrating Tree Structures into Recurrent Neural Networks](https://arxiv.org/abs/1810.09536), set ``sent_enc = onlstm``. To re-run experiments from the paper on WSJ Language Modeling, use the configuration file [config/onlstm.conf](config/onlstm.conf). Specific ON-LSTM modules use code from the [Github](https://github.com/yikangshen/Ordered-Neurons) implementation of the paper.
 
-<<<<<<< HEAD
 To use the PRPN sentence encoder from [***Neural language modeling by jointly learning syntax and lexicon***](https://arxiv.org/abs/1711.02013), set ``sent_enc=prpn``. To re-run experiments from the paper on WSJ Language Modeling, use the configuration file [config/prpn.conf](config/prpn.conf). Specific PRPN modules use code from the [Github](https://github.com/yikangshen/PRPN) implementation of the paper. 
- 
-### GPT, BERT, and Transformers 
-=======
-To use the PRPN sentence encoder from [***Neural language modeling by jointly learning syntax and lexicon***](https://arxiv.org/abs/1711.02013), set ``sent_enc=prpn``. To re-run experiments from the paper on WSJ Language Modeling, use the configuration file [config/prpn.conf](config/prpn.conf). Specific PRPN modules use code from the [Github](https://github.com/yikangshen/PRPN) implementation of the paper.
 
 ## Currently Supported Task Types
 
@@ -165,13 +160,11 @@
 	* Pair sentence classification tasks
 	* Regression tasks
 	* Tagging tasks
-	* Span classification Tasks - to run these, we currently require an extra preprocessing 
-	  step, which consists of preprocessing the data to get BERT tokenized span indices. 
-	  SpanTasks expects the files to be in json format and be named as {file_name}.retokenized.{tokenizer_name}.
-	* seq2seq tasks are partially supported.
-
-### Transformers 
->>>>>>> 7b44a1be
+	* Span classification Tasks 
+		* To run these, we currently require an extra preprocessing step, which consists of preprocessing the data to get BERT tokenized span indices. SpanTasks expects the files to be in `json` format and be named as `{file_name}.retokenized.{tokenizer_name}`.
+	* seq2seq tasks (partial/tentative support only) partially supported.
+
+### GPT, BERT, and Transformers 
 
 We support using pretrained Transformer encoders. To use the OpenAI transformer model, set `openai_transformer = 1`, download the [model](https://github.com/openai/finetune-transformer-lm) folder that contains pre-trained models, and place it under `src/openai_transformer_lm/pytorch_huggingface/`.
 To use [BERT](https://arxiv.org/abs/1810.04805) architecture, set ``bert_model_name`` to one of the models listed [here](https://github.com/huggingface/pytorch-pretrained-BERT#loading-google-ai-or-openai-pre-trained-weigths-or-pytorch-dump), e.g. ``bert-base-cased``. You should also set ``tokenizer`` to the BERT model name used in order to ensure you are using the same tokenization and vocabulary.
