--- conflicted
+++ resolved
@@ -35,7 +35,7 @@
 ## Installation
 To install `jiant` as a user:
 ```
-pip install jiant
+Coming soon!
 ```
 To install `jiant` as a developer:
 ```
@@ -89,24 +89,8 @@
     --num_train_epochs 3
 ```
 
-Examples of more complex training workflows are found [here](./examples/README.md).
+Examples of more complex training workflows are found [here](./examples/).
 
-<<<<<<< HEAD
-=======
-### Installation
-To install `jiant` as a user:
-```
-Coming soon!
-```
-To install `jiant` as a developer:
-```
-git clone https://github.com/nyu-mll/jiant.git
-cd jiant
-pip install -e .
-```
-To check `jiant` was correctly installed, run a [simple example](./examples/notebooks/simple_api_fine_tuning.ipynb).
-
->>>>>>> ae23f344
 
 ## Contributing
 The `jiant` project's contributing guidelines can be found [here](CONTRIBUTING.md).
