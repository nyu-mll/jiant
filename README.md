--- conflicted
+++ resolved
@@ -149,9 +149,7 @@
 Task-specific components include logistic regression and multi-layer perceptron for classification and regression tasks, and an RNN decoder with attention for sequence transduction tasks.
 To see the full set of available params, see [config/defaults.conf](config/defaults.conf). For a list of options affecting the execution pipeline (which configuration file to use, whether to enable remote logging or tensorboard, etc.), see the arguments section in [main.py](main.py).
 
-<<<<<<< HEAD
 To use the ON-LSTM sentence encoder from [Ordered Neurons: Integrating Tree Structures into Recurrent Neural Networks](https://arxiv.org/abs/1810.09536), set ``sent_enc = onlstm``. To re-run experiments from the paper on WSJ Language Modeling, use the configuration file [config/onlstm.conf](config/onlstm.conf). Specific ON-LSTM modules use code from the [Github](https://github.com/yikangshen/Ordered-Neurons) implementation of the paper.
-=======
 ### Transformers 
 
 We also include an experimental option to use a shared [Transformer](https://arxiv.org/abs/1706.03762) in place of the shared BiLSTM by setting ``sent_enc = transformer``. When using a Transformer, we use the [Noam learning rate scheduler](https://github.com/allenai/allennlp/blob/master/allennlp/training/learning_rate_schedulers.py#L84), as that seems important to training the Transformer thoroughly. 
@@ -161,7 +159,6 @@
 
 When using BERT, we follow the procedures set out in the original work as closely as possible: For pair sentence tasks, we concatenate the sentences with a sepcial `[SEP]` token. Rather than max-pooling, we take the first representation of the sequence (corresponding to the special `[CLS]` token) as the representation of the entire sequence. To fine-tune BERT, set `bert_fine_tune = 1`.
 We also have support for the version of Adam that was used in training BERT (``optimizer = bert_adam``).
->>>>>>> 6a39ff18
 
 ## Trainer
 
