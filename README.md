--- conflicted
+++ resolved
@@ -144,13 +144,7 @@
 
 The core model is a shared BiLSTM with task-specific components. When a language modeling objective is included in the set of training tasks, we use a bidirectional language model for all tasks, which is constructed to avoid cheating on the language modeling tasks. We also provide bag of words and RNN sentence encoder.
 
-<<<<<<< HEAD
-The base model class is a MultiTaskModel. To add another model, first add the class of the model to modules/modules.py, and then add the model construction in ``make_sent_encoder()`` (called in build_model()) in src/models.py.
-
-We also include an experimental option to use a shared [Transformer](https://arxiv.org/abs/1706.03762) in place of the shared BiLSTM by setting ``openai_ transformer``. When using a Transformer, we use the [Noam learning rate scheduler](https://github.com/allenai/allennlp/blob/master/allennlp/training/learning_rate_schedulers.py#L84), as that seems important to training the Transformer thoroughly. Another alternative is to use the OpenAI transformer model, by setting `openai_transformer` and `openai_transformer_fine_tune` in your code. We support freezing BERT and openai transformer and using the out-of-the-box pretrained model as well.
-=======
 The base model class is a MultiTaskModel. To add another model, first add the class of the model to modules/modules.py, and then add the model construction in ``make_sent_encoder()`` (called in ``build_model()``) in src/models.py.
->>>>>>> 6a39ff18
 
 Task-specific components include logistic regression and multi-layer perceptron for classification and regression tasks, and an RNN decoder with attention for sequence transduction tasks.
 To see the full set of available params, see [config/defaults.conf](config/defaults.conf). For a list of options affecting the execution pipeline (which configuration file to use, whether to enable remote logging or tensorboard, etc.), see the arguments section in [main.py](main.py).
@@ -176,11 +170,7 @@
 
 For multi-task training, we use a shared global optimizer and LR scheduler for all tasks. In the global case, we use the macro average of each task's validation metrics to do LR scheduling and early stopping. When doing multi-task training and at least one task's validation metric should decrease (e.g. perplexity), we invert tasks whose metric should decrease by averaging ``1 - (val_metric / dec_val_scale)``, so that the macro-average will be well-behaved.
 
-<<<<<<< HEAD
-We have partial support for per-task optimizers (``shared_optimizer = 0``), but checkpointing may not behave correctly in this configuration. In the per-task case, we stop training on a task when its patience has run out or its optimizer hits the minimum learning rate. We also have support for the version of Adam that was used in training BERT (`bert_adam`).
-=======
 We have partial support for per-task optimizers (``shared_optimizer = 0``), but checkpointing may not behave correctly in this configuration. In the per-task case, we stop training on a task when its patience has run out or its optimizer hits the minimum learning rate. 
->>>>>>> 6a39ff18
 
 Within a run, tasks are distinguished between training tasks (pretrain_tasks) and evaluation tasks (target tasks). The logic of ``main.py`` is that the entire model is pretrained on all the `pre_training` tasks, then the best model is then loaded, and task-specific components are trained for each of the evaluation tasks with a frozen shared sentence encoder.
 You can control which steps are performed or skipped by setting the flags ``do_pretrain, do_target_task_training, do_full_eval``.
@@ -188,16 +178,12 @@
 For example, ``pretrain_tasks = \"sst,mnli,foo\", target_tasks = \"qnli,bar,sst,mnli,foo\"`` (HOCON notation requires escaped quotes in command line arguments).
 Note: if you want to train and evaluate on a task, that task must be in both ``pretrain_tasks`` and ``target_tasks``.
 
-<<<<<<< HEAD
-We currently support freezing non-task-specific modules in the model while doing task-specific training as well as training those modules (via the "finetune" vs "frozen" transfer-paradigm parameter in the config/defaults.conf file). This is a higher level of abstraction than bert_fine_tune and openai_transformer_fine_tune because there may be additional portions of the non-task-specific modules than BERT or OpenAI. For example, if you wanted to freeze BERT and train an LSTM on top of BERT, followed by task-specific modules, then set bert_fine_tine = 0 and paradigm = ``finetune``. 
-=======
 We support two modes of adapting pretrained models to target tasks. 
 Setting `transfer_paradigm = finetune` will fine-tune the entire model while training for a target task.
 The mode will create a copy of the model _per target task_.
 If using a pretrained model such as BERT or GPT, be sure to also set the corresponding fine-tune flag, e.g. `bert_fine_tune = 1`.
 Setting `transfer_paradigm = frozen` will only train the target-task specific components while training for a target task.
 If using ELMo and `sep_embs_for_skip = 1`, we will also learn a task-specific set of layer-mixing weights.
->>>>>>> 6a39ff18
 
 ## Adding New Tasks
 
