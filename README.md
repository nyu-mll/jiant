# jiant

[![CircleCI](https://circleci.com/gh/nyu-mll/jiant/tree/master.svg?style=svg)](https://circleci.com/gh/nyu-mll/jiant/tree/master) [![Code style: black](https://img.shields.io/badge/code%20style-black-000000.svg)](https://github.com/python/black)


`jiant` is a work-in-progress software toolkit for natural language processing research, designed to facilitate work on multitask learning and transfer learning for sentence understanding tasks.

A few things you might want to know about `jiant`:

- `jiant` is configuration-driven. You can run an enormous variety of experiments by simply writing configuration files. Of course, if you need to add any major new features, you can also easily edit or extend the code.
- `jiant` contains implementations of strong baselines for the [GLUE](https://gluebenchmark.com) and [SuperGLUE](https://super.gluebenchmark.com/) benchmarks, and it's the recommended starting point for work on these benchmarks.
- `jiant` was developed at [the 2018 JSALT Workshop](https://www.clsp.jhu.edu/workshops/18-workshop/) by [the General-Purpose Sentence Representation Learning](https://jsalt18-sentence-repl.github.io/) team and is maintained by [the NYU Machine Learning for Language Lab](https://wp.nyu.edu/ml2/people/), with help from [many outside collaborators](https://github.com/nyu-mll/jiant/graphs/contributors) (especially Google AI Language's [Ian Tenney](https://ai.google/research/people/IanTenney)).
- `jiant` is built on [PyTorch](https://pytorch.org). It also uses many components from [AllenNLP](https://github.com/allenai/allennlp) and the HuggingFace PyTorch [implementations](https://github.com/huggingface/pytorch-pretrained-BERT) of BERT and GPT.
- The name `jiant` doesn't mean much. The 'j' stands for JSALT. That's all the acronym we have.

## Getting Started

To find the setup instructions for using jiant and to run a simple example demo experiment using data from GLUE, follow this [getting started tutorial](https://github.com/nyu-mll/jiant/tree/master/tutorials/setup_tutorial.md)!

## Official Documentation

Our official documentation is here: https://jiant.info/documentation#/


## Running
To run an experiment, make a config file similar to `config/demo.conf` with your model configuration. In addition, you can use the `--overrides` flag to override specific variables. For example:
```sh
python main.py --config_file config/demo.conf \
    --overrides "exp_name = my_exp, run_name = foobar, d_hid = 256"
```
will run the demo config, but output to `$JIANT_PROJECT_PREFIX/my_exp/foobar`.

To run the demo config, you will have to set environment variables. The best way to achieve that is to follow the instructions in [path_config.sh](path_config.sh)
*  $JIANT_PROJECT_PREFIX: the where the outputs will be saved.
*  $JIANT_DATA_DIR: location of the saved data. This is usually the location of the Glue data.
*  $WORD_EMBED: location of the word embeddings you want to use. For GloVe:  [840B300d Glove](http://nlp.stanford.edu/data/glove.840B.300d.zip). For FastText: [300d-2M](https://s3-us-west-1.amazonaws.com/fasttext-vectors/crawl-300d-2M.vec.zip). For ELMo, AllenNLP will download it for you. For OpenAI, the model weights will be downloaded when installing the git submodules.



## Suggested Citation

If you use `jiant` in academic work, please cite it directly:

```
@misc{wang2019jiant,
    author = {Alex Wang and Ian F. Tenney and Yada Pruksachatkun and Katherin Yu and Jan Hula and Patrick Xia and Raghu Pappagari and Shuning Jin and R. Thomas McCoy and Roma Patel and Yinghui Huang and Jason Phang and Edouard Grave and Najoung Kim and Phu Mon Htut and Thibault F'{e}vry and Berlin Chen and Nikita Nangia and Haokun Liu and and Anhad Mohananey and Shikha Bordia and Ellie Pavlick and Samuel R. Bowman},
    title = {{jiant} 0.9: A software toolkit for research on general-purpose text understanding models},
    howpublished = {\url{http://jiant.info/}},
    year = {2019}
}
```
You should also set ``data_dir`` and  ``word_embs_file`` options to point to the directories containing the data (e.g. the output of the ``scripts/download_glue_data`` script) and word embeddings (optional, not needed when using ELMo, see later sections) respectively.

To force rereading and reloading of the tasks, perhaps because you changed the format or preprocessing of a task, delete the objects in the directories named for the tasks (e.g., `QQP/`) or use the option ``reload_tasks = 1``.

To force rebuilding of the vocabulary, perhaps because you want to include vocabulary for more tasks, delete the objects in `vocab/` or use the option ``reload_vocab = 1``.

To force reindexing of a task's data, delete some or all of the objects in `preproc/` or use the option ``reload_index = 1`` and set ``reindex_tasks`` to the names of the tasks to be reindexed, e.g. ``reindex_tasks=\"sst,mnli\"``. You should do this whenever you rebuild the task objects or vocabularies.

### Command-Line Options

All model configuration is handled through the config file system and the `--overrides` flag, but there are also a few command-line arguments that control the behavior of `main.py`. In particular:

`--tensorboard` (or `-t`): use this to run a [Tensorboard](https://www.tensorflow.org/guide/summaries_and_tensorboard) server while the trainer is running, serving on the port specified by `--tensorboard_port` (default is `6006`).

The trainer will write event data even if this flag is not used, and you can run Tensorboard separately as:
```
tensorboard --logdir <exp_dir>/<run_name>/tensorboard
```

`--notify <email_address>`: use this to enable notification emails via [SendGrid](https://sendgrid.com/). You'll need to make an account and set the `SENDGRID_API_KEY` environment variable to contain the (text of) the client secret key.

`--remote_log` (or `-r`): use this to enable remote logging via Google Stackdriver. You can set up credentials and set the `GOOGLE_APPLICATION_CREDENTIALS` environment variable; see [Stackdriver Logging Client Libraries](https://cloud.google.com/logging/docs/reference/libraries#client-libraries-usage-python).

## Models (and how to add a Model)

The core model is a shared BiLSTM with task-specific components. When a language modeling objective is included in the set of training tasks, we use a bidirectional language model for all tasks, which is constructed to avoid cheating on the language modeling tasks. We also provide bag of words and RNN sentence encoder.

The base model class is a MultiTaskModel. To add another model, first add the class of the model to modules/modules.py, and then add the model construction in ``make_sent_encoder()`` (called in ``build_model()``) in src/models.py.

Task-specific components include logistic regression and multi-layer perceptron for classification and regression tasks, and an RNN decoder with attention for sequence transduction tasks.
To see the full set of available params, see [config/defaults.conf](config/defaults.conf). For a list of options affecting the execution pipeline (which configuration file to use, whether to enable remote logging or tensorboard, etc.), see the arguments section in [main.py](main.py).

To use the ON-LSTM sentence encoder from [Ordered Neurons: Integrating Tree Structures into Recurrent Neural Networks](https://arxiv.org/abs/1810.09536), set ``sent_enc = onlstm``. To re-run experiments from the paper on WSJ Language Modeling, use the configuration file [config/onlstm.conf](config/onlstm.conf). Specific ON-LSTM modules use code from the [Github](https://github.com/yikangshen/Ordered-Neurons) implementation of the paper.

To use the PRPN sentence encoder from [***Neural language modeling by jointly learning syntax and lexicon***](https://arxiv.org/abs/1711.02013), set ``sent_enc=prpn``. To re-run experiments from the paper on WSJ Language Modeling, use the configuration file [config/prpn.conf](config/prpn.conf). Specific PRPN modules use code from the [Github](https://github.com/yikangshen/PRPN) implementation of the paper.

## Currently Supported Task Types

We currently support the following:

	* Single sentence classification tasks
	* Pair sentence classification tasks
	* Regression tasks
	* Tagging tasks
	* Span classification Tasks - to run these, we currently require an extra preprocessing 
	  step, which consists of preprocessing the data to get BERT tokenized span indices. 
	  SpanTasks expects the files to be in json format and be named as {file_name}.retokenized.{tokenizer_name}.
	* seq2seq tasks are partially supported.

### Transformers 

`jiant` has been used in these three papers so far:

<<<<<<< HEAD
We also support using pretrained Transformer language models. To use the OpenAI transformer model, set `openai_transformer = 1`, download the [model](https://github.com/openai/finetune-transformer-lm) folder that contains pre-trained models, and place it under `src/openai_transformer_lm/pytorch_huggingface/`.
To use [BERT](https://arxiv.org/abs/1810.04805) architecture, set ``bert_model_name`` to one of the models listed [here](https://github.com/huggingface/pytorch-pretrained-BERT#loading-google-ai-or-openai-pre-trained-weigths-or-pytorch-dump), e.g. ``bert-base-cased``. You should also set ``tokenizer`` to be the BERT model used in order to ensure you are using the same tokenization and vocabulary.

When using BERT, we follow the procedures set out in the original work as closely as possible: For pair sentence tasks, we concatenate the sentences with a sepcial `[SEP]` token. Rather than max-pooling, we take the first representation of the sequence (corresponding to the special `[CLS]` token) as the representation of the entire sequence.
We also have support for the version of Adam that was used in training BERT (``optimizer = bert_adam``).

## Trainer

The trainer was originally written to perform sampling-based multi-task training. At each step, a task is sampled and ``bpp_base`` (default: 1) batches of that task's training data is trained on.
The trainer evaluates the model on the validation data after a fixed number of gradient steps, set by ``val_interval``.
The learning rate is scheduled to decay by ``lr_decay_factor`` (default: .5) whenever the validation score doesn't improve after ``lr_patience`` (default: 1) validation checks.
Note: "epoch" is generally used in comments and variable names to refer to the interval between validation checks, not to a complete pass through any one training set.

If you're training only on one task, you don't need to worry about sampling schemes, but if you are training on multiple tasks, you can vary the sampling weights with ``weighting_method``, e.g. ``weighting_method = uniform`` or ``weighting_method = proportional`` (to amount of training data). You can also scale the losses of each minibatch via ``scaling_method`` if you want to weight tasks with different amounts of training data equally throughout training.

For multi-task training, we use a shared global optimizer and LR scheduler for all tasks. In the global case, we use the macro average of each task's validation metrics to do LR scheduling and early stopping. When doing multi-task training and at least one task's validation metric should decrease (e.g. perplexity), we invert tasks whose metric should decrease by averaging ``1 - (val_metric / dec_val_scale)``, so that the macro-average will be well-behaved.

We have partial support for per-task optimizers (``shared_optimizer = 0``), but checkpointing may not behave correctly in this configuration. In the per-task case, we stop training on a task when its patience has run out or its optimizer hits the minimum learning rate. 

Within a run, tasks are distinguished between training tasks (pretrain_tasks) and evaluation tasks (target tasks). The logic of ``main.py`` is that the entire model is pretrained on all the `pre_training` tasks, then the best model is then loaded, and task-specific components are trained for each of the evaluation tasks with a frozen shared sentence encoder.
You can control which steps are performed or skipped by setting the flags ``do_pretrain, do_target_task_training, do_full_eval``.
Specify training tasks with ``pretrain_tasks = $pretrain_tasks`` where ``$pretrain_tasks`` is a comma-separated list of task names; similarly use ``target_tasks`` to specify the eval-only tasks.
For example, ``pretrain_tasks = \"sst,mnli,foo\", target_tasks = \"qnli,bar,sst,mnli,foo\"`` (HOCON notation requires escaped quotes in command line arguments).
Note: if you want to train and evaluate on a task, that task must be in both ``pretrain_tasks`` and ``target_tasks``.

We support two modes of adapting pretrained models to target tasks. 
Setting `transfer_paradigm = finetune` will fine-tune the entire model while training for a target task.
The mode will create a copy of the model _per target task_.
Setting `transfer_paradigm = frozen` will only train the target-task specific components while training for a target task.
If using ELMo and `sep_embs_for_skip = 1`, we will also learn a task-specific set of layer-mixing weights.

## Adding New Tasks

To add new tasks, you should:

1. Add your data to the ``data_dir`` you intend to use. When constructing your task class (see next bullet), make sure you specify the correct subfolder containing your data.

2. Shuffle your training and validation data if there are many rows (>10k) to avoid training artefacts. Indeed, jiant loads 10k examples at a time in memory and then only it shuffles them. This could create issues if your data is sorted, e.g: If your data is sorted by label, the model would go through all the examples of a class before finding one of another, so it would learn to always predict the first class. If you reach 100% accuracy before one epoch, this is likely the case.

3. Create a class in ``src/tasks.py``, and make sure that...



    * You decorate : in the line immediately before ``class MyNewTask():``, add the line ``@register_task(task_name, rel_path='path/to/data')`` where ``task_name`` is the designation for the task used in ``pretrain_tasks, target_tasks`` and ``rel_path`` is the path to the data in ``data_dir``. See `EdgeProbingTasks` in [`tasks.py`](src/tasks/edge_probing.py) for an example.
    * Your task inherits from existing classes as necessary (e.g. ``PairClassificationTask``, ``SequenceGenerationTask``, ``WikiTextLMTask``, etc.).
    * The task definition includes the data loader, as a method called ``load_tokenized_data()`` which stores tokenized but un-indexed data for each split in attributes named ``task.{train,valid,test}_data_text``. The formatting of each datum can be anything as long as your preprocessing code (in ``src/preprocess.py``, see next bullet) expects that format. Generally data are formatted as lists of inputs and output, e.g. MNLI is formatted as ``[[sentences1]; [sentences2]; [labels]]`` where ``sentences{1,2}`` is a list of the first sentences from each example. Make sure to call your data loader in initialization!
    * Your task implements a method ``task.get_sentences()`` that iterates over all text to index in order to build the vocabulary. For some types of tasks, e.g. ``SingleClassificationTask``, you only need set ``task.sentences`` to be a list of sentences (``List[List[str]]``).
    * Your task implements a method ``task.count_examples()`` that sets ``task.example_counts`` (``Dict[str:int]``): the number of examples per split (train, val, test). See [here](https://github.com/jsalt18-sentence-repl/jiant/blob/master/src/tasks/tasks.py#L647) for an example.
    * Your task implements a method ``task.get_split_text()`` that takes in the name of a split and returns an iterable over the data in that split. This method will be called in preprocessing and passed to ``task.process_split`` (see next bullet).
    * Your task implements a method ``task.process_split()`` that takes in a split of your data and produces an iterable of AllenNLP ``Instance``s. An ``Instance`` is a wrapper around a dictionary of ``(field_name, Field)`` pairs. ``Field``s are objects to help with data processing (indexing, padding, etc.). Each input and output should be wrapped in a field of the appropriate type (``TextField`` for text, ``LabelField`` for class labels, etc.). For MNLI, we wrap the premise and hypothesis in ``TextField``s and the label in ``LabelField``. See the [AllenNLP tutorial](https://allennlp.org/tutorials) or the examples in ``src/tasks.py``.  The names of the fields, e.g. ``input1``, can be named anything so long as the corresponding code in ``src/models.py`` (see next bullet) expects that named field. However make sure that the values to be predicted are either named ``labels`` (for classification or regression) or ``targs`` (for sequence generation)!
    * If you task requires task specific label namespaces, e.g. for translation or tagging, you set the attribute ``task._label_namespace`` to reserve a vocabulary namespace for your task's target labels. We strongly suggest including the task name in the target namespace. Your task should also implement ``task.get_all_labels()``, which returns an iterable over the labels (possibly words, e.g. in the case of MT) in the task-specific namespace.
    * Your task has attributes ``task.val_metric`` (name of task-specific metric to track during training) and ``task.val_metric_decreases`` (bool, ``True`` if val metric should decrease during training). You should also implement a ``task.get_metrics()`` method that implements the metrics you care about by using AllenNLP ``Scorer`` objects (typically set via ``task.scorer1``, ``task.scorer2``, etc.).

3. In ``src/models.py``, make sure that:
    * The correct task-specific module is being created for your task in ``build_module()``, which adds the task-specific components of a model to the model being used. For example, for single classification task, a linear layer may be generated in build_module().
    * Your task is correctly being handled in ``forward()`` of ``MultiTaskModel``. The model will receive the task class you created and a batch of data, where each batch is a dictionary with keys of the ``Instance`` objects you created in preprocessing, as well as a ``predict`` flag that indicates if your forward function should generate predictions or not.
    * You create additional methods or add branches to existing methods as necessary. If you do add additional methods, make sure to make use of the ``sent_encoder`` attribute of the model, which is shared amongst all tasks.

Note: The current training procedure is task-agnostic: we randomly sample a task to train on, pass a batch to the model, and receive an output dictionary at least containing a ``loss`` key. Training loss should be calculated within the model; validation metrics should also be computed within AllenNLP ``scorer``s and not in the training loop. So you should *not* need to modify the training loop; please reach out if you think you need to.

Feel free to create a pull request to add an additional task if you expect that it'll be useful to others.

## Pretrained Embeddings

### ELMo

We use the ELMo implementation provided by [AllenNLP](https://github.com/allenai/allennlp/blob/master/tutorials/how_to/elmo.md).
To use ELMo, set ``elmo`` to 1.
By default, AllenNLP will download and cache the pretrained ELMo weights. If you want to use a particular file containing ELMo weights, set ``elmo_weight_file_path = path/to/file``.

To use only the _character-level CNN word encoder_ from ELMo by use `elmo_chars_only = 1`. _This is set by default_.


### CoVe

We use the CoVe implementation provided [here](https://github.com/salesforce/cove).
To use CoVe, clone the repo and set the option ``path_to_cove = "/path/to/cove/repo"`` and set ``cove = 1``.


### FastText

Download the pretrained vectors located [here](https://fasttext.cc/docs/en/english-vectors.html), preferrably the 300-dimensional Common Crawl vectors. Set the ``word_emb_file`` to point to the .vec file.


### GloVe

To use [GloVe pretrained word embeddings](https://nlp.stanford.edu/projects/glove/), download and extract the relevant files and set ``word_embs_file`` to the GloVe file.
=======
- [Can You Tell Me How to Get Past Sesame Street? Sentence-Level Pretraining Beyond Language Modeling](https://arxiv.org/abs/1812.10860) (formerly "Looking for ELMo's Friends")
- [What do you learn from context? Probing for sentence structure in contextualized word representations](https://openreview.net/forum?id=SJzSgnRcKX) ("edge probing")
- [Probing What Different NLP Tasks Teach Machines about Function Word Comprehension](https://arxiv.org/abs/1904.11544) ("function word probing")
>>>>>>> 202d290b

To exactly reproduce experiments from [the ELMo's Friends paper](https://arxiv.org/abs/1812.10860) use the [`jsalt-experiments`](https://github.com/jsalt18-sentence-repl/jiant/tree/jsalt-experiments) branch. That will contain a snapshot of the code as of early August, potentially with updated documentation.

For the [edge probing paper](https://openreview.net/forum?id=SJzSgnRcKX), see the [probing/](probing/) directory.

For the [function word probing paper](https://arxiv.org/abs/1904.11544), use [this branch](https://github.com/nyu-mll/jiant/tree/naacl_probingpaper) and refer to the instructions in the [scripts/fwords/](https://github.com/nyu-mll/jiant/tree/naacl_probingpaper/scripts/fwords) directory.


## Getting Help

Post an issue here on GitHub if you have any problems, and create a pull request if you make any improvements (substantial or cosmetic) to the code that you're willing to share.


## Contributing

We use the `black` coding style with a line limit of 100. After installing the requirements, simply running `pre-commit
install` should ensure you comply with this in all your future commits. If you're adding features or fixing a bug,
please also add the tests.


## License

This package is released under the [MIT License](LICENSE.md). The material in the allennlp_mods directory is based on [AllenNLP](https://github.com/allenai/allennlp), which was originally released under the Apache 2.0 license.


## Acknowledgments

- Part of the development of `jiant` took at the 2018 Frederick Jelinek Memorial Summer Workshop on Speech and Language Technologies, and was supported by Johns Hopkins University with unrestricted gifts from Amazon, Facebook, Google, Microsoft and Mitsubishi Electric Research Laboratories. 
- This work was made possible in part by a donation to NYU from Eric and Wendy Schmidt made
by recommendation of the Schmidt Futures program.
- We gratefully acknowledge the support of NVIDIA Corporation with the donation of a Titan V GPU used at NYU in this work. 
- Developer Alex Wang is supported by the National Science Foundation Graduate Research Fellowship Program under Grant
No. DGE 1342536. Any opinions, findings, and conclusions or recommendations expressed in this
material are those of the author(s) and do not necessarily reflect the views of the National Science
Foundation.
- Developer Yada Pruksachatkun is supported by the Moore-Sloan Data Science Environment as part of the NYU Data Science Services initiative.<|MERGE_RESOLUTION|>--- conflicted
+++ resolved
@@ -102,7 +102,6 @@
 
 `jiant` has been used in these three papers so far:
 
-<<<<<<< HEAD
 We also support using pretrained Transformer language models. To use the OpenAI transformer model, set `openai_transformer = 1`, download the [model](https://github.com/openai/finetune-transformer-lm) folder that contains pre-trained models, and place it under `src/openai_transformer_lm/pytorch_huggingface/`.
 To use [BERT](https://arxiv.org/abs/1810.04805) architecture, set ``bert_model_name`` to one of the models listed [here](https://github.com/huggingface/pytorch-pretrained-BERT#loading-google-ai-or-openai-pre-trained-weigths-or-pytorch-dump), e.g. ``bert-base-cased``. You should also set ``tokenizer`` to be the BERT model used in order to ensure you are using the same tokenization and vocabulary.
 
@@ -190,11 +189,6 @@
 ### GloVe
 
 To use [GloVe pretrained word embeddings](https://nlp.stanford.edu/projects/glove/), download and extract the relevant files and set ``word_embs_file`` to the GloVe file.
-=======
-- [Can You Tell Me How to Get Past Sesame Street? Sentence-Level Pretraining Beyond Language Modeling](https://arxiv.org/abs/1812.10860) (formerly "Looking for ELMo's Friends")
-- [What do you learn from context? Probing for sentence structure in contextualized word representations](https://openreview.net/forum?id=SJzSgnRcKX) ("edge probing")
-- [Probing What Different NLP Tasks Teach Machines about Function Word Comprehension](https://arxiv.org/abs/1904.11544) ("function word probing")
->>>>>>> 202d290b
 
 To exactly reproduce experiments from [the ELMo's Friends paper](https://arxiv.org/abs/1812.10860) use the [`jsalt-experiments`](https://github.com/jsalt18-sentence-repl/jiant/tree/jsalt-experiments) branch. That will contain a snapshot of the code as of early August, potentially with updated documentation.
 
