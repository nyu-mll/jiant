--- conflicted
+++ resolved
@@ -98,14 +98,11 @@
 
 `--tensorboard` (or `-t`): use this to run a [Tensorboard](https://www.tensorflow.org/guide/summaries_and_tensorboard) server while the trainer is running, serving on the port specified by `--tensorboard_port` (default is `6006`).
 
-<<<<<<< HEAD
 To add a path_config export directly to $HOME/.bashrc (Linux) or $HOME/.bash_profile (Mac), follow instructions in [export_from_bash.sh](export_from_bash.sh). 
-=======
 The trainer will write event data even if this flag is not used, and you can run Tensorboard separately as:
 ```
 tensorboard --logdir <exp_dir>/<run_name>/tensorboard
 ```
->>>>>>> 6a172727
 
 `--notify <email_address>`: use this to enable notification emails via [SendGrid](https://sendgrid.com/). You'll need to make an account and set the `SENDGRID_API_KEY` environment variable to contain the (text of) the client secret key.
 
