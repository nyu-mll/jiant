--- conflicted
+++ resolved
@@ -1,11 +1,8 @@
 # jiant
-<<<<<<< HEAD
 
 [![CircleCI](https://circleci.com/gh/nyu-mll/jiant/tree/master.svg?style=svg)](https://circleci.com/gh/nyu-mll/jiant/tree/master)
 
 This repo contains the `jiant` sentence representation learning toolkit created at the [2018 JSALT Workshop](https://www.clsp.jhu.edu/workshops/18-workshop/) by the [General-Purpose Sentence Representation Learning](https://jsalt18-sentence-repl.github.io/) team. It is an extensible platform meant to make it easy to run experiments that involve multitask and transfer learning across sentence-level NLP tasks.
-=======
->>>>>>> 198e8767
 
 `jiant` is a work-in-progress software toolkit for natural language processing research, designed to facilitate work on multitask learning and transfer learning for sentence understanding tasks.
 
