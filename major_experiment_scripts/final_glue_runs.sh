--- conflicted
+++ resolved
@@ -71,10 +71,7 @@
 
 # Seq2seq
 
-<<<<<<< HEAD
 # Katherin is running.
-=======
->>>>>>> ec58c18f
 JIANT_OVERRIDES="train_tasks = wmt17_en_ru, run_name = wmt-en-ru-s2s-attn-noelmo, elmo_chars_only = 1, lr = 0.001, max_grad_norm = 1.0, mt_attention = bilinear, max_seq_len = 64, batch_size = 24" JIANT_CONF="config/final.conf" sbatch nyu_cilvr_cluster.sbatch
 JIANT_OVERRIDES="train_tasks = wmt17_en_ru, run_name = wmt-en-ru-s2s-attn-elmo, elmo_chars_only = 0, sep_embs_for_skip = 1, lr = 0.001, max_grad_norm = 1.0, mt_attention = bilinear, max_seq_len = 64, batch_size = 24" JIANT_CONF="config/final.conf" sbatch nyu_cilvr_cluster.sbatch
 JIANT_OVERRIDES="train_tasks = wmt14_en_de, run_name = wmt-en-de-s2s-attn-noelmo, elmo_chars_only = 1, lr = 0.001, max_grad_norm = 1.0, mt_attention = bilinear, max_seq_len = 64, batch_size = 24" JIANT_CONF="config/final.conf" sbatch nyu_cilvr_cluster.sbatch
@@ -82,10 +79,7 @@
 
 # Seq2seq no attention
 
-<<<<<<< HEAD
 # Katherin is running.
-=======
->>>>>>> ec58c18f
 JIANT_OVERRIDES="train_tasks = wmt17_en_ru, run_name = wmt-en-ru-s2s-noattn-noelmo, elmo_chars_only = 1, lr = 0.001, max_grad_norm = 1.0, mt_attention = none, max_seq_len = 64, batch_size = 24" JIANT_CONF="config/final.conf" sbatch nyu_cilvr_cluster.sbatch
 JIANT_OVERRIDES="train_tasks = wmt17_en_ru, run_name = wmt-en-ru-s2s-noattn-elmo, elmo_chars_only = 0, sep_embs_for_skip = 1, lr = 0.001, max_grad_norm = 1.0, mt_attention = none, max_seq_len = 64, batch_size = 24" JIANT_CONF="config/final.conf" sbatch nyu_cilvr_cluster.sbatch
 JIANT_OVERRIDES="train_tasks = wmt14_en_de, run_name = wmt-en-de-s2s-noattn-noelmo, elmo_chars_only = 1, lr = 0.001, max_grad_norm = 1.0, mt_attention = none, max_seq_len = 64, batch_size = 24" JIANT_CONF="config/final.conf" sbatch nyu_cilvr_cluster.sbatch
@@ -95,19 +89,13 @@
 
 # Seq2seq no attention
 
-<<<<<<< HEAD
 # Katherin is running.
-=======
->>>>>>> ec58c18f
 JIANT_OVERRIDES="train_tasks = reddit_s2s_3.4G, run_name = reddit-s2s-noattn-noelmo, elmo_chars_only = 1, lr = 0.001, max_grad_norm = 1.0, mt_attention = none, max_seq_len = 64, batch_size = 24" JIANT_CONF="config/final.conf" sbatch nyu_cilvr_cluster.sbatch
 JIANT_OVERRIDES="train_tasks = reddit_s2s_3.4G, run_name = reddit-s2s-noattn-elmo, elmo_chars_only = 0, sep_embs_for_skip = 1, lr = 0.001, max_grad_norm = 1.0, mt_attention = none, max_seq_len = 64, batch_size = 24" JIANT_CONF="config/final.conf" sbatch nyu_cilvr_cluster.sbatch
 
 # Seq2seq with attention
 
-<<<<<<< HEAD
 # Katherin is running.
-=======
->>>>>>> ec58c18f
 JIANT_OVERRIDES="train_tasks = reddit_s2s_3.4G, run_name = reddit-s2s-attn-noelmo, elmo_chars_only = 1, lr = 0.001, max_grad_norm = 1.0, mt_attention = bilinear, max_seq_len = 64, batch_size = 24" JIANT_CONF="config/final.conf" sbatch nyu_cilvr_cluster.sbatch
 JIANT_OVERRIDES="train_tasks = reddit_s2s_3.4G, run_name = reddit-s2s-attn-elmo, elmo_chars_only = 0, sep_embs_for_skip = 1, lr = 0.001, max_grad_norm = 1.0, mt_attention = bilinear, max_seq_len = 64, batch_size = 24" JIANT_CONF="config/final.conf" sbatch nyu_cilvr_cluster.sbatch
 
@@ -129,19 +117,13 @@
 
 # Seq2seq (Skip-Thought)
 
-<<<<<<< HEAD
 # Katherin is running.
-=======
->>>>>>> ec58c18f
 JIANT_OVERRIDES="train_tasks = wiki103_s2s, run_name = wiki103-s2s-attn-noelmo, elmo_chars_only = 1, lr = 0.001, mt_attention = bilinear, max_seq_len = 64, batch_size = 24" JIANT_CONF="config/final.conf" sbatch nyu_cilvr_cluster.sbatch
 JIANT_OVERRIDES="train_tasks = wiki103_s2s, run_name = wiki103-s2s-attn-elmo, elmo_chars_only = 0, sep_embs_for_skip = 1, lr = 0.001, mt_attention = bilinear, max_seq_len = 64, batch_size = 24" JIANT_CONF="config/final.conf" sbatch nyu_cilvr_cluster.sbatch
 
 # Seq2seq (Skip-Thought), no attention
 
-<<<<<<< HEAD
 # Katherin is running.
-=======
->>>>>>> ec58c18f
 JIANT_OVERRIDES="train_tasks = wiki103_s2s, run_name = wiki103-s2s-noattn-noelmo, elmo_chars_only = 1, lr = 0.001, mt_attention = none, max_seq_len = 64, batch_size = 24" JIANT_CONF="config/final.conf" sbatch nyu_cilvr_cluster.sbatch
 JIANT_OVERRIDES="train_tasks = wiki103_s2s, run_name = wiki103-s2s-noattn-elmo, elmo_chars_only = 0, sep_embs_for_skip = 1, lr = 0.001, mt_attention = none, max_seq_len = 64, batch_size = 24" JIANT_CONF="config/final.conf" sbatch nyu_cilvr_cluster.sbatch
 
