--- conflicted
+++ resolved
@@ -148,11 +148,11 @@
 
     if args.do_pretrain:
         assert_for_log(args.pretrain_tasks != "none",
-                       "Error: Must specify at least on training task: [%s]" % args.pretrain_tasks)
+                       "Error: Must specify at least one training task: [%s]" % args.pretrain_tasks)
         steps_log.write("Training model on tasks: %s \n" % args.pretrain_tasks)
 
     if args.do_target_task_training:
-        assert_for_log(args.pretrain_tasks != "none",
+        assert_for_log(args.target_tasks != "none",
                        "Error: Must specify at least on training task: [%s]" % args.target_tasks)
         steps_log.write("Re-training model for individual target tasks \n")
         assert_for_log(len(set(pretrain_tasks).intersection(target_tasks)) == 0
@@ -245,12 +245,7 @@
         evaluate.write_preds(tasks, val_preds, args.run_dir, 'val',
                              strict_glue_format=args.write_strict_glue_format)
     if 'test' in splits_to_write:
-<<<<<<< HEAD
         te_results, te_preds = evaluate.evaluate(model, tasks, args.batch_size, args.cuda, "test")
-=======
-        _, te_preds = evaluate.evaluate(
-            model, tasks, args.batch_size, args.cuda, "test")
->>>>>>> e3c073a8
         evaluate.write_preds(tasks, te_preds, args.run_dir, 'test',
                              strict_glue_format=args.write_strict_glue_format)
     run_name = args.get("run_name", os.path.basename(args.run_dir))
