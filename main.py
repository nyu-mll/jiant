--- conflicted
+++ resolved
@@ -460,26 +460,19 @@
         splits_to_write = evaluate.parse_write_preds_arg(args.write_preds)
         if args.transfer_paradigm == "finetune":
             for task in target_tasks:
-<<<<<<< HEAD
                 # if a task borrow classifier from another task, we load parameter from that task instead
+                # e.g. mnli-diagnostic will load mnli classifier
                 if task.name != \
                     model._get_task_params(task.name).get('use_classifier', task.name):
                     name_to_load = model._get_task_params(task.name).get('use_classifier', task.name)
                 else:
                     name_to_load = task.name
-
-                finetune_path = os.path.join(args.run_dir, "model_state_%s_best.th" % name_to_load)
-=======
-                if task.name == 'mnli-diagnostic':
-                    # we'll load mnli-diagnostic during mnli
-                    continue
                 # Special checkpointing logic here since we train the sentence encoder
                 # and have a best set of sent encoder model weights per task.
                 finetune_path = os.path.join(
                     args.run_dir,
                     "model_state_%s_best.th" %
-                    task.name)
->>>>>>> 78f32762
+                    name_to_load)
                 if os.path.exists(finetune_path):
                     ckpt_path = finetune_path
                 else:
@@ -490,16 +483,7 @@
                     args.cuda,
                     skip_task_models=[],
                     strict=strict)
-
-<<<<<<< HEAD
                 evaluate_and_write(args, model, [task], splits_to_write)
-=======
-                tasks = [task]
-                if task.name == 'mnli':
-                    tasks += [t for t in target_tasks if t.name ==
-                              'mnli-diagnostic']
-                evaluate_and_write(args, model, tasks, splits_to_write)
->>>>>>> 78f32762
 
         elif args.transfer_paradigm == "frozen":
             # Don't do any special checkpointing logic here
