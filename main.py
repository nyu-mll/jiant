--- conflicted
+++ resolved
@@ -35,12 +35,9 @@
     sort_param_recursive,
     select_relevant_print_args,
     check_for_previous_checkpoints,
-<<<<<<< HEAD
     get_model_attribute,
-=======
     select_pool_type,
     delete_all_checkpoints,
->>>>>>> a1e9abf0
 )
 
 
