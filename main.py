--- conflicted
+++ resolved
@@ -245,12 +245,7 @@
         evaluate.write_preds(tasks, val_preds, args.run_dir, 'val',
                              strict_glue_format=args.write_strict_glue_format)
     if 'test' in splits_to_write:
-<<<<<<< HEAD
         te_results, te_preds = evaluate.evaluate(model, tasks, args.batch_size, args.cuda, "test")
-=======
-        _, te_preds = evaluate.evaluate(
-            model, tasks, args.batch_size, args.cuda, "test")
->>>>>>> 8eb00505
         evaluate.write_preds(tasks, te_preds, args.run_dir, 'test',
                              strict_glue_format=args.write_strict_glue_format)
     run_name = args.get("run_name", os.path.basename(args.run_dir))
@@ -261,18 +256,6 @@
     if 'test' in splits_to_write:
         evaluate.write_results(te_results, results_tsv, run_name=run_name)
 
-<<<<<<< HEAD
-
-def main(cl_arguments):
-    ''' Train or load a model. Evaluate on some tasks. '''
-    cl_args = handle_arguments(cl_arguments)
-    args = config.params_from_file(cl_args.config_file, cl_args.overrides)
-
-    # Raise error if obsolete arg names are present
-    check_arg_name(args)
-
-    # Logistics #
-=======
 def initial_setup(args, cl_args):
     """
     Sets up email hook, creating seed, and cuda settings.
@@ -293,7 +276,6 @@
 
     """
     output = io.StringIO()
->>>>>>> 8eb00505
     maybe_make_dir(args.project_dir)  # e.g. /nfs/jsalt/exp/$HOSTNAME
     maybe_make_dir(args.exp_dir)      # e.g. <project_dir>/jiant-demo
     maybe_make_dir(args.run_dir)      # e.g. <project_dir>/jiant-demo/sst
