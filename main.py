'''Train a multi-task model using AllenNLP

To debug this, run with -m ipdb:

    python -m ipdb main.py --config_file ...
'''
# pylint: disable=no-member
import argparse
import glob
import os
import subprocess
import random
import sys
import time

import logging as log
log.basicConfig(format='%(asctime)s: %(message)s',
                datefmt='%m/%d %I:%M:%S %p', level=log.INFO)

import torch

from src.utils import config
from src.utils.utils import assert_for_log, maybe_make_dir, load_model_state, check_arg_name
from src.preprocess import build_tasks
from src.models import build_model
from src.trainer import build_trainer
from src import evaluate

# Global notification handler, can be accessed outside main() during exception
# handling.
EMAIL_NOTIFIER = None

def handle_arguments(cl_arguments):
    parser = argparse.ArgumentParser(description='')
    # Configuration files
    parser.add_argument('--config_file', '-c', type=str, nargs="+",
                        help="Config file(s) (.conf) for model parameters.")
    parser.add_argument('--overrides', '-o', type=str, default=None,
                        help="Parameter overrides, as valid HOCON string.")

    parser.add_argument('--remote_log', '-r', action="store_true",
                        help="If true, enable remote logging on GCP.")

    parser.add_argument('--notify', type=str, default="",
                        help="Email address for job notifications.")

    parser.add_argument('--tensorboard', '-t', action="store_true",
                        help="If true, will run Tensorboard server in a "
                        "subprocess, serving on the port given by "
                        "--tensorboard_port.")
    parser.add_argument('--tensorboard_port', type=int, default=6006)

    return parser.parse_args(cl_arguments)


def _try_logging_git_info():
    try:
        log.info("Waiting on git info....")
        c = subprocess.run(["git", "rev-parse", "--abbrev-ref", "HEAD"],
                           timeout=10, stdout=subprocess.PIPE)
        git_branch_name = c.stdout.decode().strip()
        log.info("Git branch: %s", git_branch_name)
        c = subprocess.run(["git", "rev-parse", "HEAD"],
                           timeout=10, stdout=subprocess.PIPE)
        git_sha = c.stdout.decode().strip()
        log.info("Git SHA: %s", git_sha)
    except subprocess.TimeoutExpired as e:
        log.exception(e)
        log.warn("Git info not found. Moving right along...")


def _run_background_tensorboard(logdir, port):
    """Run a TensorBoard server in the background."""
    import atexit
    tb_args = ["tensorboard", "--logdir", logdir,
               "--port", str(port)]
    log.info("Starting TensorBoard server on port %d ...", port)
    tb_process = subprocess.Popen(tb_args)
    log.info("TensorBoard process: %d", tb_process.pid)

    def _kill_tb_child():
        log.info("Shutting down TensorBoard server on port %d ...", port)
        tb_process.terminate()
    atexit.register(_kill_tb_child)

# TODO(Yada): Move logic for checkpointing finetuned vs frozen pretrained tasks
# from here to trainer.py.
def get_best_checkpoint_path(run_dir):
    """ Look in run_dir for model checkpoint to load.
    Hierarchy is
        1) best checkpoint from target_task_training
        2) best checkpoint from pretraining
        3) checkpoint created from before any target task training
        4) nothing found (empty string) """
    target_task_best = glob.glob(os.path.join(run_dir, "model_state_target_train_best.th"))
    if len(target_task_best) > 0:
        assert_for_log(len(target_task_best) == 1,
                       "Too many best checkpoints. Something is wrong.")
        return target_task_best[0]
    macro_best = glob.glob(os.path.join(run_dir, "model_state_pretrain_epoch_*.best_macro.th"))
    if len(macro_best) > 0:
        assert_for_log(len(macro_best) == 1,
                       "Too many best checkpoints. Something is wrong.")
        return macro_best[0]
    pre_target_train = glob.glob(os.path.join(run_dir, "model_state_untrained_pre_target_train.th"))
    if len(pre_target_train) > 0:
        assert_for_log(len(pre_target_train) == 1,
                       "Too many best checkpoints. Something is wrong.")
        return pre_target_train[0]

    return ""

def evaluate_and_write(args, model, tasks, splits_to_write):
    """ Evaluate a model on dev and/or test, then write predictions """
    val_results, val_preds = evaluate.evaluate(model, tasks, args.batch_size, args.cuda, "val")
    if 'val' in splits_to_write:
        evaluate.write_preds(tasks, val_preds, args.run_dir, 'val',
                             strict_glue_format=args.write_strict_glue_format)
    if 'test' in splits_to_write:
        _, te_preds = evaluate.evaluate(model, tasks, args.batch_size, args.cuda, "test")
        evaluate.write_preds(tasks, te_preds, args.run_dir, 'test',
                             strict_glue_format=args.write_strict_glue_format)
    run_name = args.get("run_name", os.path.basename(args.run_dir))

    results_tsv = os.path.join(args.exp_dir, "results.tsv")
    log.info("Writing results for split 'val' to %s", results_tsv)
    evaluate.write_results(val_results, results_tsv, run_name=run_name)


def main(cl_arguments):
    ''' Train or load a model. Evaluate on some tasks. '''
    cl_args = handle_arguments(cl_arguments)
    args = config.params_from_file(cl_args.config_file, cl_args.overrides)

    # Raise error if obsolete arg names are present
    check_arg_name(args)

    # Logistics #
    maybe_make_dir(args.project_dir)  # e.g. /nfs/jsalt/exp/$HOSTNAME
    maybe_make_dir(args.exp_dir)      # e.g. <project_dir>/jiant-demo
    maybe_make_dir(args.run_dir)      # e.g. <project_dir>/jiant-demo/sst
    log.getLogger().addHandler(log.FileHandler(args.local_log_path))

    if cl_args.remote_log:
        from src.utils import gcp
        gcp.configure_remote_logging(args.remote_log_name)

    if cl_args.notify:
        from src.utils import emails
        global EMAIL_NOTIFIER
        log.info("Registering email notifier for %s", cl_args.notify)
        EMAIL_NOTIFIER = emails.get_notifier(cl_args.notify, args)

    if EMAIL_NOTIFIER:
        EMAIL_NOTIFIER(body="Starting run.", prefix="")

    _try_logging_git_info()

    log.info("Parsed args: \n%s", args)

    config_file = os.path.join(args.run_dir, "params.conf")
    config.write_params(args, config_file)
    log.info("Saved config to %s", config_file)

    seed = random.randint(1, 10000) if args.random_seed < 0 else args.random_seed
    random.seed(seed)
    torch.manual_seed(seed)
    log.info("Using random seed %d", seed)
    if args.cuda >= 0:
        try:
            if not torch.cuda.is_available():
                raise EnvironmentError("CUDA is not available, or not detected"
                                       " by PyTorch.")
            log.info("Using GPU %d", args.cuda)
            torch.cuda.set_device(args.cuda)
            torch.cuda.manual_seed_all(seed)
        except Exception:
            log.warning(
                "GPU access failed. You might be using a CPU-only installation of PyTorch. Falling back to CPU.")
            args.cuda = -1

    # Prepare data #
    log.info("Loading tasks...")
    start_time = time.time()
    pretrain_tasks, target_tasks, vocab, word_embs = build_tasks(args)
    if any([t.val_metric_decreases for t in pretrain_tasks]) and any(
            [not t.val_metric_decreases for t in pretrain_tasks]):
        log.warn("\tMixing training tasks with increasing and decreasing val metrics!")
    tasks = sorted(set(pretrain_tasks + target_tasks), key=lambda x: x.name)
    log.info('\tFinished loading tasks in %.3fs', time.time() - start_time)
    log.info('\t Tasks: {}'.format([task.name for task in tasks]))

    # Build model #
    log.info('Building model...')
    start_time = time.time()
    model = build_model(args, vocab, word_embs, tasks)
    log.info('\tFinished building model in %.3fs', time.time() - start_time)

    # Check that necessary parameters are set for each step. Exit with error if not.
    steps_log = []

    if not args.load_target_train_checkpoint == 'none':
        assert_for_log(os.path.exists(args.load_target_train_checkpoint),
                       "Error: Attempting to load model from non-existent path: [%s]" %
                       args.load_target_train_checkpoint)
        assert_for_log(
            not args.do_pretrain,
            "Error: Attempting to train a model and then replace that model with one from a checkpoint.")
        steps_log.append("Loading model from path: %s" % args.load_target_train_checkpoint)

    assert_for_log(args.transfer_paradigm in ["finetune", "frozen"],
                   "Transfer paradigm %s not supported!" % args.transfer_paradigm)

    if args.do_pretrain:
        assert_for_log(args.pretrain_tasks != "none",
                       "Error: Must specify at least on training task: [%s]" % args.pretrain_tasks)
       
    if args.do_target_task_training:
        steps_log.append("Re-training model for individual eval tasks")
<<<<<<< HEAD
        assert_for_log(
            args.target_train_val_interval %
            args.bpp_base == 0, "Error: target_train_val_interval [%d] must be divisible by bpp_base [%d]" %
            (args.target_train_val_interval, args.bpp_base))
        assert_for_log(len(set(pretrain_tasks).intersection(target_tasks)) == 0
=======
     
        assert_for_log(len(set(pretrain_tasks).intersection(target_tasks)) == 0	
>>>>>>> b3263698
                       or args.allow_reuse_of_pretraining_parameters
                       or args.do_pretrain == 0,
                       "If you're pretraining on a task you plan to reuse as a target task, set\n"
                       "allow_reuse_of_pretraining_parameters = 1(risky), or train in two steps:\n"
                       "train with do_pretrain = 1, do_target_task_training = 0, stop, and restart with\n"
                       "do_pretrain = 0 and do_target_task_training = 1. It can be risky to do "
                       "allow_reuse_of_pretraining_parameters = 1 in the case of a killed run during"
                       "target task training, which may result in setting optimizers for the same "
                       "task-specific module multiple times.")

    if args.do_full_eval:
        assert_for_log(args.target_tasks != "none",
                       "Error: Must specify at least one eval task: [%s]" % args.target_tasks)
        steps_log.append("Evaluating model on tasks: %s" % args.target_tasks)

    # Start Tensorboard if requested
    if cl_args.tensorboard:
        tb_logdir = os.path.join(args.run_dir, "tensorboard")
        _run_background_tensorboard(tb_logdir, cl_args.tensorboard_port)

    log.info("Will run the following steps:\n%s", '\n'.join(steps_log))
    if args.do_pretrain:
        # Train on train tasks #
        log.info("Training...")
        stop_metric = pretrain_tasks[0].val_metric if len(pretrain_tasks) == 1 else 'macro_avg'
        should_decrease = pretrain_tasks[0].val_metric_decreases if len(pretrain_tasks) == 1 else False
        trainer, _, opt_params, schd_params = build_trainer(args, [], model,
                                                            args.run_dir,
                                                            should_decrease, phase="pretrain")
        to_train = [(n, p) for n, p in model.named_parameters() if p.requires_grad]
        _ = trainer.train(pretrain_tasks, stop_metric,
                          args.batch_size,
                          args.weighting_method, args.scaling_method,
                          to_train, opt_params, schd_params,
                          args.shared_optimizer, args.load_model, phase="pretrain")

    # Select model checkpoint from main training run to load
    if not args.do_target_task_training:
        log.info("In strict mode because do_target_task_training is off. "
                 "Will crash if any tasks are missing from the checkpoint.")
        strict = True
    else:
        strict = False

    if args.do_target_task_training and not args.allow_reuse_of_pretraining_parameters:
        # If we're training models for evaluation, which is always done from scratch with a fresh
        # optimizer, we shouldn't load parameters for those models.
        # Usually, there won't be trained parameters to skip, but this can happen if a run is killed
        # during the do_target_task_training phase.
        task_names_to_avoid_loading = [task.name for task in target_tasks]
    else:
        task_names_to_avoid_loading = []

    if not args.load_target_train_checkpoint == "none":
        # This is to load a particular target train checkpoint.
        log.info("Loading existing model from %s...", args.load_target_train_checkpoint)
        load_model_state(model, args.load_target_train_checkpoint,
                         args.cuda, task_names_to_avoid_loading, strict=strict)
    else:
        # Look for target train checkpoints (available only if we're restoring from a run that already
        # finished), then look for training checkpoints.

        if args.transfer_paradigm == "finetune":
            # Save model so we have a checkpoint to go back to after each task-specific finetune.
            model_state = model.state_dict()
            model_path = os.path.join(args.run_dir, "model_state_untrained_pre_target_train.th")
            torch.save(model_state, model_path)
        best_path = get_best_checkpoint_path(args.run_dir)
        if best_path:
            load_model_state(model, best_path, args.cuda, task_names_to_avoid_loading,
                             strict=strict)
        else:
            assert_for_log(args.allow_untrained_encoder_parameters,
                           "No best checkpoint found to evaluate.")
            log.warning("Evaluating untrained encoder parameters!")

    # Train just the task-specific components for eval tasks.
    if args.do_target_task_training:
        if args.transfer_paradigm == "frozen":
            # might be empty if elmo = 0. scalar_mix_0 should always be pretrain scalars
            elmo_scalars = [(n, p) for n, p in model.named_parameters() if
                            "scalar_mix" in n and "scalar_mix_0" not in n]
            # Fails when sep_embs_for_skip is 0 and elmo_scalars has nonzero length.
            assert_for_log(not elmo_scalars or args.sep_embs_for_skip,
                           "Error: ELMo scalars loaded and will be updated in do_target_task_training but "
                           "they should not be updated! Check sep_embs_for_skip flag or make an issue.")

        for task in target_tasks:
            # Skip mnli-diagnostic
            # This has to be handled differently than probing tasks because probing tasks require the "is_probing_task"
            # to be set to True. For mnli-diagnostic this flag will be False because it is part of GLUE and
            # "is_probing_task is global flag specific to a run, not to a task.
            if task.name == 'mnli-diagnostic':
                continue

            if args.transfer_paradigm == "finetune":
                # Train both the task specific models as well as sentence encoder.
                to_train = [(n, p) for n, p in model.named_parameters() if p.requires_grad]
            else: # args.transfer_paradigm == "frozen":
                # Only train task-specific module.
                pred_module = getattr(model, "%s_mdl" % task.name)
                to_train = [(n, p) for n, p in pred_module.named_parameters() if p.requires_grad]
                to_train += elmo_scalars

            trainer, _, opt_params, schd_params = build_trainer(args, [task.name, 'target_train'],  model,
                                                                args.run_dir,
                                                                task.val_metric_decreases, phase="target_train")
            _ = trainer.train(tasks=[task], stop_metric=task.val_metric, batch_size=args.batch_size,
                              weighting_method=args.weighting_method,
                              scaling_method=args.scaling_method, train_params=to_train,
                              optimizer_params=opt_params, scheduler_params=schd_params,
                              shared_optimizer=args.shared_optimizer, load_model=False, phase="target_train")

            # Now that we've trained a model, revert to the normal checkpoint logic for this task.
            if task.name in task_names_to_avoid_loading:
                task_names_to_avoid_loading.remove(task.name)

            # The best checkpoint will accumulate the best parameters for each task.
            # This logic looks strange. We think it works.
            layer_path = os.path.join(args.run_dir, "model_state_target_train_best.th")
            if args.transfer_paradigm == "finetune":
                # If we finetune,
                # Save this fine-tune model with a task specific name.
                finetune_path = os.path.join(args.run_dir, "model_state_%s_best.th" % task.name)
                os.rename(layer_path, finetune_path)

                # Reload the original best model from before target-task training.
                pre_finetune_path = get_best_checkpoint_path(args.run_dir)
                load_model_state(model, pre_finetune_path, args.cuda, skip_task_models=[], strict=strict)
            else: # args.transfer_paradigm == "frozen":
                # Load the current overall best model.
                # Save the best checkpoint from that target task training to be
                # specific to that target task.
                load_model_state(model, layer_path, args.cuda, strict=strict,
                                 skip_task_models=task_names_to_avoid_loading)

    if args.do_full_eval:
        # Evaluate #
        log.info("Evaluating...")
        splits_to_write = evaluate.parse_write_preds_arg(args.write_preds)
        if args.transfer_paradigm == "finetune":
            for task in target_tasks:
                if task.name == 'mnli-diagnostic': # we'll load mnli-diagnostic during mnli
                    continue

                finetune_path = os.path.join(args.run_dir, "model_state_%s_best.th" % task.name)
                if os.path.exists(finetune_path):
                    ckpt_path = finetune_path
                else:
                    ckpt_path = get_best_checkpoint_path(args.run_dir)
                load_model_state(model, ckpt_path, args.cuda, skip_task_models=[], strict=strict)

                tasks = [task]
                if task.name == 'mnli':
                    tasks += [t for t in target_tasks if t.name == 'mnli-diagnostic']
                evaluate_and_write(args, model, tasks, splits_to_write)

        elif args.transfer_paradigm == "frozen":
            evaluate_and_write(args, model, target_tasks, splits_to_write)

    log.info("Done!")


if __name__ == '__main__':
    try:
        main(sys.argv[1:])
        if EMAIL_NOTIFIER is not None:
            EMAIL_NOTIFIER(body="Run completed successfully!", prefix="")
    except BaseException as e:
        # Make sure we log the trace for any crashes before exiting.
        log.exception("Fatal error in main():")
        if EMAIL_NOTIFIER is not None:
            import traceback
            tb_lines = traceback.format_exception(*sys.exc_info())
            EMAIL_NOTIFIER(body="".join(tb_lines), prefix="FAILED")
        raise e  # re-raise exception, in case debugger is attached.
        sys.exit(1)
    sys.exit(0)<|MERGE_RESOLUTION|>--- conflicted
+++ resolved
@@ -217,16 +217,8 @@
        
     if args.do_target_task_training:
         steps_log.append("Re-training model for individual eval tasks")
-<<<<<<< HEAD
-        assert_for_log(
-            args.target_train_val_interval %
-            args.bpp_base == 0, "Error: target_train_val_interval [%d] must be divisible by bpp_base [%d]" %
-            (args.target_train_val_interval, args.bpp_base))
-        assert_for_log(len(set(pretrain_tasks).intersection(target_tasks)) == 0
-=======
      
         assert_for_log(len(set(pretrain_tasks).intersection(target_tasks)) == 0	
->>>>>>> b3263698
                        or args.allow_reuse_of_pretraining_parameters
                        or args.do_pretrain == 0,
                        "If you're pretraining on a task you plan to reuse as a target task, set\n"
