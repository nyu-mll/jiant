--- conflicted
+++ resolved
@@ -25,10 +25,6 @@
 from src.preprocess import build_tasks
 from src.models import build_model
 from src.trainer import build_trainer, build_trainer_params
-<<<<<<< HEAD
-from src.tasks.tasks import NLITypeProbingTask
-=======
->>>>>>> 0727d924
 from src import evaluate
 
 
