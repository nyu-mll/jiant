'''Train a multi-task model using AllenNLP

To debug this, run with -m ipdb:

    python -m ipdb main.py --config_file ...
'''
# pylint: disable=no-member
import argparse
import glob
import os
import subprocess
import random
import sys
import time
import io
import logging as log
log.basicConfig(format='%(asctime)s: %(message)s',
                datefmt='%m/%d %I:%M:%S %p', level=log.INFO)

import torch

from src.utils import config
from src.utils.utils import assert_for_log, maybe_make_dir, load_model_state, check_arg_name
from src.preprocess import build_tasks
from src.models import build_model
from src.trainer import build_trainer
from src import evaluate

# Global notification handler, can be accessed outside main() during exception
# handling.
EMAIL_NOTIFIER = None


def handle_arguments(cl_arguments):
    parser = argparse.ArgumentParser(description='')
    # Configuration files
    parser.add_argument('--config_file', '-c', type=str, nargs="+",
                        help="Config file(s) (.conf) for model parameters.")
    parser.add_argument('--overrides', '-o', type=str, default=None,
                        help="Parameter overrides, as valid HOCON string.")

    parser.add_argument('--remote_log', '-r', action="store_true",
                        help="If true, enable remote logging on GCP.")

    parser.add_argument('--notify', type=str, default="",
                        help="Email address for job notifications.")

    parser.add_argument('--tensorboard', '-t', action="store_true",
                        help="If true, will run Tensorboard server in a "
                        "subprocess, serving on the port given by "
                        "--tensorboard_port.")
    parser.add_argument('--tensorboard_port', type=int, default=6006)

    return parser.parse_args(cl_arguments)


def setup_target_task_training(args, target_tasks, model, strict):
    """
    Saves model states from pretraining if applicable, and
    loads the correct model state for the target task training
    stage.

    Parameters
    ----------------
    args: Params object
    target_tasks: list of target Task objects
    mdoel: a MultiTaskModel object

    Returns
    ----------------
    task_names_to_avoid_loading: list of strings, if we don't allow for
    use of pretrained target specific module parameters, then this list will
    consist of all the task names so that we avoid loading the
    pretrained parameters. Else, it will be an empty list.

    """
    if args.do_target_task_training and not args.allow_reuse_of_pretraining_parameters:
        # If we're training models for evaluation, which is always done from scratch with a fresh
        # optimizer, we shouldn't load parameters for those models.
        # Usually, there won't be trained parameters to skip, but this can happen if a run is killed
        # during the do_target_task_training phase.
        task_names_to_avoid_loading = [task.name for task in target_tasks]
    else:
        task_names_to_avoid_loading = []

    if not args.load_target_train_checkpoint == "none":
        # This is to load a particular target train checkpoint.
        log.info("Loading existing model from %s...", args.load_target_train_checkpoint)
        load_model_state(model, args.load_target_train_checkpoint,
                         args.cuda, task_names_to_avoid_loading, strict=strict)
    else:
        # Look for target train checkpoints (available only if we're restoring from a run that already
        # finished), then look for training checkpoints.

        best_path = get_best_checkpoint_path(args.run_dir)
        if best_path:
            load_model_state(model, best_path, args.cuda, task_names_to_avoid_loading,
                             strict=strict)
        else:
            assert_for_log(args.allow_untrained_encoder_parameters,
                           "No best checkpoint found to evaluate.")

            if args.transfer_paradigm == "finetune":
                # Save model so we have a checkpoint to go back to after each task-specific finetune.
                model_state = model.state_dict()
                model_path = os.path.join(args.run_dir, "model_state_untrained_pre_target_train.th")
                torch.save(model_state, model_path)

            log.warning("Evaluating untrained encoder parameters!")
    return task_names_to_avoid_loading


def check_configurations(args, pretrain_tasks, target_tasks):
    """
    Checks configurations for any obvious logical flaws
    and that necessary parameters are set for each step -
    throws asserts and exits if found.

    Parameters
    ----------------
    args: Params object
    pretrain_tasks: list of pretraining Task objects
    target_tasks: list of target task training Task objects

    Returns
    ----------------
    None
    """
    steps_log = io.StringIO()
    if any([t.val_metric_decreases for t in pretrain_tasks]) and any(
            [not t.val_metric_decreases for t in pretrain_tasks]):
        log.warn(
            "\tMixing training tasks with increasing and decreasing val metrics!")

    if args.load_target_train_checkpoint != 'none':
        assert_for_log(os.path.exists(args.load_target_train_checkpoint),
                       "Error: Attempting to load model from non-existent path: [%s]" %
                       args.load_target_train_checkpoint)
        assert_for_log(
            not args.do_pretrain,
            "Error: Attempting to train a model and then replace that model with one from a checkpoint.")
        steps_log.write(
            "Loading model from path: %s \n" %
            args.load_target_train_checkpoint)

    assert_for_log(args.transfer_paradigm in ["finetune", "frozen"],
                   "Transfer paradigm %s not supported!" % args.transfer_paradigm)

    if args.do_pretrain:
        assert_for_log(args.pretrain_tasks != "none",
                       "Error: Must specify at least on training task: [%s]" % args.pretrain_tasks)
        steps_log.write("Training model on tasks: %s \n" % args.pretrain_tasks)

    if args.do_target_task_training:
        assert_for_log(args.pretrain_tasks != "none",
                       "Error: Must specify at least on training task: [%s]" % args.target_tasks)
        steps_log.write("Re-training model for individual target tasks \n")
        assert_for_log(len(set(pretrain_tasks).intersection(target_tasks)) == 0
                       or args.allow_reuse_of_pretraining_parameters
                       or args.do_pretrain == 0,
                       "If you're pretraining on a task you plan to reuse as a target task, set\n"
                       "allow_reuse_of_pretraining_parameters = 1 (risky), or train in two steps:\n"
                       "train with do_pretrain = 1, do_target_task_training = 0, stop, and restart with\n"
                       "do_pretrain = 0 and do_target_task_training = 1.")
    if args.do_full_eval:
        assert_for_log(args.target_tasks != "none",
                       "Error: Must specify at least one target task: [%s]" % args.target_tasks)
        steps_log.write("Evaluating model on tasks: %s \n" % args.target_tasks)

    log.info("Will run the following steps:\n%s", steps_log.getvalue())
    steps_log.close()


def _log_git_info():
    try:
        log.info("Waiting on git info....")
        c = subprocess.run(["git", "rev-parse", "--abbrev-ref", "HEAD"],
                           timeout=10, stdout=subprocess.PIPE)
        git_branch_name = c.stdout.decode().strip()
        log.info("Git branch: %s", git_branch_name)
        c = subprocess.run(["git", "rev-parse", "HEAD"],
                           timeout=10, stdout=subprocess.PIPE)
        git_sha = c.stdout.decode().strip()
        log.info("Git SHA: %s", git_sha)
    except subprocess.TimeoutExpired as e:
        log.exception(e)
        log.warn("Git info not found. Moving right along...")


def _run_background_tensorboard(logdir, port):
    """Run a TensorBoard server in the background."""
    import atexit
    tb_args = ["tensorboard", "--logdir", logdir,
               "--port", str(port)]
    log.info("Starting TensorBoard server on port %d ...", port)
    tb_process = subprocess.Popen(tb_args)
    log.info("TensorBoard process: %d", tb_process.pid)

    def _kill_tb_child():
        log.info("Shutting down TensorBoard server on port %d ...", port)
        tb_process.terminate()
    atexit.register(_kill_tb_child)

# TODO(Yada): Move logic for checkpointing finetuned vs frozen pretrained tasks
# from here to trainer.py.


def get_best_checkpoint_path(run_dir):
    """ Look in run_dir for model checkpoint to load.
    Hierarchy is
        1) best checkpoint from target_task_training
        2) best checkpoint from pretraining
        3) checkpoint created from before any target task training
        4) nothing found (empty string) """
    target_task_best = glob.glob(os.path.join(run_dir, "model_state_target_train_best.th"))

    if len(target_task_best) > 0:
        assert_for_log(len(target_task_best) == 1,
                       "Too many best checkpoints. Something is wrong.")
        return target_task_best[0]
    macro_best = glob.glob(
        os.path.join(
            run_dir,
            "model_state_pretrain_epoch_*.best_macro.th"))
    if len(macro_best) > 0:
        assert_for_log(len(macro_best) == 1,
                       "Too many best checkpoints. Something is wrong.")
        return macro_best[0]

    pre_target_train = glob.glob(os.path.join(run_dir, "model_state_untrained_pre_target_train.th"))

    if len(pre_target_train) > 0:
        assert_for_log(len(pre_target_train) == 1,
                       "Too many best checkpoints. Something is wrong.")
        return pre_target_train[0]

    return ""


def evaluate_and_write(args, model, tasks, splits_to_write):
    """ Evaluate a model on dev and/or test, then write predictions """
    val_results, val_preds = evaluate.evaluate(
        model, tasks, args.batch_size, args.cuda, "val")
    if 'val' in splits_to_write:
        evaluate.write_preds(tasks, val_preds, args.run_dir, 'val',
                             strict_glue_format=args.write_strict_glue_format)
    if 'test' in splits_to_write:
<<<<<<< HEAD
        te_results, te_preds = evaluate.evaluate(model, tasks, args.batch_size, args.cuda, "test")
=======
        _, te_preds = evaluate.evaluate(
            model, tasks, args.batch_size, args.cuda, "test")
>>>>>>> 3e3a96a7
        evaluate.write_preds(tasks, te_preds, args.run_dir, 'test',
                             strict_glue_format=args.write_strict_glue_format)
    run_name = args.get("run_name", os.path.basename(args.run_dir))

    results_tsv = os.path.join(args.exp_dir, "results.tsv")
    log.info("Writing results for split 'val' to %s", results_tsv)
    evaluate.write_results(val_results, results_tsv, run_name=run_name)
    if 'test' in splits_to_write:
        evaluate.write_results(te_results, results_tsv, run_name=run_name)


def initial_setup(args, cl_args):
    """
    Sets up email hook, creating seed, and cuda settings.

    Parameters
    ----------------
    args: Params object
    cl_args: list of arguments

    Returns
    ----------------
    tasks: list of Task objects
    pretrain_tasks: list of pretraining tasks
    target_tasks: list of target tasks
    vocab: list of vocab
    word_embs: loaded word embeddings, may be None if args.word_embs = none
    model: a MultiTaskModel object

    """
    output = io.StringIO()
    maybe_make_dir(args.project_dir)  # e.g. /nfs/jsalt/exp/$HOSTNAME
    maybe_make_dir(args.exp_dir)      # e.g. <project_dir>/jiant-demo
    maybe_make_dir(args.run_dir)      # e.g. <project_dir>/jiant-demo/sst
    log.getLogger().addHandler(log.FileHandler(args.local_log_path))

    if cl_args.remote_log:
        from src.utils import gcp
        gcp.configure_remote_logging(args.remote_log_name)

    if cl_args.notify:
        from src.utils import emails
        global EMAIL_NOTIFIER
        log.info("Registering email notifier for %s", cl_args.notify)
        EMAIL_NOTIFIER = emails.get_notifier(cl_args.notify, args)

    if EMAIL_NOTIFIER:
        EMAIL_NOTIFIER(body="Starting run.", prefix="")

    _log_git_info()

    log.info("Parsed args: \n%s", args)

    config_file = os.path.join(args.run_dir, "params.conf")
    config.write_params(args, config_file)
    log.info("Saved config to %s", config_file)

    seed = random.randint(
        1, 10000) if args.random_seed < 0 else args.random_seed
    random.seed(seed)
    torch.manual_seed(seed)
    log.info("Using random seed %d", seed)
    if args.cuda >= 0:
        try:
            if not torch.cuda.is_available():
                raise EnvironmentError("CUDA is not available, or not detected"
                                       " by PyTorch.")
            log.info("Using GPU %d", args.cuda)
            torch.cuda.set_device(args.cuda)
            torch.cuda.manual_seed_all(seed)
        except Exception:
            log.warning(
                "GPU access failed. You might be using a CPU-only installation of PyTorch. Falling back to CPU.")
            args.cuda = -1

    return args, seed


def main(cl_arguments):
    ''' Train a model for multitask-training.'''
    cl_args = handle_arguments(cl_arguments)
    args = config.params_from_file(cl_args.config_file, cl_args.overrides)
    # Check for deprecated arg names
    check_arg_name(args)
    args, seed = initial_setup(args, cl_args)
    # Load tasks
    log.info("Loading tasks...")
    start_time = time.time()
    pretrain_tasks, target_tasks, vocab, word_embs = build_tasks(args)
    tasks = sorted(set(pretrain_tasks + target_tasks), key=lambda x: x.name)
    log.info('\tFinished loading tasks in %.3fs', time.time() - start_time)
    log.info('\t Tasks: {}'.format([task.name for task in tasks]))

    # Build model
    log.info('Building model...')
    start_time = time.time()
    model = build_model(args, vocab, word_embs, tasks)
    log.info('\tFinished building model in %.3fs', time.time() - start_time)

<<<<<<< HEAD
    # Check that necessary parameters are set for each step. Exit with error if not.
    steps_log = []

    if not args.load_target_train_checkpoint == 'none':
        assert_for_log(os.path.exists(args.load_target_train_checkpoint),
                       "Error: Attempting to load model from non-existent path: [%s]" %
                       args.load_target_train_checkpoint)
        assert_for_log(
            not args.do_pretrain,
            "Error: Attempting to train a model and then replace that model with one from a checkpoint.")
        steps_log.append("Loading model from path: %s" % args.load_target_train_checkpoint)

    assert_for_log(args.transfer_paradigm in ["finetune", "frozen"],
                   "Transfer paradigm %s not supported!" % args.transfer_paradigm)

    if args.do_pretrain:
        assert_for_log(args.pretrain_tasks != "none",
                       "Error: Must specify at least on training task: [%s]" % args.pretrain_tasks)

    if args.do_target_task_training:
        steps_log.append("Re-training model for individual target tasks")

        assert_for_log(len(set(pretrain_tasks).intersection(target_tasks)) == 0
                       or args.allow_reuse_of_pretraining_parameters
                       or args.do_pretrain == 0,
                       "If you're pretraining on a task you plan to reuse as a target task, set\n"
                       "allow_reuse_of_pretraining_parameters = 1(risky), or train in two steps:\n"
                       "train with do_pretrain = 1, do_target_task_training = 0, stop, and restart with\n"
                       "do_pretrain = 0 and do_target_task_training = 1. It can be risky to do "
                       "allow_reuse_of_pretraining_parameters = 1 in the case of a killed run during"
                       "target task training, which may result in setting optimizers for the same "
                       "task-specific module multiple times.")

    if args.do_full_eval:
        assert_for_log(args.target_tasks != "none",
                       "Error: Must specify at least one eval task: [%s]" % args.target_tasks)
        steps_log.append("Evaluating model on tasks: %s" % args.target_tasks)

=======
>>>>>>> 3e3a96a7
    # Start Tensorboard if requested
    if cl_args.tensorboard:
        tb_logdir = os.path.join(args.run_dir, "tensorboard")
        _run_background_tensorboard(tb_logdir, cl_args.tensorboard_port)

    check_configurations(args, pretrain_tasks, target_tasks)

    if args.do_pretrain:
        # Train on pretrain tasks
        log.info("Training...")
        stop_metric = pretrain_tasks[0].val_metric if len(
            pretrain_tasks) == 1 else 'macro_avg'
        should_decrease = pretrain_tasks[0].val_metric_decreases if len(
            pretrain_tasks) == 1 else False
        trainer, _, opt_params, schd_params = build_trainer(args, [], model,
                                                            args.run_dir,
                                                            should_decrease, phase="pretrain")
        to_train = [(n, p)
                    for n, p in model.named_parameters() if p.requires_grad]
        _ = trainer.train(pretrain_tasks, stop_metric,
                          args.batch_size,
                          args.weighting_method, args.scaling_method,
                          to_train, opt_params, schd_params,
                          args.shared_optimizer, args.load_model, phase="pretrain")

    # For checkpointing logic
    if not args.do_target_task_training:
        log.info("In strict mode because do_target_task_training is off. "
                 "Will crash if any tasks are missing from the checkpoint.")
        strict = True
    else:
        strict = False

    if args.do_target_task_training:
        # Train on target tasks
        task_names_to_avoid_loading = setup_target_task_training(
            args, target_tasks, model, strict)
        if args.transfer_paradigm == "frozen":
            # might be empty if elmo = 0. scalar_mix_0 should always be
            # pretrain scalars
            elmo_scalars = [(n, p) for n, p in model.named_parameters() if
                            "scalar_mix" in n and "scalar_mix_0" not in n]
            # Fails when sep_embs_for_skip is 0 and elmo_scalars has nonzero
            # length.
            assert_for_log(not elmo_scalars or args.sep_embs_for_skip,
                           "Error: ELMo scalars loaded and will be updated in do_target_task_training but "
                           "they should not be updated! Check sep_embs_for_skip flag or make an issue.")
        for task in target_tasks:
            # Skip mnli-diagnostic
            # This has to be handled differently than probing tasks because probing tasks require the "is_probing_task"
            # to be set to True. For mnli-diagnostic this flag will be False because it is part of GLUE and
            # "is_probing_task is global flag specific to a run, not to a task.
            if task.name == 'mnli-diagnostic':
                continue

            if args.transfer_paradigm == "finetune":
                # Train both the task specific models as well as sentence
                # encoder.
                to_train = [
                    (n, p) for n, p in model.named_parameters() if p.requires_grad]
            else:  # args.transfer_paradigm == "frozen":
                # Only train task-specific module
                pred_module = getattr(model, "%s_mdl" % task.name)
                to_train = [
                    (n, p) for n, p in pred_module.named_parameters() if p.requires_grad]
                to_train += elmo_scalars

            trainer, _, opt_params, schd_params = build_trainer(args, [task.name, 'target_train'], model,
                                                                args.run_dir,
                                                                task.val_metric_decreases, phase="target_train")
            _ = trainer.train(tasks=[task], stop_metric=task.val_metric, batch_size=args.batch_size,
                              weighting_method=args.weighting_method,
                              scaling_method=args.scaling_method, train_params=to_train,
                              optimizer_params=opt_params, scheduler_params=schd_params,
                              shared_optimizer=args.shared_optimizer, load_model=False, phase="target_train")

            # Now that we've trained a model, revert to the normal checkpoint
            # logic for this task.
            if task.name in task_names_to_avoid_loading:
                task_names_to_avoid_loading.remove(task.name)

            # The best checkpoint will accumulate the best parameters for each
            # task.
            layer_path = os.path.join(
                args.run_dir, "model_state_target_train_best.th")

            if args.transfer_paradigm == "finetune":
                # Save this fine-tune model with a task specific name.
                finetune_path = os.path.join(
                    args.run_dir,
                    "model_state_%s_best.th" %
                    task.name)
                os.rename(layer_path, finetune_path)

                # Reload the original best model from before target-task
                # training.
                pre_finetune_path = get_best_checkpoint_path(args.run_dir)
                load_model_state(
                    model,
                    pre_finetune_path,
                    args.cuda,
                    skip_task_models=[],
                    strict=strict)
            else:  # args.transfer_paradigm == "frozen":
                # Load the current overall best model.
                # Save the best checkpoint from that target task training to be
                # specific to that target task.
                load_model_state(model, layer_path, args.cuda, strict=strict,
                                 skip_task_models=task_names_to_avoid_loading)

    if args.do_full_eval:
        # Evaluate
        log.info("Evaluating...")
        splits_to_write = evaluate.parse_write_preds_arg(args.write_preds)
        if args.transfer_paradigm == "finetune":
            for task in target_tasks:
                if task.name == 'mnli-diagnostic':
                    # we'll load mnli-diagnostic during mnli
                    continue
                # Special checkpointing logic here since we train the sentence encoder
                # and have a best set of sent encoder model weights per task.
                finetune_path = os.path.join(
                    args.run_dir,
                    "model_state_%s_best.th" %
                    task.name)
                if os.path.exists(finetune_path):
                    ckpt_path = finetune_path
                else:
                    ckpt_path = get_best_checkpoint_path(args.run_dir)
                load_model_state(
                    model,
                    ckpt_path,
                    args.cuda,
                    skip_task_models=[],
                    strict=strict)

                tasks = [task]
                if task.name == 'mnli':
                    tasks += [t for t in target_tasks if t.name ==
                              'mnli-diagnostic']
                evaluate_and_write(args, model, tasks, splits_to_write)

        elif args.transfer_paradigm == "frozen":
            # Don't do any special checkpointing logic here
            # since model already has all the trained task specific modules.
            evaluate_and_write(args, model, target_tasks, splits_to_write)

    log.info("Done!")


if __name__ == '__main__':
    try:
        main(sys.argv[1:])
        if EMAIL_NOTIFIER is not None:
            EMAIL_NOTIFIER(body="Run completed successfully!", prefix="")
    except BaseException as e:
        # Make sure we log the trace for any crashes before exiting.
        log.exception("Fatal error in main():")
        if EMAIL_NOTIFIER is not None:
            import traceback
            tb_lines = traceback.format_exception(*sys.exc_info())
            EMAIL_NOTIFIER(body="".join(tb_lines), prefix="FAILED")
        raise e  # re-raise exception, in case debugger is attached.
        sys.exit(1)
    sys.exit(0)<|MERGE_RESOLUTION|>--- conflicted
+++ resolved
@@ -245,12 +245,8 @@
         evaluate.write_preds(tasks, val_preds, args.run_dir, 'val',
                              strict_glue_format=args.write_strict_glue_format)
     if 'test' in splits_to_write:
-<<<<<<< HEAD
-        te_results, te_preds = evaluate.evaluate(model, tasks, args.batch_size, args.cuda, "test")
-=======
         _, te_preds = evaluate.evaluate(
             model, tasks, args.batch_size, args.cuda, "test")
->>>>>>> 3e3a96a7
         evaluate.write_preds(tasks, te_preds, args.run_dir, 'test',
                              strict_glue_format=args.write_strict_glue_format)
     run_name = args.get("run_name", os.path.basename(args.run_dir))
@@ -258,8 +254,6 @@
     results_tsv = os.path.join(args.exp_dir, "results.tsv")
     log.info("Writing results for split 'val' to %s", results_tsv)
     evaluate.write_results(val_results, results_tsv, run_name=run_name)
-    if 'test' in splits_to_write:
-        evaluate.write_results(te_results, results_tsv, run_name=run_name)
 
 
 def initial_setup(args, cl_args):
@@ -350,47 +344,6 @@
     model = build_model(args, vocab, word_embs, tasks)
     log.info('\tFinished building model in %.3fs', time.time() - start_time)
 
-<<<<<<< HEAD
-    # Check that necessary parameters are set for each step. Exit with error if not.
-    steps_log = []
-
-    if not args.load_target_train_checkpoint == 'none':
-        assert_for_log(os.path.exists(args.load_target_train_checkpoint),
-                       "Error: Attempting to load model from non-existent path: [%s]" %
-                       args.load_target_train_checkpoint)
-        assert_for_log(
-            not args.do_pretrain,
-            "Error: Attempting to train a model and then replace that model with one from a checkpoint.")
-        steps_log.append("Loading model from path: %s" % args.load_target_train_checkpoint)
-
-    assert_for_log(args.transfer_paradigm in ["finetune", "frozen"],
-                   "Transfer paradigm %s not supported!" % args.transfer_paradigm)
-
-    if args.do_pretrain:
-        assert_for_log(args.pretrain_tasks != "none",
-                       "Error: Must specify at least on training task: [%s]" % args.pretrain_tasks)
-
-    if args.do_target_task_training:
-        steps_log.append("Re-training model for individual target tasks")
-
-        assert_for_log(len(set(pretrain_tasks).intersection(target_tasks)) == 0
-                       or args.allow_reuse_of_pretraining_parameters
-                       or args.do_pretrain == 0,
-                       "If you're pretraining on a task you plan to reuse as a target task, set\n"
-                       "allow_reuse_of_pretraining_parameters = 1(risky), or train in two steps:\n"
-                       "train with do_pretrain = 1, do_target_task_training = 0, stop, and restart with\n"
-                       "do_pretrain = 0 and do_target_task_training = 1. It can be risky to do "
-                       "allow_reuse_of_pretraining_parameters = 1 in the case of a killed run during"
-                       "target task training, which may result in setting optimizers for the same "
-                       "task-specific module multiple times.")
-
-    if args.do_full_eval:
-        assert_for_log(args.target_tasks != "none",
-                       "Error: Must specify at least one eval task: [%s]" % args.target_tasks)
-        steps_log.append("Evaluating model on tasks: %s" % args.target_tasks)
-
-=======
->>>>>>> 3e3a96a7
     # Start Tensorboard if requested
     if cl_args.tensorboard:
         tb_logdir = os.path.join(args.run_dir, "tensorboard")
