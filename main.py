"""Train a multi-task model using AllenNLP

To debug this, run with -m ipdb:

    python -m ipdb main.py --config_file ...
"""
# pylint: disable=no-member
import logging as log

log.basicConfig(
    format="%(asctime)s: %(message)s", datefmt="%m/%d %I:%M:%S %p", level=log.INFO
)  # noqa
import argparse
import glob
import io
import os
import random
import subprocess
import sys
import time
import copy
import torch

from jiant import evaluate
from jiant.models import build_model
from jiant.preprocess import build_tasks
from jiant import tasks as task_modules
from jiant.trainer import build_trainer
from jiant.utils import config, tokenizers
from jiant.utils.utils import (
    assert_for_log,
    load_model_state,
    maybe_make_dir,
    parse_json_diff,
    sort_param_recursive,
    select_relevant_print_args,
    check_for_previous_checkpoints,
<<<<<<< HEAD
    select_pool_type,
=======
    delete_all_checkpoints,
>>>>>>> 2c6fc657
)


# Global notification handler, can be accessed outside main() during exception handling.
EMAIL_NOTIFIER = None


def handle_arguments(cl_arguments):
    parser = argparse.ArgumentParser(description="")
    # Configuration files
    parser.add_argument(
        "--config_file",
        "-c",
        type=str,
        nargs="+",
        default="config/defaults.conf",
        help="Config file(s) (.conf) for model parameters.",
    )
    parser.add_argument(
        "--overrides",
        "-o",
        type=str,
        default=None,
        help="Parameter overrides, as valid HOCON string.",
    )

    parser.add_argument(
        "--remote_log", "-r", action="store_true", help="If true, enable remote logging on GCP."
    )

    parser.add_argument(
        "--notify", type=str, default="", help="Email address for job notifications."
    )

    parser.add_argument(
        "--tensorboard",
        "-t",
        action="store_true",
        help="If true, will run Tensorboard server in a "
        "subprocess, serving on the port given by "
        "--tensorboard_port.",
    )
    parser.add_argument("--tensorboard_port", type=int, default=6006)

    return parser.parse_args(cl_arguments)


def setup_target_task_training(args, target_tasks, model, strict):
    """
    Gets the model path used to restore model after each target
    task run, and saves current state if no other previous checkpoint can
    be used as the model path.
    The logic for loading the correct model state for target task training is:
    1) If load_target_train_checkpoint is used, then load the weights from that checkpoint.
    2) If we did pretraining, then load the best model from pretraining.
    3) Default case: we save untrained encoder weights.

    Parameters
    ----------------
    args: Params object
    target_tasks: list of target Task objects
    mdoel: a MultiTaskModel object

    Returns
    ----------------
    model_path: str
    """
    model_path = get_best_checkpoint_path(args, "target_train")
    if model_path is None:
        # We want to do target training without pretraining, thus
        # we need to first create a checkpoint to come back to for each of
        # the target tasks to finetune.
        if args.transfer_paradigm == "frozen":
            assert_for_log(
                args.allow_untrained_encoder_parameters,
                "No best checkpoint found to target train on. Set `allow_untrained_encoder_parameters` if you really want to use an untrained encoder.",
            )
        model_path = os.path.join(args.run_dir, "model_state_untrained_pre_target_train.th")
        torch.save(model.state_dict(), model_path)

    return model_path


def check_configurations(args, pretrain_tasks, target_tasks):
    """
    Checks configurations for any obvious logical flaws
    and that necessary parameters are set for each step -
    throws asserts and exits if found.
    Parameters
    ----------------
    args: Params object
    pretrain_tasks: list of pretraining Task objects
    target_tasks: list of target task training Task objects

    Returns
    ----------------
    None
    """
    steps_log = io.StringIO()
    if any([t.val_metric_decreases for t in pretrain_tasks]) and any(
        [not t.val_metric_decreases for t in pretrain_tasks]
    ):
        log.warn("\tMixing training tasks with increasing and decreasing val metrics!")

    if args.load_target_train_checkpoint != "none":
        assert_for_log(
            not args.do_pretrain,
            "Error: Attempting to train a model and then replace that model with one from "
            "a checkpoint.",
        )
        steps_log.write("Loading model from path: %s \n" % args.load_target_train_checkpoint)

    assert_for_log(
        args.transfer_paradigm in ["finetune", "frozen"],
        "Transfer paradigm %s not supported!" % args.transfer_paradigm,
    )

    if args.do_pretrain:
        assert_for_log(
            args.pretrain_tasks != "none",
            "Error: Must specify at least one pretraining task: [%s]" % args.pretrain_tasks,
        )
        steps_log.write("Training model on tasks: %s \n" % args.pretrain_tasks)

    if args.do_target_task_training:
        assert_for_log(
            args.target_tasks != "none",
            "Error: Must specify at least one target task: [%s]" % args.target_tasks,
        )
        steps_log.write("Re-training model for individual target tasks \n")
        assert_for_log(
            len(set(pretrain_tasks).intersection(target_tasks)) == 0
            or args.allow_reuse_of_pretraining_parameters
            or args.do_pretrain == 0,
            "If you're pretraining on a task you plan to reuse as a target task, set\n"
            "allow_reuse_of_pretraining_parameters = 1 (risky), or train in two steps:\n"
            "train with do_pretrain = 1, do_target_task_training = 0, stop, and restart with\n"
            "do_pretrain = 0 and do_target_task_training = 1.",
        )
    if args.do_full_eval:
        assert_for_log(
            args.target_tasks != "none",
            "Error: Must specify at least one target task: [%s]" % args.target_tasks,
        )
        if not args.do_target_task_training:
            untrained_tasks = set(target_tasks)
            if args.do_pretrain:
                untrained_tasks -= set(pretrain_tasks)
            if len(untrained_tasks) > 0:
                assert (
                    args.load_model
                    or args.load_target_train_checkpoint not in ["none", ""]
                    or args.allow_untrained_encoder_parameters
                ), "Evaluating a model without training it on this run or loading a checkpoint. "
                "Set `allow_untrained_encoder_parameters` if you really want to use an untrained "
                "task model."
                log.warning(
                    "Evauluating a target task model without training it in this run. It's up to "
                    "you to ensure that you are loading parameters that were sufficiently trained "
                    "for this task."
                )
        steps_log.write("Evaluating model on tasks: %s \n" % args.target_tasks)

    log.info("Will run the following steps for this experiment:\n%s", steps_log.getvalue())
    steps_log.close()


def _log_git_info():
    try:
        c = subprocess.run(
            ["git", "rev-parse", "--abbrev-ref", "HEAD"], timeout=10, stdout=subprocess.PIPE
        )
        git_branch_name = c.stdout.decode().strip()
        log.info("Git branch: %s", git_branch_name)
        c = subprocess.run(["git", "rev-parse", "HEAD"], timeout=10, stdout=subprocess.PIPE)
        git_sha = c.stdout.decode().strip()
        log.info("Git SHA: %s", git_sha)
    except subprocess.TimeoutExpired as e:
        log.exception(e)
        log.warn("Git info not found. Moving right along...")


def _run_background_tensorboard(logdir, port):
    """Run a TensorBoard server in the background."""
    import atexit

    tb_args = ["tensorboard", "--logdir", logdir, "--port", str(port)]
    log.info("Starting TensorBoard server on port %d ...", port)
    tb_process = subprocess.Popen(tb_args)
    log.info("TensorBoard process: %d", tb_process.pid)

    def _kill_tb_child():
        log.info("Shutting down TensorBoard server on port %d ...", port)
        tb_process.terminate()

    atexit.register(_kill_tb_child)


def get_best_checkpoint_path(args, phase, task_name=None):
    """ Look in run_dir for model checkpoint to load when setting up for
    phase = target_train or phase = eval.
    Hierarchy is:
        If phase == target_train:
            1) user-specified target task checkpoint
            2) best task-specific checkpoint from pretraining stage
        If phase == eval:
            1) user-specified eval checkpoint
            2) best task-specific checkpoint for target_train, used when evaluating
            3) best pretraining checkpoint
    If all these fail, then we default to None.
    """
    checkpoint = []
    if phase == "target_train":
        if args.load_target_train_checkpoint not in ("none", ""):
            checkpoint = glob.glob(args.load_target_train_checkpoint)
            assert len(checkpoint) > 0, (
                "Specified load_target_train_checkpoint not found: %r"
                % args.load_target_train_checkpoint
            )
        else:
            checkpoint = glob.glob(os.path.join(args.run_dir, "model_state_pretrain_val_*.best.th"))
    if phase == "eval":
        if args.load_eval_checkpoint not in ("none", ""):
            checkpoint = glob.glob(args.load_eval_checkpoint)
            assert len(checkpoint) > 0, (
                "Specified load_eval_checkpoint not found: %r" % args.load_eval_checkpoint
            )
        else:
            # Get the best checkpoint from the target_train phase to evaluate on.
            assert task_name is not None, "Specify a task checkpoint to evaluate from."
            checkpoint = glob.glob(
                os.path.join(args.run_dir, task_name, "model_state_target_train_val_*.best.th")
            )
            if len(checkpoint) == 0:
                checkpoint = glob.glob(
                    os.path.join(args.run_dir, "model_state_pretrain_val_*.best.th")
                )

    if len(checkpoint) > 0:
        assert_for_log(len(checkpoint) == 1, "Too many best checkpoints. Something is wrong.")
        return checkpoint[0]
    return None


def evaluate_and_write(args, model, tasks, splits_to_write):
    """ Evaluate a model on dev and/or test, then write predictions """
    val_results, val_preds = evaluate.evaluate(model, tasks, args.batch_size, args.cuda, "val")
    if "val" in splits_to_write:
        evaluate.write_preds(
            tasks, val_preds, args.run_dir, "val", strict_glue_format=args.write_strict_glue_format
        )
    if "test" in splits_to_write:
        _, te_preds = evaluate.evaluate(model, tasks, args.batch_size, args.cuda, "test")
        evaluate.write_preds(
            tasks, te_preds, args.run_dir, "test", strict_glue_format=args.write_strict_glue_format
        )

    run_name = args.get("run_name", os.path.basename(args.run_dir))
    results_tsv = os.path.join(args.exp_dir, "results.tsv")
    log.info("Writing results for split 'val' to %s", results_tsv)
    evaluate.write_results(val_results, results_tsv, run_name=run_name)


def initial_setup(args, cl_args):
    """
    Sets up email hook, creating seed, and cuda settings.

    Parameters
    ----------------
    args: Params object
    cl_args: list of arguments

    Returns
    ----------------
    tasks: list of Task objects
    pretrain_tasks: list of pretraining tasks
    target_tasks: list of target tasks
    vocab: list of vocab
    word_embs: loaded word embeddings, may be None if args.input_module in
    {gpt, elmo, elmo-chars-only, bert-*}
    model: a MultiTaskModel object
    """
    output = io.StringIO()
    maybe_make_dir(args.project_dir)  # e.g. /nfs/jsalt/exp/$HOSTNAME
    maybe_make_dir(args.exp_dir)  # e.g. <project_dir>/jiant-demo
    maybe_make_dir(args.run_dir)  # e.g. <project_dir>/jiant-demo/sst
    log_fh = log.FileHandler(args.local_log_path)
    log_fmt = log.Formatter("%(asctime)s: %(message)s", datefmt="%m/%d %I:%M:%S %p")
    log_fh.setFormatter(log_fmt)
    log.getLogger().addHandler(log_fh)

    if cl_args.remote_log:
        from jiant.utils import gcp

        gcp.configure_remote_logging(args.remote_log_name)

    if cl_args.notify:
        from jiant.utils import emails

        global EMAIL_NOTIFIER
        log.info("Registering email notifier for %s", cl_args.notify)
        EMAIL_NOTIFIER = emails.get_notifier(cl_args.notify, args)

    if EMAIL_NOTIFIER:
        EMAIL_NOTIFIER(body="Starting run.", prefix="")

    _log_git_info()
    config_file = os.path.join(args.run_dir, "params.conf")
    config.write_params(args, config_file)

    print_args = select_relevant_print_args(args)
    log.info("Parsed args: \n%s", print_args)

    log.info("Saved config to %s", config_file)

    seed = random.randint(1, 10000) if args.random_seed < 0 else args.random_seed
    random.seed(seed)
    torch.manual_seed(seed)
    log.info("Using random seed %d", seed)
    if args.cuda >= 0:
        try:
            if not torch.cuda.is_available():
                raise EnvironmentError("CUDA is not available, or not detected" " by PyTorch.")
            log.info("Using GPU %d", args.cuda)
            torch.cuda.set_device(args.cuda)
            torch.cuda.manual_seed_all(seed)
        except Exception:
            log.warning(
                "GPU access failed. You might be using a CPU-only installation of PyTorch. "
                "Falling back to CPU."
            )
            args.cuda = -1

    if args.tokenizer == "auto":
        args.tokenizer = tokenizers.select_tokenizer(args)
    if args.pool_type == "auto":
        args.pool_type = select_pool_type(args)

    return args, seed


def check_arg_name(args):
    """ Raise error if obsolete arg names are present. """
    # Mapping - key: old name, value: new name
    name_dict = {
        "task_patience": "lr_patience",
        "do_train": "do_pretrain",
        "train_for_eval": "do_target_task_training",
        "do_eval": "do_full_eval",
        "train_tasks": "pretrain_tasks",
        "eval_tasks": "target_tasks",
        "eval_data_fraction": "target_train_data_fraction",
        "eval_val_interval": "target_train_val_interval",
        "eval_max_vals": "target_train_max_vals",
        "eval_data_fraction": "target_train_data_fraction",
    }
    for task in task_modules.ALL_GLUE_TASKS + task_modules.ALL_SUPERGLUE_TASKS:
        assert_for_log(
            not args.regex_contains("^{}_".format(task)),
            "Error: Attempting to load old task-specific args for task %s, please refer to the "
            "master branch's default configs for the most recent task specific argument "
            "structures." % task,
        )
    for old_name, new_name in name_dict.items():
        assert_for_log(
            old_name not in args,
            "Error: Attempting to load old arg name %s, please update to new name %s."
            % (old_name, name_dict[old_name]),
        )
    old_input_module_vals = [
        "elmo",
        "elmo_chars_only",
        "bert_model_name",
        "openai_transformer",
        "word_embs",
    ]
    for input_type in old_input_module_vals:
        assert_for_log(
            input_type not in args,
            "Error: Attempting to load old arg name %s, please use input_module config "
            "parameter and refer to master branch's default configs for current way to specify %s."
            % (input_type, input_type),
        )


def load_model_for_target_train_run(args, ckpt_path, model, strict, task):
    """
        Function that reloads model if necessary and extracts trainable parts
        of the model in preparation for target_task training.
        It only reloads model after the first task is trained.

        Parameters
        -------------------
        args: config.Param object,
        ckpt_path: str: path to reload model from,
        model: MultiTaskModel object,
        strict: bool,
        task: Task object

        Returns
        -------------------
        to_train: List of tuples of (name, weight) of trainable parameters

    """

    if args.transfer_paradigm == "finetune":
        load_model_state(model, ckpt_path, args.cuda, skip_task_models=[task.name], strict=strict)
        # Train both the task specific models as well as sentence encoder.
        to_train = [(n, p) for n, p in model.named_parameters() if p.requires_grad]
    else:  # args.transfer_paradigm == "frozen":
        # will be empty if args.input_module != "elmo", scalar_mix_0 should always be
        # pretrain scalars
        elmo_scalars = [
            (n, p)
            for n, p in model.named_parameters()
            if "scalar_mix" in n and "scalar_mix_0" not in n
        ]
        # Fails when sep_embs_for_skip is 0 and elmo_scalars has nonzero
        # length.
        assert_for_log(
            not elmo_scalars or args.sep_embs_for_skip,
            "Error: ELMo scalars loaded and will be updated in do_target_task_training but "
            "they should not be updated! Check sep_embs_for_skip flag or make an issue.",
        )
        # Only train task-specific module
        pred_module = getattr(model, "%s_mdl" % task.name)
        to_train = [(n, p) for n, p in pred_module.named_parameters() if p.requires_grad]
        to_train += elmo_scalars
    return to_train


def main(cl_arguments):
    """ Train a model for multitask-training."""
    cl_args = handle_arguments(cl_arguments)
    args = config.params_from_file(cl_args.config_file, cl_args.overrides)
    # Check for deprecated arg names
    check_arg_name(args)
    args, seed = initial_setup(args, cl_args)
    # Load tasks
    log.info("Loading tasks...")
    start_time = time.time()
    pretrain_tasks, target_tasks, vocab, word_embs = build_tasks(args)
    tasks = sorted(set(pretrain_tasks + target_tasks), key=lambda x: x.name)
    log.info("\tFinished loading tasks in %.3fs", time.time() - start_time)
    log.info("\t Tasks: {}".format([task.name for task in tasks]))

    # Build model
    log.info("Building model...")
    start_time = time.time()
    model = build_model(args, vocab, word_embs, tasks)
    log.info("Finished building model in %.3fs", time.time() - start_time)

    # Start Tensorboard if requested
    if cl_args.tensorboard:
        tb_logdir = os.path.join(args.run_dir, "tensorboard")
        _run_background_tensorboard(tb_logdir, cl_args.tensorboard_port)

    check_configurations(args, pretrain_tasks, target_tasks)
    if args.do_pretrain:
        # Train on pretrain tasks
        log.info("Training...")
        stop_metric = pretrain_tasks[0].val_metric if len(pretrain_tasks) == 1 else "macro_avg"
        should_decrease = (
            pretrain_tasks[0].val_metric_decreases if len(pretrain_tasks) == 1 else False
        )
        trainer, _, opt_params, schd_params = build_trainer(
            args, [], model, args.run_dir, should_decrease, phase="pretrain"
        )
        to_train = [(n, p) for n, p in model.named_parameters() if p.requires_grad]
        _ = trainer.train(
            pretrain_tasks,
            stop_metric,
            args.batch_size,
            args.weighting_method,
            args.scaling_method,
            to_train,
            opt_params,
            schd_params,
            args.load_model,
            phase="pretrain",
        )

    # For checkpointing logic
    if not args.do_target_task_training:
        strict = True
    else:
        strict = False

    if args.do_target_task_training:
        # Train on target tasks
        pre_target_train_path = setup_target_task_training(args, target_tasks, model, strict)
        target_tasks_to_train = copy.deepcopy(target_tasks)
        # Check for previous target train checkpoints
        task_to_restore, _, _ = check_for_previous_checkpoints(
            args.run_dir, target_tasks_to_train, "target_train", args.load_model
        )
        if task_to_restore is not None:
            # If there is a task to restore from, target train only on target tasks
            # including and following that task.
            last_task_index = [task.name for task in target_tasks_to_train].index(task_to_restore)
            target_tasks_to_train = target_tasks_to_train[last_task_index:]
        for task in target_tasks_to_train:
            # Skip tasks that should not be trained on.
            if task.eval_only_task:
                continue

            params_to_train = load_model_for_target_train_run(
                args, pre_target_train_path, model, strict, task
            )
            trainer, _, opt_params, schd_params = build_trainer(
                args,
                [task.name],
                model,
                args.run_dir,
                task.val_metric_decreases,
                phase="target_train",
            )

            _ = trainer.train(
                tasks=[task],
                stop_metric=task.val_metric,
                batch_size=args.batch_size,
                weighting_method=args.weighting_method,
                scaling_method=args.scaling_method,
                train_params=params_to_train,
                optimizer_params=opt_params,
                scheduler_params=schd_params,
                load_model=(task.name == task_to_restore),
                phase="target_train",
            )

    if args.do_full_eval:
        log.info("Evaluating...")
        splits_to_write = evaluate.parse_write_preds_arg(args.write_preds)

        # Evaluate on target_tasks.
        for task in target_tasks:
            # Find the task-specific best checkpoint to evaluate on.
            task_to_use = model._get_task_params(task.name).get("use_classifier", task.name)
            ckpt_path = get_best_checkpoint_path(args, "eval", task_to_use)
            assert ckpt_path is not None
            load_model_state(model, ckpt_path, args.cuda, skip_task_models=[], strict=strict)
            evaluate_and_write(args, model, [task], splits_to_write)

    if args.delete_checkpoints_when_done and not args.keep_all_checkpoints:
        log.info("Deleting all checkpoints.")
        delete_all_checkpoints(args.run_dir)

    log.info("Done!")


if __name__ == "__main__":
    try:
        main(sys.argv[1:])
        if EMAIL_NOTIFIER is not None:
            EMAIL_NOTIFIER(body="Run completed successfully!", prefix="")
    except BaseException as e:
        # Make sure we log the trace for any crashes before exiting.
        log.exception("Fatal error in main():")
        if EMAIL_NOTIFIER is not None:
            import traceback

            tb_lines = traceback.format_exception(*sys.exc_info())
            EMAIL_NOTIFIER(body="".join(tb_lines), prefix="FAILED")
        raise e  # re-raise exception, in case debugger is attached.
        sys.exit(1)
    sys.exit(0)<|MERGE_RESOLUTION|>--- conflicted
+++ resolved
@@ -35,11 +35,8 @@
     sort_param_recursive,
     select_relevant_print_args,
     check_for_previous_checkpoints,
-<<<<<<< HEAD
     select_pool_type,
-=======
     delete_all_checkpoints,
->>>>>>> 2c6fc657
 )
 
 
