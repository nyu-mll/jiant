"""Train a multi-task model using AllenNLP

To debug this, run with -m ipdb:

    python -m ipdb main.py --config_file ...
"""
# pylint: disable=no-member
import logging as log
log.basicConfig(format="%(asctime)s: %(message)s", datefmt="%m/%d %I:%M:%S %p", level=log.INFO)  # noqa # nopep8

import argparse
import glob
import io
import os
import random
import subprocess
import sys
import time

import torch

from src import evaluate
from src.models import build_model
from src.preprocess import build_tasks
from src.tasks.tasks import GLUEDiagnosticTask
from src.trainer import build_trainer
from src.utils import config
from src.utils.utils import assert_for_log, check_arg_name, load_model_state, maybe_make_dir


# Global notification handler, can be accessed outside main() during exception handling.
EMAIL_NOTIFIER = None


def handle_arguments(cl_arguments):
    parser = argparse.ArgumentParser(description="")
    # Configuration files
    parser.add_argument(
        "--config_file",
        "-c",
        type=str,
        nargs="+",
        default="config/defaults.conf",
        help="Config file(s) (.conf) for model parameters.",
    )
    parser.add_argument(
        "--overrides",
        "-o",
        type=str,
        default=None,
        help="Parameter overrides, as valid HOCON string.",
    )

    parser.add_argument(
        "--remote_log", "-r", action="store_true", help="If true, enable remote logging on GCP."
    )

    parser.add_argument(
        "--notify", type=str, default="", help="Email address for job notifications."
    )

    parser.add_argument(
        "--tensorboard",
        "-t",
        action="store_true",
        help="If true, will run Tensorboard server in a "
        "subprocess, serving on the port given by "
        "--tensorboard_port.",
    )
    parser.add_argument("--tensorboard_port", type=int, default=6006)

    return parser.parse_args(cl_arguments)


def setup_target_task_training(args, target_tasks, model, strict):
    """
    Saves model states from pretraining if applicable, and
    loads the correct model state for the target task training
    stage.

    Parameters
    ----------------
    args: Params object
    target_tasks: list of target Task objects
    mdoel: a MultiTaskModel object

    Returns
    ----------------
    task_names_to_avoid_loading: list of strings, if we don't allow for
    use of pretrained target specific module parameters, then this list will
    consist of all the task names so that we avoid loading the
    pretrained parameters. Else, it will be an empty list.

    """
    if args.do_target_task_training and not args.allow_reuse_of_pretraining_parameters:
        # If we're training models for evaluation, which is always done from scratch with a fresh
        # optimizer, we shouldn't load parameters for those models.
        # Usually, there won't be trained parameters to skip, but this can happen if a run is killed
        # during the do_target_task_training phase.
        task_names_to_avoid_loading = [task.name for task in target_tasks]
    else:
        task_names_to_avoid_loading = []

    if not args.load_target_train_checkpoint == "none":
        # This is to load a particular target train checkpoint.
        log.info("Loading existing model from %s...", args.load_target_train_checkpoint)
        load_model_state(
            model,
            args.load_target_train_checkpoint,
            args.cuda,
            task_names_to_avoid_loading,
            strict=strict,
        )
    else:
        # Look for target train checkpoints (available only if we're restoring from a run that already
        # finished), then look for training checkpoints.

        best_path = get_best_checkpoint_path(args.run_dir)
        if best_path:
            load_model_state(
                model, best_path, args.cuda, task_names_to_avoid_loading, strict=strict
            )
        else:
            assert_for_log(
                args.allow_untrained_encoder_parameters, "No best checkpoint found to evaluate."
            )

            if args.transfer_paradigm == "finetune":
                # Save model so we have a checkpoint to go back to after each
                # task-specific finetune.
                model_state = model.state_dict()
                model_path = os.path.join(args.run_dir, "model_state_untrained_pre_target_train.th")
                torch.save(model_state, model_path)

            log.warning("Evaluating untrained encoder parameters!")
    return task_names_to_avoid_loading


def check_configurations(args, pretrain_tasks, target_tasks):
    """
    Checks configurations for any obvious logical flaws
    and that necessary parameters are set for each step -
    throws asserts and exits if found.

    Parameters
    ----------------
    args: Params object
    pretrain_tasks: list of pretraining Task objects
    target_tasks: list of target task training Task objects

    Returns
    ----------------
    None
    """
    steps_log = io.StringIO()
    if any([t.val_metric_decreases for t in pretrain_tasks]) and any(
        [not t.val_metric_decreases for t in pretrain_tasks]
    ):
        log.warn("\tMixing training tasks with increasing and decreasing val metrics!")

    if args.load_target_train_checkpoint != "none":
        assert_for_log(
            os.path.exists(args.load_target_train_checkpoint),
            "Error: Attempting to load model from non-existent path: [%s]"
            % args.load_target_train_checkpoint,
        )
        assert_for_log(
            not args.do_pretrain,
            "Error: Attempting to train a model and then replace that model with one from a checkpoint.",
        )
        steps_log.write("Loading model from path: %s \n" % args.load_target_train_checkpoint)

    assert_for_log(
        args.transfer_paradigm in ["finetune", "frozen"],
        "Transfer paradigm %s not supported!" % args.transfer_paradigm,
    )

    if args.do_pretrain:
        assert_for_log(
            args.pretrain_tasks != "none",
            "Error: Must specify at least one pretraining task: [%s]" % args.pretrain_tasks,
        )
        steps_log.write("Training model on tasks: %s \n" % args.pretrain_tasks)

    if args.do_target_task_training:
        assert_for_log(
            args.target_tasks != "none",
            "Error: Must specify at least one target task: [%s]" % args.target_tasks,
        )
        steps_log.write("Re-training model for individual target tasks \n")
        assert_for_log(
            len(set(pretrain_tasks).intersection(target_tasks)) == 0
            or args.allow_reuse_of_pretraining_parameters
            or args.do_pretrain == 0,
            "If you're pretraining on a task you plan to reuse as a target task, set\n"
            "allow_reuse_of_pretraining_parameters = 1 (risky), or train in two steps:\n"
            "train with do_pretrain = 1, do_target_task_training = 0, stop, and restart with\n"
            "do_pretrain = 0 and do_target_task_training = 1.",
        )
    if args.do_full_eval:
        assert_for_log(
            args.target_tasks != "none",
            "Error: Must specify at least one target task: [%s]" % args.target_tasks,
        )
        steps_log.write("Evaluating model on tasks: %s \n" % args.target_tasks)

    log.info("Will run the following steps:\n%s", steps_log.getvalue())
    steps_log.close()


def _log_git_info():
    try:
        log.info("Waiting on git info....")
        c = subprocess.run(
            ["git", "rev-parse", "--abbrev-ref", "HEAD"], timeout=10, stdout=subprocess.PIPE
        )
        git_branch_name = c.stdout.decode().strip()
        log.info("Git branch: %s", git_branch_name)
        c = subprocess.run(["git", "rev-parse", "HEAD"], timeout=10, stdout=subprocess.PIPE)
        git_sha = c.stdout.decode().strip()
        log.info("Git SHA: %s", git_sha)
    except subprocess.TimeoutExpired as e:
        log.exception(e)
        log.warn("Git info not found. Moving right along...")


def _run_background_tensorboard(logdir, port):
    """Run a TensorBoard server in the background."""
    import atexit

    tb_args = ["tensorboard", "--logdir", logdir, "--port", str(port)]
    log.info("Starting TensorBoard server on port %d ...", port)
    tb_process = subprocess.Popen(tb_args)
    log.info("TensorBoard process: %d", tb_process.pid)

    def _kill_tb_child():
        log.info("Shutting down TensorBoard server on port %d ...", port)
        tb_process.terminate()

    atexit.register(_kill_tb_child)


# TODO(Yada): Move logic for checkpointing finetuned vs frozen pretrained tasks
# from here to trainer.py.


def get_best_checkpoint_path(run_dir):
    """ Look in run_dir for model checkpoint to load.
    Hierarchy is
        1) best checkpoint from target_task_training
        2) best checkpoint from pretraining
        3) checkpoint created from before any target task training
        4) nothing found (empty string) """
    target_task_best = glob.glob(os.path.join(run_dir, "model_state_target_train_best.th"))

    if len(target_task_best) > 0:
        assert_for_log(len(target_task_best) == 1, "Too many best checkpoints. Something is wrong.")
        return target_task_best[0]
    macro_best = glob.glob(os.path.join(run_dir, "model_state_pretrain_epoch_*.best_macro.th"))
    if len(macro_best) > 0:
        assert_for_log(len(macro_best) == 1, "Too many best checkpoints. Something is wrong.")
        return macro_best[0]

    pre_target_train = glob.glob(os.path.join(run_dir, "model_state_untrained_pre_target_train.th"))

    if len(pre_target_train) > 0:
        assert_for_log(len(pre_target_train) == 1, "Too many best checkpoints. Something is wrong.")
        return pre_target_train[0]

    return ""


def evaluate_and_write(args, model, tasks, splits_to_write):
    """ Evaluate a model on dev and/or test, then write predictions """
    val_results, val_preds = evaluate.evaluate(
        model, tasks, args.batch_size, args.cuda, "val")
    if 'val' in splits_to_write:
        evaluate.write_preds(tasks, val_preds, args.run_dir, 'val',
                             strict_glue_format=args.write_strict_glue_format)
    if 'test' in splits_to_write:
        _, te_preds = evaluate.evaluate(model, tasks, args.batch_size, args.cuda, "test")
        evaluate.write_preds(tasks, te_preds, args.run_dir, 'test',
                             strict_glue_format=args.write_strict_glue_format)
    run_name = args.get("run_name", os.path.basename(args.run_dir))

    results_tsv = os.path.join(args.exp_dir, "results.tsv")
    log.info("Writing results for split 'val' to %s", results_tsv)
    evaluate.write_results(val_results, results_tsv, run_name=run_name)


def initial_setup(args, cl_args):
    """
    Sets up email hook, creating seed, and cuda settings.

    Parameters
    ----------------
    args: Params object
    cl_args: list of arguments

    Returns
    ----------------
    tasks: list of Task objects
    pretrain_tasks: list of pretraining tasks
    target_tasks: list of target tasks
    vocab: list of vocab
    word_embs: loaded word embeddings, may be None if args.word_embs = none
    model: a MultiTaskModel object

    """
    output = io.StringIO()
    maybe_make_dir(args.project_dir)  # e.g. /nfs/jsalt/exp/$HOSTNAME
    maybe_make_dir(args.exp_dir)      # e.g. <project_dir>/jiant-demo
    maybe_make_dir(args.run_dir)      # e.g. <project_dir>/jiant-demo/sst
    log_fh = log.FileHandler(args.local_log_path)
    log_fmt = log.Formatter('%(asctime)s: %(message)s',
                            datefmt='%m/%d %I:%M:%S %p')
    log_fh.setFormatter(log_fmt)
    log.getLogger().addHandler(log_fh)


    if cl_args.remote_log:
        from src.utils import gcp

        gcp.configure_remote_logging(args.remote_log_name)

    if cl_args.notify:
        from src.utils import emails

        global EMAIL_NOTIFIER
        log.info("Registering email notifier for %s", cl_args.notify)
        EMAIL_NOTIFIER = emails.get_notifier(cl_args.notify, args)

    if EMAIL_NOTIFIER:
        EMAIL_NOTIFIER(body="Starting run.", prefix="")

    _log_git_info()

    log.info("Parsed args: \n%s", args)

    config_file = os.path.join(args.run_dir, "params.conf")
    config.write_params(args, config_file)
    log.info("Saved config to %s", config_file)

    seed = random.randint(1, 10000) if args.random_seed < 0 else args.random_seed
    random.seed(seed)
    torch.manual_seed(seed)
    log.info("Using random seed %d", seed)
    if args.cuda >= 0:
        try:
            if not torch.cuda.is_available():
                raise EnvironmentError("CUDA is not available, or not detected" " by PyTorch.")
            log.info("Using GPU %d", args.cuda)
            torch.cuda.set_device(args.cuda)
            torch.cuda.manual_seed_all(seed)
        except Exception:
            log.warning(
                "GPU access failed. You might be using a CPU-only installation of PyTorch. Falling back to CPU."
            )
            args.cuda = -1

    return args, seed


def main(cl_arguments):
    """ Train a model for multitask-training."""
    cl_args = handle_arguments(cl_arguments)
    args = config.params_from_file(cl_args.config_file, cl_args.overrides)
    # Check for deprecated arg names
    check_arg_name(args)
    args, seed = initial_setup(args, cl_args)
    # Load tasks
    log.info("Loading tasks...")
    start_time = time.time()
    pretrain_tasks, target_tasks, vocab, word_embs = build_tasks(args)
    tasks = sorted(set(pretrain_tasks + target_tasks), key=lambda x: x.name)
    log.info("\tFinished loading tasks in %.3fs", time.time() - start_time)
    log.info("\t Tasks: {}".format([task.name for task in tasks]))

    # Build model
    log.info("Building model...")
    start_time = time.time()
    model = build_model(args, vocab, word_embs, tasks)
    log.info("Finished building model in %.3fs", time.time() - start_time)

    # Start Tensorboard if requested
    if cl_args.tensorboard:
        tb_logdir = os.path.join(args.run_dir, "tensorboard")
        _run_background_tensorboard(tb_logdir, cl_args.tensorboard_port)

    check_configurations(args, pretrain_tasks, target_tasks)

    if args.do_pretrain:
        # Train on pretrain tasks
        log.info("Training...")
        stop_metric = pretrain_tasks[0].val_metric if len(pretrain_tasks) == 1 else "macro_avg"
        should_decrease = (
            pretrain_tasks[0].val_metric_decreases if len(pretrain_tasks) == 1 else False
        )
        trainer, _, opt_params, schd_params = build_trainer(
            args, [], model, args.run_dir, should_decrease, phase="pretrain"
        )
        to_train = [(n, p) for n, p in model.named_parameters() if p.requires_grad]
        _ = trainer.train(
            pretrain_tasks,
            stop_metric,
            args.batch_size,
            args.weighting_method,
            args.scaling_method,
            to_train,
            opt_params,
            schd_params,
            args.shared_optimizer,
            args.load_model,
            phase="pretrain",
        )

    # For checkpointing logic
    if not args.do_target_task_training:
        log.info(
            "In strict mode because do_target_task_training is off. "
            "Will crash if any tasks are missing from the checkpoint."
        )
        strict = True
    else:
        strict = False

    if args.do_target_task_training:
        # Train on target tasks
        task_names_to_avoid_loading = setup_target_task_training(args, target_tasks, model, strict)
        if args.transfer_paradigm == "frozen":
            # might be empty if elmo = 0. scalar_mix_0 should always be
            # pretrain scalars
            elmo_scalars = [
                (n, p)
                for n, p in model.named_parameters()
                if "scalar_mix" in n and "scalar_mix_0" not in n
            ]
            # Fails when sep_embs_for_skip is 0 and elmo_scalars has nonzero
            # length.
            assert_for_log(
                not elmo_scalars or args.sep_embs_for_skip,
                "Error: ELMo scalars loaded and will be updated in do_target_task_training but "
                "they should not be updated! Check sep_embs_for_skip flag or make an issue.",
            )
        for task in target_tasks:
<<<<<<< HEAD
            # Skip mnli-diagnostic
            if task.name == "mnli-diagnostic":
=======
            # Skip diagnostic tasks b/c they should not be trained on
            # This has to be handled differently than probing tasks because probing tasks require the "is_probing_task"
            # to be set to True. For mnli-diagnostic this flag will be False because it is part of GLUE and
            # "is_probing_task is global flag specific to a run, not to a task.
            if isinstance(task, GLUEDiagnosticTask):
>>>>>>> 54f82065
                continue

            if args.transfer_paradigm == "finetune":
                # Train both the task specific models as well as sentence
                # encoder.
                to_train = [(n, p) for n, p in model.named_parameters() if p.requires_grad]
            else:  # args.transfer_paradigm == "frozen":
                # Only train task-specific module
                pred_module = getattr(model, "%s_mdl" % task.name)
                to_train = [(n, p) for n, p in pred_module.named_parameters() if p.requires_grad]
                to_train += elmo_scalars

            trainer, _, opt_params, schd_params = build_trainer(
                args,
                [task.name, "target_train"],
                model,
                args.run_dir,
                task.val_metric_decreases,
                phase="target_train",
            )
            _ = trainer.train(
                tasks=[task],
                stop_metric=task.val_metric,
                batch_size=args.batch_size,
                weighting_method=args.weighting_method,
                scaling_method=args.scaling_method,
                train_params=to_train,
                optimizer_params=opt_params,
                scheduler_params=schd_params,
                shared_optimizer=args.shared_optimizer,
                load_model=False,
                phase="target_train",
            )

            # Now that we've trained a model, revert to the normal checkpoint
            # logic for this task.
            if task.name in task_names_to_avoid_loading:
                task_names_to_avoid_loading.remove(task.name)

            # The best checkpoint will accumulate the best parameters for each
            # task.
            layer_path = os.path.join(args.run_dir, "model_state_target_train_best.th")

            if args.transfer_paradigm == "finetune":
                # Save this fine-tune model with a task specific name.
                finetune_path = os.path.join(args.run_dir, "model_state_%s_best.th" % task.name)
                os.rename(layer_path, finetune_path)

                # Reload the original best model from before target-task
                # training.
                pre_finetune_path = get_best_checkpoint_path(args.run_dir)
                load_model_state(
                    model, pre_finetune_path, args.cuda, skip_task_models=[], strict=strict
                )
            else:  # args.transfer_paradigm == "frozen":
                # Load the current overall best model.
                # Save the best checkpoint from that target task training to be
                # specific to that target task.
                load_model_state(
                    model,
                    layer_path,
                    args.cuda,
                    strict=strict,
                    skip_task_models=task_names_to_avoid_loading,
                )

    if args.do_full_eval:
        # Evaluate
        log.info("Evaluating...")
        splits_to_write = evaluate.parse_write_preds_arg(args.write_preds)
        if args.transfer_paradigm == "finetune":
            for task in target_tasks:
                task_to_use = model._get_task_params(task.name).get('use_classifier', task.name)
                if task.name != task_to_use:
                    task_model_to_load = task_to_use
                else:
                    task_model_to_load = task.name

                # Special checkpointing logic here since we train the sentence encoder
                # and have a best set of sent encoder model weights per task.
                finetune_path = os.path.join(
                    args.run_dir, "model_state_%s_best.th" % task_model_to_load
                    )
                if os.path.exists(finetune_path):
                    ckpt_path = finetune_path
                else:
                    ckpt_path = get_best_checkpoint_path(args.run_dir)
                load_model_state(model, ckpt_path, args.cuda, skip_task_models=[], strict=strict)

                evaluate_and_write(args, model, [task], splits_to_write)

        elif args.transfer_paradigm == "frozen":
            # Don't do any special checkpointing logic here
            # since model already has all the trained task specific modules.
            evaluate_and_write(args, model, target_tasks, splits_to_write)

    log.info("Done!")


if __name__ == "__main__":
    try:
        main(sys.argv[1:])
        if EMAIL_NOTIFIER is not None:
            EMAIL_NOTIFIER(body="Run completed successfully!", prefix="")
    except BaseException as e:
        # Make sure we log the trace for any crashes before exiting.
        log.exception("Fatal error in main():")
        if EMAIL_NOTIFIER is not None:
            import traceback

            tb_lines = traceback.format_exception(*sys.exc_info())
            EMAIL_NOTIFIER(body="".join(tb_lines), prefix="FAILED")
        raise e  # re-raise exception, in case debugger is attached.
        sys.exit(1)
    sys.exit(0)<|MERGE_RESOLUTION|>--- conflicted
+++ resolved
@@ -443,16 +443,8 @@
                 "they should not be updated! Check sep_embs_for_skip flag or make an issue.",
             )
         for task in target_tasks:
-<<<<<<< HEAD
-            # Skip mnli-diagnostic
-            if task.name == "mnli-diagnostic":
-=======
             # Skip diagnostic tasks b/c they should not be trained on
-            # This has to be handled differently than probing tasks because probing tasks require the "is_probing_task"
-            # to be set to True. For mnli-diagnostic this flag will be False because it is part of GLUE and
-            # "is_probing_task is global flag specific to a run, not to a task.
             if isinstance(task, GLUEDiagnosticTask):
->>>>>>> 54f82065
                 continue
 
             if args.transfer_paradigm == "finetune":
