# This is a slightly modified version of the AllenNLP SimpleSeq2Seq class:
# https://github.com/allenai/allennlp/blob/master/allennlp/models/encoder_decoders/simple_seq2seq.py  # noqa

import logging as log
from typing import Dict, Tuple

import torch
from allennlp.common.util import END_SYMBOL, START_SYMBOL
from allennlp.data.vocabulary import Vocabulary
from allennlp.models.model import Model
from allennlp.modules.attention import BilinearAttention
from allennlp.modules.token_embedders import Embedding
from allennlp.nn.util import get_text_field_mask, sequence_cross_entropy_with_logits, weighted_sum
from overrides import overrides
from torch.nn.functional import log_softmax
from torch.nn.modules.linear import Linear
from torch.nn.modules.rnn import LSTMCell

from jiant.modules.simple_modules import Pooler
from jiant.modules.attention import BahdanauAttention
<<<<<<< HEAD
from jiant.modules.beam_search import BeamSearch
=======
from jiant.preprocess import SOS_TOK, EOS_TOK, UNK_TOK
>>>>>>> a7b1ec31


class Seq2SeqDecoder(Model):
    """
    This is a slightly modified version of AllenNLP SimpleSeq2Seq class
    """

    def __init__(
        self,
        vocab: Vocabulary,
        input_dim: int,
        decoder_hidden_size: int,
        max_decoding_steps: int,
        output_proj_input_dim: int,
        target_namespace: str = "targets",
        target_embedding_dim: int = None,
        attention: str = "none",
        dropout: float = 0.0,
        scheduled_sampling_ratio: float = 0.0,
        beam_size=10,
    ) -> None:
        super(Seq2SeqDecoder, self).__init__(vocab)

        self._max_decoding_steps = max_decoding_steps
        self._target_namespace = target_namespace

        # We need the start symbol to provide as the input at the first timestep of decoding, and
        # end symbol as a way to indicate the end of the decoded sequence.
<<<<<<< HEAD
        self._start_index = self.vocab.get_token_index("<SOS>", self._target_namespace)
        self._end_index = self.vocab.get_token_index("<EOS>", self._target_namespace)
        self._unk_index = self.vocab.get_token_index("@@UNKNOWN@@", self._target_namespace)
=======
        self._start_index = self.vocab.get_token_index(SOS_TOK, self._target_namespace)
        self._end_index = self.vocab.get_token_index(EOS_TOK, self._target_namespace)
        self._unk_index = self.vocab.get_token_index(UNK_TOK, self._target_namespace)
>>>>>>> a7b1ec31
        num_classes = self.vocab.get_vocab_size(self._target_namespace)

        # Decoder output dim needs to be the same as the encoder output dim since we initialize the
        # hidden state of the decoder with that of the final hidden states of the encoder. Also, if
        # we're using attention with ``DotProductSimilarity``, this is needed.
        self._encoder_output_dim = input_dim
        self._decoder_hidden_dim = decoder_hidden_size
        if self._encoder_output_dim != self._decoder_hidden_dim:
            self._projection_encoder_out = Linear(
                self._encoder_output_dim, self._decoder_hidden_dim
            )
        else:
            self._projection_encoder_out = lambda x: x
        self._decoder_output_dim = self._decoder_hidden_dim
        self._output_proj_input_dim = output_proj_input_dim
        self._target_embedding_dim = target_embedding_dim
        self._target_embedder = Embedding(num_classes, self._target_embedding_dim)

        # Used to get an initial hidden state from the encoder states
        self._sent_pooler = Pooler(project=True, d_inp=input_dim, d_proj=decoder_hidden_size)

        if attention == "Bahdanau":
            self._decoder_attention = BahdanauAttention(
                decoder_hidden_size + target_embedding_dim, input_dim
            )
            # The output of attention, a weighted average over encoder outputs, will be
            # concatenated to the input vector of the decoder at each time
            # step.
            self._decoder_input_dim = input_dim + target_embedding_dim
        elif attention == "bilinear":
            self._decoder_attention = BilinearAttention(
                decoder_hidden_size + target_embedding_dim, input_dim
            )
            # The output of attention, a weighted average over encoder outputs, will be
            # concatenated to the input vector of the decoder at each time
            # step.
            self._decoder_input_dim = input_dim + target_embedding_dim
        elif attention == "none":
            self._decoder_attention = None
            self._decoder_input_dim = target_embedding_dim
        else:
            raise Exception("attention not implemented {}".format(attention))

        self._decoder_cell = LSTMCell(self._decoder_input_dim, self._decoder_hidden_dim)
        # Allow for a bottleneck layer between encoder outputs and distribution over vocab
        # The bottleneck layer consists of a linear transform and helps to reduce
        # number of parameters
        if self._output_proj_input_dim != self._decoder_output_dim:
            self._projection_bottleneck = Linear(
                self._decoder_output_dim, self._output_proj_input_dim
            )
        else:
            self._projection_bottleneck = lambda x: x
        self._output_projection_layer = Linear(self._output_proj_input_dim, num_classes)
        self._dropout = torch.nn.Dropout(p=dropout)

        # At prediction time, we'll use a beam search to find the best target sequence.
        self.beam_size = beam_size
        self._beam_search = BeamSearch(
            self._end_index, max_steps=max_decoding_steps, beam_size=beam_size
        )

    def _initalize_hidden_context_states(self, encoder_outputs, encoder_outputs_mask):
        """
        Initialization of the decoder state, based on the encoder output.
        Parameters
        ----------
        encoder_outputs: torch.FloatTensor, [bs, T, h]
        encoder_outputs_mask: torch.LongTensor, [bs, T, 1]
        """

        if self._decoder_attention is not None:
            encoder_outputs = self._projection_encoder_out(encoder_outputs)
            encoder_outputs.data.masked_fill_(1 - encoder_outputs_mask.byte().data, -float("inf"))

            decoder_hidden = encoder_outputs.new_zeros(
                encoder_outputs_mask.size(0), self._decoder_hidden_dim
            )
            decoder_context = encoder_outputs.max(dim=1)[0]
        else:
            decoder_hidden = self._sent_pooler(encoder_outputs, encoder_outputs_mask)
            decoder_context = encoder_outputs.new_zeros(
                encoder_outputs_mask.size(0), self._decoder_hidden_dim
            )

        return decoder_hidden, decoder_context

    def take_step(
        self, last_predictions: torch.Tensor, state: Dict[str, torch.Tensor]
    ) -> Tuple[torch.Tensor, Dict[str, torch.Tensor]]:
        """Take a decoding step. This is called by the beam search class."""

        decoder_input = self._prepare_decode_step_input(
            last_predictions,
            state["decoder_hidden"],
            state["encoder_outputs"],
            state["encoder_outputs_mask"],
        )
        state["decoder_hidden"], state["decoder_context"] = self._decoder_cell(
            decoder_input, (state["decoder_hidden"], state["decoder_context"])
        )

        # output projection
        proj_input = self._projection_bottleneck(state["decoder_hidden"])
        # (batch_size, num_classes)
        output_projections = self._output_projection_layer(proj_input)

        # (batch_size, num_classes)
        step_logit = output_projections
        log_probs = log_softmax(step_logit)

        return log_probs, state

    def _forward_beam_search(self, state: Dict[str, torch.Tensor]) -> Dict[str, torch.Tensor]:
        """Make forward pass during prediction using a beam search."""
        batch_size = state["encoder_outputs_mask"].size()[0]
        start_predictions = state["encoder_outputs_mask"].new_full(
            (batch_size,), fill_value=self._start_index
        )

        # shape (all_top_k_predictions): (batch_size, beam_size, num_decoding_steps)
        # shape (log_probabilities): (batch_size, beam_size)
        all_top_k_predictions, log_probabilities = self._beam_search.search(
            start_predictions, state, self.take_step
        )

        output_dict = {"log_probabilities": log_probabilities, "predictions": all_top_k_predictions}
        return output_dict

    @overrides
    def forward(
        self,  # type: ignore
        encoder_outputs,  # type: ignore
        encoder_outputs_mask,  # type: ignore
        target_tokens: Dict[str, torch.LongTensor] = None,
    ) -> Dict[str, torch.Tensor]:
        # pylint: disable=arguments-differ
        """
        Forward pass for the decoder.

        There are 3 possible modes:
        1) Training: all metrics are computed given the last gold target tokens at each step
        2) Validation [no training, but target tokens given]:
               loss is computed given the gold target tokens;
               accuracy/BLEU/etc. are computed using predicted tokens, no beam search
        3) Test [no training, no target tokens given]:
               loss is NOT computed (the returned loss is 0.0);
               accuracy/BLEU/etc. are computed using predicted tokens, beam search is used

        Parameters
        ----------
        encoder_outputs : torch.FloatTensor, [bs, T, h]
        encoder_outputs_mask : torch.LongTensor, [bs, T, 1]
        target_tokens : Dict[str, torch.LongTensor]
        """
        batch_size, _, _ = encoder_outputs.size()

<<<<<<< HEAD
        if self.training:
            assert target_tokens
            mode = "train"
        elif target_tokens is not None:
            assert target_tokens
            mode = "valid"
        else:
            mode = "test"

        if mode == "train" or mode == "valid":
=======
        use_gold = target_tokens is not None and self.training

        if use_gold:
>>>>>>> a7b1ec31
            targets = target_tokens["words"]
            target_sequence_length = targets.size()[1]
            num_decoding_steps = target_sequence_length - 1
        else:
            num_decoding_steps = self._max_decoding_steps

        decoder_hidden, decoder_context = self._initalize_hidden_context_states(
            encoder_outputs, encoder_outputs_mask
        )

        if mode == "valid" or mode == "test":
            # state for beam search
            state = {
                "encoder_outputs_mask": encoder_outputs_mask,
                "encoder_outputs": encoder_outputs,
                "decoder_hidden": decoder_hidden,
                "decoder_context": decoder_context,
            }
            if mode == "valid":
                self._beam_search.beam_size = 1
            beam_search_output = self._forward_beam_search(state)
            if target_tokens:
                target_mask = get_text_field_mask(target_tokens)
                beam_search_output["target_mask"] = target_mask
            if mode == "valid":
                self._beam_search.beam_size = self.beam_size
            else:
                return beam_search_output

        # The following is for training and validation only.
        step_logits = []

        for timestep in range(num_decoding_steps):
            if use_gold:
                input_choices = targets[:, timestep]
            elif timestep == 0:
                input_choices = torch.ones((batch_size,)) * self._start_index
            else:
                input_choices = torch.max(step_logits[-1], dim=2)[1].squeeze(1)
            decoder_input = self._prepare_decode_step_input(
                input_choices, decoder_hidden, encoder_outputs, encoder_outputs_mask
            )
            decoder_hidden, decoder_context = self._decoder_cell(
                decoder_input, (decoder_hidden, decoder_context)
            )

            # output projection
            proj_input = self._projection_bottleneck(decoder_hidden)
            # (batch_size, num_classes)
            output_projections = self._output_projection_layer(proj_input)

            # list of (batch_size, 1, num_classes)
            step_logit = output_projections.unsqueeze(1)
            step_logits.append(step_logit)

        # (batch_size, num_decoding_steps, num_classes)
        logits = torch.cat(step_logits, 1)

        output_dict = {"logits": logits}

<<<<<<< HEAD
        targets = target_tokens["words"]
        target_mask = get_text_field_mask(target_tokens)
        output_dict["target_mask"] = target_mask
        relevant_logits = logits[:, : targets.shape[1] - 1, :].contiguous()
        loss = self._get_loss(relevant_logits, targets, target_mask)
        output_dict["loss"] = loss

        if mode == "valid":
            output_dict["predictions"] = beam_search_output["predictions"]
            output_dict["log_probabilities"] = beam_search_output["log_probabilities"]
=======
        if target_tokens:
            targets = target_tokens["words"]
            target_mask = get_text_field_mask(target_tokens)
            output_dict["target_mask"] = target_mask
            relevant_logits = logits[:, : targets.shape[1] - 1, :].contiguous()
            loss = self._get_loss(relevant_logits, targets, target_mask)
            output_dict["loss"] = loss
        else:
            # This is needed in case no gold target sequence is available.
            output_dict["loss"] = torch.tensor([-1.0])
>>>>>>> a7b1ec31

        return output_dict

    def _prepare_decode_step_input(
        self,
        input_indices: torch.LongTensor,
        decoder_hidden_state: torch.LongTensor = None,
        encoder_outputs: torch.LongTensor = None,
        encoder_outputs_mask: torch.LongTensor = None,
    ) -> torch.LongTensor:
        """
        Given the input indices for the current timestep of the decoder, and all the encoder
        outputs, compute the input at the current timestep.  Note: This method is agnostic to
        whether the indices are gold indices or the predictions made by the decoder at the last
        timestep.

        If we're not using attention, the output of this method is just an embedding of the input
        indices.  If we are, the output will be a concatentation of the embedding and an attended
        average of the encoder inputs.

        Parameters
        ----------
        input_indices : torch.LongTensor
            Indices of either the gold inputs to the decoder or the predicted labels from the
            previous timestep.
        decoder_hidden_state : torch.LongTensor, optional (not needed if no attention)
            Output of from the decoder at the last time step. Needed only if using attention.
        encoder_outputs : torch.LongTensor, optional (not needed if no attention)
            Encoder outputs from all time steps. Needed only if using attention.
        encoder_outputs_mask : torch.LongTensor, optional (not needed if no attention)
            Masks on encoder outputs. Needed only if using attention.
        """
        input_indices = input_indices.long()
        # input_indices : (batch_size,)  since we are processing these one timestep at a time.
        # (batch_size, target_embedding_dim)
        embedded_input = self._target_embedder(input_indices)

        if self._decoder_attention is not None:
            # encoder_outputs : (batch_size, input_sequence_length, encoder_output_dim)
            # Ensuring mask is also a FloatTensor. Or else the multiplication within attention will
            # complain.

            # important - need to use zero-masking instead of -inf for attention
            # I've checked that doing this doesn't significantly increase time
            # per batch, but should consider only doing once
            encoder_outputs.data.masked_fill_(1 - encoder_outputs_mask.byte().data, 0.0)

            encoder_outputs = 0.5 * encoder_outputs
            encoder_outputs_mask = encoder_outputs_mask.float()
            encoder_outputs_mask = encoder_outputs_mask[:, :, 0]
            # (batch_size, input_sequence_length)
            attention_input = torch.cat((decoder_hidden_state, embedded_input), 1)
            input_weights = self._decoder_attention(
                attention_input, encoder_outputs, encoder_outputs_mask
            )
            # (batch_size, input_dim)
            attended_input = weighted_sum(encoder_outputs, input_weights)
            # (batch_size, input_dim + target_embedding_dim)
            return torch.cat((attended_input, embedded_input), -1)
        else:
            return embedded_input

    @staticmethod
    def _get_loss(
        logits: torch.LongTensor, targets: torch.LongTensor, target_mask: torch.LongTensor
    ) -> torch.LongTensor:
        """
        Takes logits (unnormalized outputs from the decoder) of size (batch_size,
        num_decoding_steps, num_classes), target indices of size (batch_size, num_decoding_steps+1)
        and corresponding masks of size (batch_size, num_decoding_steps+1) steps and computes cross
        entropy loss while taking the mask into account.

        The length of ``targets`` is expected to be greater than that of ``logits`` because the
        decoder does not need to compute the output corresponding to the last timestep of
        ``targets``. This method aligns the inputs appropriately to compute the loss.

        During training, we want the logit corresponding to timestep i to be similar to the target
        token from timestep i + 1. That is, the targets should be shifted by one timestep for
        appropriate comparison.  Consider a single example where the target has 3 words, and
        padding is to 7 tokens.
           The complete sequence would correspond to <S> w1  w2  w3  <E> <P> <P>
           and the mask would be                     1   1   1   1   1   0   0
           and let the logits be                     l1  l2  l3  l4  l5  l6
        We actually need to compare:
           the sequence           w1  w2  w3  <E> <P> <P>
           with masks             1   1   1   1   0   0
           against                l1  l2  l3  l4  l5  l6
           (where the input was)  <S> w1  w2  w3  <E> <P>
        """
        relevant_targets = targets[:, 1:].contiguous()  # (batch_size, num_decoding_steps)
        # (batch_size, num_decoding_steps)
        relevant_mask = target_mask[:, 1:].contiguous()
        loss = sequence_cross_entropy_with_logits(logits, relevant_targets, relevant_mask)
        return loss<|MERGE_RESOLUTION|>--- conflicted
+++ resolved
@@ -18,11 +18,8 @@
 
 from jiant.modules.simple_modules import Pooler
 from jiant.modules.attention import BahdanauAttention
-<<<<<<< HEAD
 from jiant.modules.beam_search import BeamSearch
-=======
 from jiant.preprocess import SOS_TOK, EOS_TOK, UNK_TOK
->>>>>>> a7b1ec31
 
 
 class Seq2SeqDecoder(Model):
@@ -51,15 +48,9 @@
 
         # We need the start symbol to provide as the input at the first timestep of decoding, and
         # end symbol as a way to indicate the end of the decoded sequence.
-<<<<<<< HEAD
-        self._start_index = self.vocab.get_token_index("<SOS>", self._target_namespace)
-        self._end_index = self.vocab.get_token_index("<EOS>", self._target_namespace)
-        self._unk_index = self.vocab.get_token_index("@@UNKNOWN@@", self._target_namespace)
-=======
         self._start_index = self.vocab.get_token_index(SOS_TOK, self._target_namespace)
         self._end_index = self.vocab.get_token_index(EOS_TOK, self._target_namespace)
         self._unk_index = self.vocab.get_token_index(UNK_TOK, self._target_namespace)
->>>>>>> a7b1ec31
         num_classes = self.vocab.get_vocab_size(self._target_namespace)
 
         # Decoder output dim needs to be the same as the encoder output dim since we initialize the
@@ -217,7 +208,6 @@
         """
         batch_size, _, _ = encoder_outputs.size()
 
-<<<<<<< HEAD
         if self.training:
             assert target_tokens
             mode = "train"
@@ -228,11 +218,6 @@
             mode = "test"
 
         if mode == "train" or mode == "valid":
-=======
-        use_gold = target_tokens is not None and self.training
-
-        if use_gold:
->>>>>>> a7b1ec31
             targets = target_tokens["words"]
             target_sequence_length = targets.size()[1]
             num_decoding_steps = target_sequence_length - 1
@@ -293,7 +278,6 @@
 
         output_dict = {"logits": logits}
 
-<<<<<<< HEAD
         targets = target_tokens["words"]
         target_mask = get_text_field_mask(target_tokens)
         output_dict["target_mask"] = target_mask
@@ -304,18 +288,6 @@
         if mode == "valid":
             output_dict["predictions"] = beam_search_output["predictions"]
             output_dict["log_probabilities"] = beam_search_output["log_probabilities"]
-=======
-        if target_tokens:
-            targets = target_tokens["words"]
-            target_mask = get_text_field_mask(target_tokens)
-            output_dict["target_mask"] = target_mask
-            relevant_logits = logits[:, : targets.shape[1] - 1, :].contiguous()
-            loss = self._get_loss(relevant_logits, targets, target_mask)
-            output_dict["loss"] = loss
-        else:
-            # This is needed in case no gold target sequence is available.
-            output_dict["loss"] = torch.tensor([-1.0])
->>>>>>> a7b1ec31
 
         return output_dict
 
