"""Preprocessing functions and pipeline

The pipeline is three steps
    1) create / load tasks, which includes
        a) load raw data
        b) tokenize raw data
    2) create / load all vocabularies (word, char, task-specific target vocabs)
        a) count tokens of a vocab
        b) take the N most frequent tokens
    3) index all the data using appropriate indexers
        We save indexed data to streamable Records to save memory.
"""
import _pickle as pkl  # :(
import copy
import io
import logging as log
import os
import sys
from collections import defaultdict
from typing import List, Dict, Union, Any

import numpy as np
import torch
from allennlp.data import Vocabulary
from allennlp.data.token_indexers import (
    ELMoTokenCharactersIndexer,
    SingleIdTokenIndexer,
    TokenCharactersIndexer,
)

from jiant.huggingface_transformers_interface import (
    input_module_uses_transformers,
    input_module_tokenizer_name,
)
from transformers import (
    BertTokenizer,
    RobertaTokenizer,
    AlbertTokenizer,
    XLNetTokenizer,
    OpenAIGPTTokenizer,
    GPT2Tokenizer,
    TransfoXLTokenizer,
    XLMTokenizer,
)

from jiant.tasks import (
    ALL_DIAGNOSTICS,
    ALL_COLA_NPI_TASKS,
    ALL_GLUE_TASKS,
    ALL_SUPERGLUE_TASKS,
    ALL_NLI_PROBING_TASKS,
    ALL_SEQ2SEQ_TASKS,
)
from jiant.tasks import REGISTRY as TASKS_REGISTRY
from jiant.tasks.seq2seq import Seq2SeqTask
from jiant.tasks.tasks import SequenceGenerationTask, Task
from jiant.tasks.lm import MaskedLanguageModelingTask
from jiant.utils import config, serialize, utils, options
from jiant.utils.options import parse_task_list_arg

# NOTE: these are not that same as AllenNLP SOS, EOS tokens
SOS_TOK, EOS_TOK = "<SOS>", "<EOS>"
# NOTE: pad and unk tokens are created by AllenNLP vocabs by default
SPECIALS = [SOS_TOK, EOS_TOK]
UNK_TOK = "@@UNKNOWN@@"  # AllenNLP unk token

ALL_SPLITS = ["train", "val", "test"]


def _get_serialized_record_path(task_name, split, preproc_dir):
    """Get the canonical path for a serialized task split."""
    serialized_record_path = os.path.join(preproc_dir, "{:s}__{:s}_data".format(task_name, split))
    return serialized_record_path


def _get_instance_generator(task_name, split, preproc_dir, fraction=None):
    """Get a lazy generator for the given task and split.

    Args:
        task_name: (string), task name
        split: (string), split name ('train', 'val', or 'test')
        preproc_dir: (string) path to preprocessing dir
        fraction: if set to a float between 0 and 1, load only the specified percentage
          of examples. Hashing is used to ensure that the same examples are loaded each
          epoch.

    Returns:
        serialize.RepeatableIterator yielding Instance objects
    """
    filename = _get_serialized_record_path(task_name, split, preproc_dir)
    assert os.path.isfile(filename), "Record file '%s' not found!" % filename
    return serialize.read_records(filename, repeatable=True, fraction=fraction)


def _indexed_instance_generator(instance_iter, vocab):
    """Yield indexed instances. Instances are modified in-place.

    TODO(iftenney): multiprocess the $%^& out of this.

    Args:
        instance_iter: iterable(Instance) of examples
        vocab: Vocabulary for use in indexing

    Yields:
        Instance with indexed fields.
    """
    for instance in instance_iter:
        instance.index_fields(vocab)
        # Strip token fields to save memory and disk.
        del_field_tokens(instance)
        yield instance


def del_field_tokens(instance):
    """ Save memory by deleting the tokens that will no longer be used.
    Only works if Instances have fields 'input1' and 'input2'.
    All other fields will keep their tokens in memory.

    Args:
        instance: AllenNLP Instance. Modified in-place.
    """
    if "input1" in instance.fields:
        field = instance.fields["input1"]
        del field.tokens
    if "input2" in instance.fields:
        field = instance.fields["input2"]
        del field.tokens


def _index_split(task, split, indexers, vocab, record_file, model_preprocessing_interface):
    """Index instances and stream to disk.
    Args:
        task: Task instance
        split: (string), 'train', 'val', or 'test'
        indexers: dict of token indexers
        vocab: Vocabulary instance
        record_file: (string) file to write serialized Instances to
        model_preprocessing_interface: packed information from model that effects the task data,
            including whether to concatenate sentence pair, and how to mark the sentence boundry
    """
    log_prefix = "\tTask %s (%s)" % (task.name, split)
    log.info("%s: Indexing from scratch.", log_prefix)
    split_text = task.get_split_text(split)
    instance_iter = task.process_split(split_text, indexers, model_preprocessing_interface)
    if hasattr(instance_iter, "__len__"):  # if non-lazy
        log.warn(
            "%s: non-lazy Instance generation. You'll want to refactor "
            "%s.process_split to return a lazy iterator.",
            log_prefix,
            type(task).__name__,
        )
        log.info("%s: %d examples to index", log_prefix, len(instance_iter))
        # Copy so that we don't store indexed data in memory.
        # TODO: remove this case and stream everything.
        instance_iter = utils.copy_iter(instance_iter)

    # Counter for lazy-loaded data, so we can log the # of elements.
    _instance_counter = 0

    def _counter_iter(elems):
        nonlocal _instance_counter
        for elem in elems:
            _instance_counter += 1
            yield elem

    instance_iter = _counter_iter(instance_iter)

    # Actually call generators and stream to disk.
    serialize.write_records(_indexed_instance_generator(instance_iter, vocab), record_file)
    log.info("%s: Saved %d instances to %s", log_prefix, _instance_counter, record_file)


def _find_cached_file(
    exp_dir: str, global_exp_cache_dir: str, relative_path: str, log_prefix: str = ""
) -> bool:
    """Find a cached file.

    Look in local exp_dir first, then in global_exp_cache_dir. If found in the
    global dir, make a symlink in the local dir pointing to the global one.

    Args:
        exp_dir: (string) local experiment dir
        global_exp_cache_dir: (string) global experiment cache
        relative_path: (string) relative path to file, from exp_dir
        log_prefix: (string) prefix for logging info

    Returns:
        True if file was found in either location.
    """
    if log_prefix:
        log_prefix = log_prefix + ": "
    # Try in local preproc dir.
    local_file = os.path.join(exp_dir, relative_path)
    if os.path.isfile(local_file) or os.path.islink(local_file):
        log.info("%sFound preprocessed copy in %s", log_prefix, local_file)
        return True
    # Try in global preproc dir; if found, make a symlink.
    global_file = os.path.join(global_exp_cache_dir, relative_path)
    if os.path.exists(global_file):
        log.info("%sFound (global) preprocessed copy in %s", log_prefix, global_file)
        os.symlink(global_file, local_file)
        log.info("%sCreated symlink: %s -> %s", log_prefix, local_file, global_file)
        return True
    return False


def _build_embeddings(args, vocab, emb_file: str):
    """ Build word embeddings from scratch (as opposed to loading them from a pickle),
    using precomputed fastText / GloVe embeddings. """

    # Load all the word embeddings based on vocabulary
    log.info("\tBuilding embeddings from scratch.")
    word_v_size, unk_idx = vocab.get_vocab_size("tokens"), vocab.get_token_index(vocab._oov_token)
    embeddings = np.random.randn(word_v_size, args.d_word)

    if args.word_embs_file:
        with io.open(
            args.word_embs_file, "r", encoding="utf-8", newline="\n", errors="ignore"
        ) as vec_fh:
            for line in vec_fh:
                word, vec = line.split(" ", 1)
                idx = vocab.get_token_index(word)
                if idx != unk_idx:
                    embeddings[idx] = np.array(list(map(float, vec.split())))
    embeddings[vocab.get_token_index(vocab._padding_token)] = 0.0

    embeddings = torch.FloatTensor(embeddings)
    log.info("\tFinished loading embeddings")

    # Save/cache the word embeddings
    pkl.dump(embeddings, open(emb_file, "wb"))
    log.info("\tSaved embeddings to %s", emb_file)
    return embeddings


def _build_vocab(args: config.Params, tasks: List[Task], vocab_path: str):
    """Build vocabulary from scratch

    Read data from all tasks into namespaces, optionally add special vocab items, and save
    vocabulary file.

    Note
    ----
    task-specific target vocabulary should be counted in the task object
    and provided via `task.all_labels()`. The namespace should be task-specific,
    i.e. not something generic like "targets".

    Parameters
    ----------
    args : config.Params
        config map
    tasks : List[Task]
        list of Task from which to build vocab
    vocab_path : str
        vocab file save path

    """
    log.info("\tBuilding vocab from scratch.")
    max_v_sizes = {"word": args.max_word_v_size, "char": args.max_char_v_size}
    word2freq, char2freq = get_words(tasks)
    vocab = get_vocab(word2freq, char2freq, max_v_sizes)
    for task in tasks:  # add custom label namespaces
        # TODO: surface more docs for add_task_label_vocab:
        add_task_label_vocab(vocab, task)

    if args.force_include_wsj_vocabulary:
        # Add WSJ full vocabulary for PTB F1 parsing tasks.
        add_wsj_vocab(vocab, args.data_dir)
    if input_module_uses_transformers(args.input_module):
        # Add pre-computed vocabulary of corresponding tokenizer for transformers models.
        add_transformers_vocab(vocab, args.tokenizer)

    vocab.save_to_files(vocab_path)
    log.info("\tSaved vocab to %s", vocab_path)
    #  del word2freq, char2freq, target2freq


def build_indexers(args):
    indexers = {}
    if args.input_module in ["scratch", "glove", "fastText"]:
        indexers["words"] = SingleIdTokenIndexer()
    elif args.input_module in ["elmo", "elmo-chars-only"]:
        indexers["elmo"] = ELMoTokenCharactersIndexer("elmo")
        assert args.tokenizer in {"", "MosesTokenizer"}

    if args.char_embs:
        indexers["chars"] = TokenCharactersIndexer("chars")
    if args.cove:
        assert args.tokenizer == "MosesTokenizer", (
            f"CoVe model expects Moses tokenization (MosesTokenizer);"
            " you are using args.tokenizer = {args.tokenizer}"
        )

    if input_module_uses_transformers(args.input_module):
        assert (
            not indexers
        ), "transformers modules like BERT/XLNet are not supported alongside other "
        "indexers due to tokenization."
        assert args.tokenizer == args.input_module, (
            "transformers models use custom tokenization for each model, so tokenizer "
            "must match the specified model."
        )
        tokenizer_name = input_module_tokenizer_name(args.input_module)
        indexers[tokenizer_name] = SingleIdTokenIndexer(tokenizer_name)
    return indexers


def build_tasks(
    args: config.Params, cuda_device: Any
) -> (List[Task], List[Task], Vocabulary, Union[np.ndarray, float]):
    """Main logic for preparing tasks:

    1. create or load the tasks
    2. configure classifiers for tasks
    3. set up indexers
    4. build and save vocab to disk
    5. load vocab from disk
    6. if specified, load word embeddings
    7. set up ModelPreprocessingInterface (MPI) to handle model-specific preprocessing
    8. index tasks using vocab and task-specific MPI, save to disk.
    9. return: task data lazy-loaders in phase-specific lists w/ vocab, and word embeddings

    Parameters
    ----------
    args : Params
        config map

    Returns
    -------
    List[Task]
        list of pretrain Tasks.
    List[Task]
        list of target Tasks.
    allennlp.data.Vocabulary
        vocabulary from task data.
    Union[np.ndarray, float]
        Word embeddings.

    """
    # 1) create / load tasks
    tasks, pretrain_task_names, target_task_names = get_tasks(args, cuda_device)
    for task in tasks:
        task_classifier = config.get_task_attr(args, task.name, "use_classifier")
        setattr(task, "_classifier_name", task_classifier if task_classifier else task.name)

    tokenizer_names = {task.name: task.tokenizer_name for task in tasks}
    assert not len(set(tokenizer_names.values())) > 1, (
        f"Error: mixing tasks with different tokenizers!" " Tokenizations: {tokenizer_names:s}"
    )

    # 2) build / load vocab and indexers
    indexers = build_indexers(args)

    vocab_path = os.path.join(args.exp_dir, "vocab")
    if args.reload_vocab or not os.path.exists(vocab_path):
        _build_vocab(args, tasks, vocab_path)

    # Always load vocab from file.
    vocab = Vocabulary.from_files(vocab_path)
    log.info("\tLoaded vocab from %s", vocab_path)

    for namespace, mapping in vocab._index_to_token.items():
        log.info("\tVocab namespace %s: size %d", namespace, len(mapping))
    log.info("\tFinished building vocab.")
    args.max_word_v_size = vocab.get_vocab_size("tokens")
    args.max_char_v_size = vocab.get_vocab_size("chars")

    # 3) build / load word vectors
    word_embs = None
    if args.input_module in ["glove", "fastText"]:
        emb_file = os.path.join(args.exp_dir, "embs.pkl")
        if args.reload_vocab or not os.path.exists(emb_file):
            word_embs = _build_embeddings(args, vocab, emb_file)
        else:  # load from file
            word_embs = pkl.load(open(emb_file, "rb"))
        log.info("Trimmed word embeddings: %s", str(word_embs.size()))

    # 4) Set up model_preprocessing_interface
    model_preprocessing_interface = ModelPreprocessingInterface(args)

    # 5) Index tasks using vocab (if preprocessed copy not available).
    preproc_dir = os.path.join(args.exp_dir, "preproc")
    utils.maybe_make_dir(preproc_dir)
    reindex_tasks = parse_task_list_arg(args.reindex_tasks)
    utils.assert_for_log(
        not (args.reload_indexing and not reindex_tasks),
        'Flag reload_indexing was set, but no tasks are set to reindex (use -o "args.reindex_tasks'
        ' = "task1,task2,..."")',
    )

    for task in tasks:
        force_reindex = args.reload_indexing and task.name in reindex_tasks
        for split in ALL_SPLITS:
            log_prefix = "\tTask '%s', split '%s'" % (task.name, split)
            relative_path = _get_serialized_record_path(task.name, split, "preproc")
            cache_found = _find_cached_file(
                args.exp_dir, args.global_ro_exp_dir, relative_path, log_prefix=log_prefix
            )
            if force_reindex or not cache_found:
                # Re-index from scratch.
                record_file = _get_serialized_record_path(task.name, split, preproc_dir)
                if os.path.exists(record_file) and os.path.islink(record_file):
                    os.remove(record_file)

                _index_split(
                    task, split, indexers, vocab, record_file, model_preprocessing_interface
                )

        # Delete in-memory data - we'll lazy-load from disk later.
        # TODO: delete task.{split}_data_text?

    log.info("\tFinished indexing tasks")

    # 6) Initialize tasks with data iterators.
    pretrain_tasks = []
    target_tasks = []
    for task in tasks:
        # Replace lists of instances with lazy generators from disk.
        task.val_data = _get_instance_generator(task.name, "val", preproc_dir)
        task.test_data = _get_instance_generator(task.name, "test", preproc_dir)
        # When using pretrain_data_fraction, we need modified iterators for use
        # only on training datasets at pretraining time.
        if task.name in pretrain_task_names:
            log.info("\tCreating trimmed pretraining-only version of " + task.name + " train.")
            task.train_data = _get_instance_generator(
                task.name, "train", preproc_dir, fraction=args.pretrain_data_fraction
            )
            pretrain_tasks.append(task)
        # When using target_train_data_fraction, we need modified iterators
        # only for training datasets at do_target_task_training time.
        if task.name in target_task_names:
            log.info("\tCreating trimmed target-only version of " + task.name + " train.")
            task.train_data = _get_instance_generator(
                task.name, "train", preproc_dir, fraction=args.target_train_data_fraction
            )
            target_tasks.append(task)

    log.info("\t  Training on %s", ", ".join(pretrain_task_names))
    log.info("\t  Evaluating on %s", ", ".join(target_task_names))
    return pretrain_tasks, target_tasks, vocab, word_embs


def _get_task(name: str, args: config.Params, data_path: str, scratch_path: str) -> Task:
    """Get task object from disk if available. Else construct, prepare and save a new task object.

    Parameters
    ----------
    name : str
        task name to load.
    args : config.Params
        param handler object.
    data_path : str
        base data directory.
    scratch_path : str
        where to save Task objects.

    Returns
    -------
    Task
        loaded task object.

    """
    assert name in TASKS_REGISTRY, f"Task '{name:s}' not found!"
    task_cls, rel_path, task_kw = TASKS_REGISTRY[name]
    pkl_path = os.path.join(scratch_path, "tasks", f"{name:s}.{args.tokenizer:s}.pkl")
    # TODO: refactor to always read from disk, even if task is constructed
    # here. This should avoid subtle bugs from deserialization issues.
    if os.path.isfile(pkl_path) and not args.reload_tasks:
        task = pkl.load(open(pkl_path, "rb"))
        log.info("\tLoaded existing task %s", name)
    else:
        log.info("\tCreating task %s from scratch.", name)
        # These tasks take an additional kwarg.
        if name == "nli-prob" or name == "nli-alt":
            # TODO: remove special case, replace with something general
            # to pass custom loader args to task.
            task_kw["probe_path"] = args["nli-prob"].probe_path
        if name in ALL_SEQ2SEQ_TASKS:
            task_kw["max_targ_v_size"] = args.max_targ_word_v_size
        task_src_path = os.path.join(data_path, rel_path)
        task = task_cls(
            task_src_path,
            max_seq_len=args.max_seq_len,
            name=name,
            tokenizer_name=args.tokenizer,
            **task_kw,
        )
        task.load_data()
        utils.maybe_make_dir(os.path.dirname(pkl_path))
        pkl.dump(task, open(pkl_path, "wb"))

    return task


def get_task_without_loading_data(task_name, args):
    """ Build a task without loading data """
    task_cls, rel_path, task_kw = TASKS_REGISTRY[task_name]
    task = task_cls(
        path=None,
        max_seq_len=args.max_seq_len,
        name=task_name,
        tokenizer_name=args.tokenizer,
        **task_kw,
    )
    return task


def get_tasks(args: config.Params, cuda_device: Any) -> (List[Task], List[str], List[str]):
    """Get and save tasks:

    1. Set up task storage file paths
    2. Parse config for task names
    3. Load (or build and save) task objects
    4. Call counting methods on task objects
    5. Log example-count stats for tasks.

    Parameters
    ----------
    args : config.Params
        config map.

    Returns
    -------
    List[Task]
        list of all loaded Tasks.
    List[str]
        pretrain task names.
    List[str]
        target task names.

    """
    data_path = args.data_dir
    scratch_path = args.exp_dir

    pretrain_task_names = parse_task_list_arg(args.pretrain_tasks)
    target_task_names = parse_task_list_arg(args.target_tasks)
    # TODO: We don't want diagnostic tasks in train_task_names
    # but want to support glue/superglue task macros.
    pretrain_task_names = list(filter(lambda x: x not in ALL_DIAGNOSTICS, pretrain_task_names))

    task_names = sorted(set(pretrain_task_names + target_task_names))
    assert data_path is not None
    scratch_path = scratch_path or data_path
    log.info("Writing pre-preprocessed tasks to %s", scratch_path)

    tasks = []
    for name in task_names:
        task = _get_task(name, args, data_path=data_path, scratch_path=scratch_path)
        tasks.append(task)

        # Count examples, store in example_counts.
        if task.example_counts is None:
            task.count_examples()
        log.info(
            "\tTask '%s': %s",
            task.name,
            " ".join(("|%s|=%d" % kv for kv in task.example_counts.items())),
        )

    log.info("\tFinished loading tasks: %s.", " ".join([task.name for task in tasks]))
    return tasks, pretrain_task_names, target_task_names


def get_words(tasks: List[Task]) -> (Dict[str, int], Dict[str, int]):
    """Get all words for all tasks for all splits for all sentences across all tasks.

    Parameters
    ----------
    tasks : List[Task]
        List of tasks to process.

    Returns
    -------
    Dict[str, int]
        Dictionary storing word frequencies across all tasks.
    Dict[str, int]
        Dictionary storing char frequencies across all tasks.

    """
    word2freq, char2freq = defaultdict(int), defaultdict(int)

    def update_vocab_freqs(sentence):
        """Update counts for words in the sentence"""
        for word in sentence:
            word2freq[word] += 1
            for char in list(word):
                char2freq[char] += 1
        return

    for task in tasks:
        log.info("\tCounting units for task %s.", task.name)
        if isinstance(task, Seq2SeqTask):
            for src_sent, tgt_sent in task.get_sentences():
                update_vocab_freqs(src_sent)
        else:
            for sentence in task.get_sentences():
                update_vocab_freqs(sentence)

    return word2freq, char2freq


def get_vocab(
    word2freq: Dict[str, int], char2freq: Dict[str, int], max_v_sizes: Dict[str, int]
) -> Vocabulary:
    """Build vocabulary by selecting the most frequent tokens

    Parameters
    ----------
    word2freq : Dict[str, int]
        Dict mapping words to frequencies.
    char2freq : Dict[str, int]
        Dict mapping chars to frequencies.
    max_v_sizes : dict[str: int]
        Dict used to set max vocab size for each token namespace.

    Returns
    -------
    allennlp.data.Vocabulary
        vocab containing word and char namespaces.

    """
    vocab = Vocabulary(counter=None, max_vocab_size=max_v_sizes)
    for special in SPECIALS:
        vocab.add_token_to_namespace(special, "tokens")

    words_by_freq = [(word, freq) for word, freq in word2freq.items()]
    words_by_freq.sort(key=lambda x: x[1], reverse=True)
    for word, _ in words_by_freq[: max_v_sizes["word"]]:
        vocab.add_token_to_namespace(word, "tokens")

    chars_by_freq = [(char, freq) for char, freq in char2freq.items()]
    chars_by_freq.sort(key=lambda x: x[1], reverse=True)
    for char, _ in chars_by_freq[: max_v_sizes["char"]]:
        vocab.add_token_to_namespace(char, "chars")

    return vocab


def add_task_label_vocab(vocab, task):
    """Add custom task labels to a separate namespace.

    If task has a 'get_all_labels' method, call that to get a list of labels
    to populate the <task_name>_labels vocabulary namespace.

    This is the recommended way to implement multiclass models: in your task's
    process_split code, make instances that use LabelFields with the task label
    namespace, e.g.:
        label_namespace = "%s_labels" % self.name
        label = LabelField(label_string, label_namespace=label_namespace)
    This will cause them to be properly indexed by the Vocabulary.

    This can then be accessed when generating Instances, either via a custom
    Indexer or by invoking the namespace when creating a LabelField.
    """
    if not hasattr(task, "get_all_labels"):
        return
    utils.assert_for_log(
        hasattr(task, "_label_namespace"),
        "Task %s is missing method `_label_namespace`!" % task.name,
    )
    namespace = task._label_namespace
    if namespace is None:
        return
    log.info("\tTask '%s': adding vocab namespace '%s'", task.name, namespace)

<<<<<<< HEAD
    if isinstance(task, SequenceGenerationTask) and not isinstance(
        task, MaskedLanguageModelingTask
    ):
        for special in SPECIALS:
            vocab.add_token_to_namespace(special, namespace)

=======
>>>>>>> de3c44a6
    for label in task.get_all_labels():
        vocab.add_token_to_namespace(label, namespace)


def add_transformers_vocab(vocab, tokenizer_name):
    """Add vocabulary from tokenizers in transformers for use with pre-tokenized data.

    These tokenizers have a convert_tokens_to_ids method, but this doesn't do
    anything special, so we can just use the standard indexers.
    """
    do_lower_case = "uncased" in tokenizer_name

    if tokenizer_name.startswith("bert-"):
        tokenizer = BertTokenizer.from_pretrained(tokenizer_name, do_lower_case=do_lower_case)
    elif tokenizer_name.startswith("roberta-"):
        tokenizer = RobertaTokenizer.from_pretrained(tokenizer_name)
    elif tokenizer_name.startswith("albert-"):
        tokenizer = AlbertTokenizer.from_pretrained(tokenizer_name)
    elif tokenizer_name.startswith("xlnet-"):
        tokenizer = XLNetTokenizer.from_pretrained(tokenizer_name, do_lower_case=do_lower_case)
    elif tokenizer_name.startswith("openai-gpt"):
        tokenizer = OpenAIGPTTokenizer.from_pretrained(tokenizer_name)
    elif tokenizer_name.startswith("gpt2"):
        tokenizer = GPT2Tokenizer.from_pretrained(tokenizer_name)
    elif tokenizer_name.startswith("transfo-xl-"):
        tokenizer = TransfoXLTokenizer.from_pretrained(tokenizer_name)
    elif tokenizer_name.startswith("xlm-"):
        tokenizer = XLMTokenizer.from_pretrained(tokenizer_name)

    if (
        tokenizer_name.startswith("openai-gpt")
        or tokenizer_name.startswith("gpt2")
        or tokenizer_name.startswith("transo-xl-")
    ):
        tokenizer.add_special_tokens(
            {"bos_token": "<start>", "sep_token": "<delim>", "cls_token": "<extract>"}
        )
    # TODO: this is another place can be simplified by "model-before-preprocess" reorganization
    # we can pass tokenizer created in model here, see issue <TBD>

    vocab_size = len(tokenizer)
    # do not use tokenizer.vocab_size, it does not include newly added token

    ordered_vocab = tokenizer.convert_ids_to_tokens(range(vocab_size))
    log.info("Added transformers vocab (%s): %d tokens", tokenizer_name, len(ordered_vocab))
    for word in ordered_vocab:
        vocab.add_token_to_namespace(word, input_module_tokenizer_name(tokenizer_name))


def add_wsj_vocab(vocab, data_dir, namespace="tokens"):
    """Add WSJ vocabulary for PTB parsing models."""
    wsj_vocab_path = os.path.join(data_dir, "WSJ/tokens.txt")
    # To create the tokens.txt file: Run only WSJ LM baseline on jiant, and
    # duplicate the vocab file generated.
    assert os.path.exists(wsj_vocab_path), "WSJ vocab file doesn't exist."
    wsj_tokens = open(wsj_vocab_path)
    for line in wsj_tokens.readlines():
        vocab.add_token_to_namespace(line.strip(), namespace)
    log.info("\tAdded WSJ vocabulary from %s", wsj_tokens)


class ModelPreprocessingInterface(object):
    """ This class holds parts of preprocessing that is model-specific
    members:

    model_flags: Dict[str, bool], model-specific flags that may be used in task preprocessing
    boundary_token_fn: (list[str], list[str] (optional) -> list[str]):
        A function that appliese the appropriate EOS/SOS/SEP/CLS tokens to token sequence or
        token sequence pair for most tasks.
    lm_boundary_token_fn: (list[str] -> list[str]):
        A function that appliese the appropriate EOS/SOS/SEP/CLS tokens to a token sequence for
        language modeling tasks.

    """

    def __init__(self, args):
        boundary_token_fn = None
        lm_boundary_token_fn = None

        if args.input_module.startswith("bert-"):
            from jiant.huggingface_transformers_interface.modules import BertEmbedderModule

            boundary_token_fn = BertEmbedderModule.apply_boundary_tokens
        elif args.input_module.startswith("roberta-"):
            from jiant.huggingface_transformers_interface.modules import RobertaEmbedderModule

            boundary_token_fn = RobertaEmbedderModule.apply_boundary_tokens
        elif args.input_module.startswith("albert-"):
            from jiant.huggingface_transformers_interface.modules import AlbertEmbedderModule

            boundary_token_fn = AlbertEmbedderModule.apply_boundary_tokens
        elif args.input_module.startswith("xlnet-"):
            from jiant.huggingface_transformers_interface.modules import XLNetEmbedderModule

            boundary_token_fn = XLNetEmbedderModule.apply_boundary_tokens
        elif args.input_module.startswith("openai-gpt"):
            from jiant.huggingface_transformers_interface.modules import OpenAIGPTEmbedderModule

            boundary_token_fn = OpenAIGPTEmbedderModule.apply_boundary_tokens
            lm_boundary_token_fn = OpenAIGPTEmbedderModule.apply_lm_boundary_tokens
        elif args.input_module.startswith("gpt2"):
            from jiant.huggingface_transformers_interface.modules import GPT2EmbedderModule

            boundary_token_fn = GPT2EmbedderModule.apply_boundary_tokens
            lm_boundary_token_fn = GPT2EmbedderModule.apply_lm_boundary_tokens
        elif args.input_module.startswith("transfo-xl-"):
            from jiant.huggingface_transformers_interface.modules import TransfoXLEmbedderModule

            boundary_token_fn = TransfoXLEmbedderModule.apply_boundary_tokens
            lm_boundary_token_fn = TransfoXLEmbedderModule.apply_lm_boundary_tokens
        elif args.input_module.startswith("xlm-"):
            from jiant.huggingface_transformers_interface.modules import XLMEmbedderModule

            boundary_token_fn = XLMEmbedderModule.apply_boundary_tokens
        else:
            boundary_token_fn = utils.apply_standard_boundary_tokens

        self.boundary_token_fn = boundary_token_fn
        if lm_boundary_token_fn is not None:
            self.lm_boundary_token_fn = lm_boundary_token_fn
        else:
            self.lm_boundary_token_fn = boundary_token_fn

        from jiant.models import input_module_uses_pair_embedding, input_module_uses_mirrored_pair

        self.model_flags = {}
        self.model_flags["uses_pair_embedding"] = input_module_uses_pair_embedding(
            args.input_module
        )
        self.model_flags["uses_mirrored_pair"] = input_module_uses_mirrored_pair(args.input_module)<|MERGE_RESOLUTION|>--- conflicted
+++ resolved
@@ -663,15 +663,6 @@
         return
     log.info("\tTask '%s': adding vocab namespace '%s'", task.name, namespace)
 
-<<<<<<< HEAD
-    if isinstance(task, SequenceGenerationTask) and not isinstance(
-        task, MaskedLanguageModelingTask
-    ):
-        for special in SPECIALS:
-            vocab.add_token_to_namespace(special, namespace)
-
-=======
->>>>>>> de3c44a6
     for label in task.get_all_labels():
         vocab.add_token_to_namespace(label, namespace)
 
