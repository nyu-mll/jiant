""" Trainer """
import copy
import glob
import itertools
import logging as log
import math
import os
import random
import re
import time

import numpy as np
import torch
from allennlp.common import Params  # pylint: disable=import-error
from allennlp.common.checks import ConfigurationError  # pylint: disable=import-error
from allennlp.data.iterators import BasicIterator, BucketIterator  # pylint: disable=import-error
from allennlp.training.learning_rate_schedulers import (  # pylint: disable=import-error
    LearningRateScheduler,
)
from allennlp.nn.util import device_mapping
from allennlp.training.optimizers import Optimizer  # pylint: disable=import-error
from tensorboardX import SummaryWriter  # pylint: disable=import-error
from torch.nn.utils.clip_grad import clip_grad_norm_
from torch.optim.lr_scheduler import ReduceLROnPlateau

from jiant.evaluate import evaluate
from jiant.tasks.seq2seq import Seq2SeqTask
from jiant.utils import config
from jiant.utils.utils import (
    assert_for_log,
    find_last_checkpoint_epoch,
    check_for_previous_checkpoints,
    get_output_attribute,
    get_model_attribute,
    uses_cuda,
)  # pylint: disable=import-error
from allennlp.nn.util import move_to_device


def build_trainer_params(args, cuda_device, task_names, phase="pretrain"):
    """ Helper function which extracts trainer parameters from args.
    In particular, we want to search args for task specific training parameters.
    """

    def _get_attr(attr_name, default=None):
        if phase == "pretrain":
            # We ignore task-specific trainer attributes during pretraining.
            if default is not None:
                return default
            return args[attr_name]
        else:
            # During target task training, we get task-specific attributes if available.
            assert len(task_names) == 1
            return config.get_task_attr(args, task_names[0], attr_name, default)

    params = {}
    train_opts = [
        "optimizer",
        "lr",
        "batch_size",
        "lr_decay_factor",
        "lr_patience",
        "patience",
        "scheduler_threshold",
        "sent_enc",
        "d_hid",
        "max_grad_norm",
        "min_lr",
        "cuda",
        "keep_all_checkpoints",
        "val_data_limit",
        "max_epochs",
        "dec_val_scale",
        "accumulation_steps",
        "mlm_weight",
    ]
    for attr in train_opts:
        params[attr] = _get_attr(attr)

    # Special case: If no task-specific arg is found for these, we'll need to fall back to a
    # phase-specific default.
    params["max_vals"] = _get_attr(
        "max_vals", default=args.target_train_max_vals if phase == "target_train" else None
    )
    params["val_interval"] = _get_attr(
        "val_interval", default=args.target_train_val_interval if phase == "target_train" else None
    )
    params["training_data_fraction"] = _get_attr(
        "training_data_fraction",
        default=args.target_train_data_fraction
        if phase == "target_train"
        else args.pretrain_data_fraction,
    )
    params["cuda"] = cuda_device
    params["mlm_weight"] = args.mlm_weight
    return Params(params)


def build_trainer(
    args,
    cuda_device,
    task_names,
    model,
    run_dir,
    metric_should_decrease=True,
    train_type="SamplingMultiTaskTrainer",
    phase="pretrain",
):
    """Build a trainer from params.

    Parameters
    ----------
    params: Trainer parameters as built by build_trainer_params.
    model: A module with trainable parameters.
    run_dir: The directory where we save the models.

    Returns
    -------
    A trainer object, a trainer config object, an optimizer config object,
        and a scheduler config object.
    """
    params = build_trainer_params(args, cuda_device, task_names, phase)

    opt_params = {"type": params["optimizer"], "lr": params["lr"]}
    if params["optimizer"] == "adam":
        # AMSGrad is a flag variant of Adam, not its own object.
        opt_params["amsgrad"] = True
    elif params["optimizer"] == "bert_adam":
        # Transformer scheduler uses number of opt steps, if known in advance, to set the LR.
        # We leave it as -1 here (unknown) and set it if known later.
        opt_params["t_total"] = -1
        opt_params["warmup"] = 0.1
    opt_params = Params(opt_params)

    schd_params = Params(
        {
            "type": "reduce_on_plateau",
            "mode": "min" if metric_should_decrease else "max",
            "factor": params["lr_decay_factor"],
            "patience": params["lr_patience"],
            "threshold": params["scheduler_threshold"],
            "threshold_mode": "abs",
            "verbose": True,
        }
    )

    train_params = Params(
        {
            "cuda_device": params["cuda"],
            "patience": params["patience"],
            "grad_norm": params["max_grad_norm"],
            "val_interval": params["val_interval"],
            "max_vals": params["max_vals"],
            "lr_decay": 0.99,
            "min_lr": params["min_lr"],
            "keep_all_checkpoints": params["keep_all_checkpoints"],
            "val_data_limit": params["val_data_limit"],
            "max_epochs": params["max_epochs"],
            "dec_val_scale": params["dec_val_scale"],
            "training_data_fraction": params["training_data_fraction"],
            "accumulation_steps": params["accumulation_steps"],
            "mlm_weight": params["mlm_weight"],
        }
    )
    assert (
        train_type == "SamplingMultiTaskTrainer"
    ), "We currently only support SamplingMultiTaskTrainer"

    if train_type == "SamplingMultiTaskTrainer":
        trainer = SamplingMultiTaskTrainer.from_params(model, run_dir, copy.deepcopy(train_params))
    return trainer, train_params, opt_params, schd_params


class SamplingMultiTaskTrainer:
    def __init__(
        self,
        model,
        patience=2,
        val_interval=100,
        max_vals=50,
        serialization_dir=None,
        cuda_device=-1,
        grad_norm=None,
        grad_clipping=None,
        lr_decay=None,
        min_lr=None,
        keep_all_checkpoints=False,
        val_data_limit=5000,
        max_epochs=-1,
        dec_val_scale=100,
        training_data_fraction=1.0,
        accumulation_steps=1,
        mlm_weight=1,
    ):
        """
        The training coordinator. Unusually complicated to handle MTL with tasks of
        diverse sizes.

        Parameters
        ----------
        model : ``Model``, required.
            An AllenNLP model to be optimized. Pytorch Modules can also be optimized if
            their ``forward`` method returns a dictionary with a "loss" key, containing a
            scalar tensor representing the loss function to be optimized.
        patience , optional (default=2)
            Number of validations to be patient before early stopping.
        val_metric , optional (default="loss")
            Validation metric to measure for whether to stop training using patience
            and whether to serialize an ``is_best`` model after each validation. The metric name
            must be prepended with either "+" or "-", which specifies whether the metric
            is an increasing or decreasing function.
        serialization_dir , optional (default=None)
            Path to directory for saving and loading model files. Models will not be saved if
            this parameter is not passed.
        cuda_device , optional (default = -1)
            An integer specifying the CUDA device to use. If -1, the CPU is used.
            Multi-gpu training is not currently supported, but will be once the
            Pytorch DataParallel API stabilises.
        grad_norm : float, optional, (default = None).
            If provided, gradient norms will be rescaled to have a maximum of this value.
        grad_clipping : ``float``, optional (default = ``None``).
            If provided, gradients will be clipped `during the backward pass` to have an (absolute)
            maximum of this value.  If you are getting ``NaNs`` in your gradients during training
            that are not solved by using ``grad_norm``, you may need this.
        keep_all_checkpoints : If set, keep checkpoints from every validation. Otherwise, keep only
            best and (if different) most recent.
        val_data_limit: During training, use only the first N examples from the validation set.
            Set to -1 to use all.
        training_data_fraction: If set to a float between 0 and 1, load only the specified
            percentage of examples. Hashing is used to ensure that the same examples are loaded
            each epoch.
        """
        self._model = model

        self._patience = patience
        self._max_vals = max_vals
        self._val_interval = val_interval
        self._serialization_dir = serialization_dir
        self._cuda_device = cuda_device
        self._grad_norm = grad_norm
        self._grad_clipping = grad_clipping
        self._lr_decay = lr_decay
        self._min_lr = min_lr
        self._keep_all_checkpoints = keep_all_checkpoints
        self._val_data_limit = val_data_limit
        self._max_epochs = max_epochs
        self._dec_val_scale = dec_val_scale
        self._training_data_fraction = training_data_fraction
        self._task_infos = None
        self._metric_infos = None
        self._scheduler = None
        self._optimizer = None
        self._accumulation_steps = accumulation_steps
        self.mlm_weight = mlm_weight

        self._log_interval = 10  # seconds

        self._TB_dir = None
        if self._serialization_dir is not None:
            self._TB_dir = os.path.join(self._serialization_dir, "tensorboard")
            self._TB_train_log = SummaryWriter(os.path.join(self._TB_dir, "train"))
            self._TB_validation_log = SummaryWriter(os.path.join(self._TB_dir, "val"))

    def _check_history(self, metric_history, cur_score, should_decrease=False):
        """
        Given a the history of the performance on a metric
        and the current score, check if current score is
        best so far and if out of patience.
        """
        patience = self._patience + 1
        best_fn = min if should_decrease else max
        best_score = best_fn(metric_history)
        if best_score == cur_score:
            best_so_far = metric_history.index(best_score) == len(metric_history) - 1
        else:
            best_so_far = False

        if should_decrease:
            index_of_last_improvement = metric_history.index(min(metric_history))
            out_of_patience = index_of_last_improvement <= len(metric_history) - (patience + 1)
        else:
            index_of_last_improvement = metric_history.index(max(metric_history))
            out_of_patience = index_of_last_improvement <= len(metric_history) - (patience + 1)

        return best_so_far, out_of_patience

    def _setup_training(
        self, tasks, batch_size, train_params, optimizer_params, scheduler_params, phase
    ):
        """ Set up the trainer by initializing task_infos and metric_infos, which
        track necessary information about the training status of each task and metric respectively.

        Returns:
            - task_infos (Dict[str:Dict[str:???]]): dictionary containing where each task_info
              contains:
                - iterator: a task specific (because it uses that task's fields to dynamically
                    batch) batcher
                - n_tr_batches: the number of training batches
                - tr_generator: generator object that returns the batches, set to repeat
                    indefinitely
                - loss: the accumulated loss (during training or validation)
                - n_batches_since_val: number of batches trained on since the last validation
                - total_batches_trained: number of batches trained over all validation checks
                - optimizer: a task specific optimizer, not used if the global optimizer is not
                    None
                - scheduler: a task specific scheduler, not used if the global optimizer is not
                    None
                - stopped: a bool indicating if that task is stopped or not (if it ran out of
                    patience or hit min lr)
                - last_log: the time we last logged progress for the task

            - metric_infos (Dict[str:Dict[str:???]]): dictionary containing metric information.
                Each metric should be the validation metric of a task, except {micro/macro}_avg,
                which are privileged to get an aggregate multi-task score. Each dict contains:
                - hist (List[float]): previous values of the metric
                - stopped (Bool): whether or not that metric is stopped or not
                - best (Tuple(Int, Dict)): information on the best value of that metric and when
                    it happened
        """
        task_infos = {task.name: {} for task in tasks}
        for task in tasks:
            task_info = task_infos[task.name]
            if (
                os.path.exists(os.path.join(self._serialization_dir, task.name)) is False
                and phase == "target_train"
            ):
                os.mkdir(os.path.join(self._serialization_dir, task.name))

            # Adding task-specific smart iterator to speed up training
            instance = [i for i in itertools.islice(task.train_data, 1)][0]
            pad_dict = instance.get_padding_lengths()
            sorting_keys = []
            for field in pad_dict:
                for pad_field in pad_dict[field]:
                    sorting_keys.append((field, pad_field))
            iterator = BucketIterator(
                sorting_keys=sorting_keys,
                max_instances_in_memory=10000,
                batch_size=batch_size,
                biggest_batch_first=True,
            )
            task_info["iterator"] = iterator
            task_info["tr_generator"] = iterator(task.train_data, num_epochs=None)

            n_training_examples = task.n_train_examples
            if phase == "pretrain":
                # Warning: This won't be precise when training_data_fraction is set, since each
                #  example is included or excluded independently using a hashing function.
                # Fortunately, it doesn't need to be.
                n_training_examples *= self._training_data_fraction
            task_info["n_tr_batches"] = math.ceil(n_training_examples / batch_size)
            task_info["n_tr_steps"] = math.ceil(
                task_info["n_tr_batches"] / self._accumulation_steps
            )

            task_info["loss_since_val"] = 0.0
            task_info["total_batches_trained"] = 0
            task_info["n_batches_since_val"] = 0
            task_info["total_steps_trained"] = 0
            task_info["n_steps_since_val"] = 0

            task_info["stopped"] = False
            task_info["last_log"] = time.time()

        # Metric bookkeeping
        all_metrics = [task.val_metric for task in tasks] + ["micro_avg", "macro_avg"]
        metric_infos = {
            metric: {"hist": [], "stopped": False, "best": (-1, {})} for metric in all_metrics
        }
        self.task_to_metric_mapping = {task.val_metric: task.name for task in tasks}
        self._task_infos = task_infos
        self._metric_infos = metric_infos
        return task_infos, metric_infos

    def get_scaling_weights(self, scaling_method, num_tasks, task_names, task_n_train_examples):
        """

        Parameters
        ----------------
        scaling_method : str, scaling method
        num_tasks: int
        task_names: list of str
        task_n_train_examples: list of ints of number of examples per task

        Returns
        ----------------
        scaling weights: list of ints, to scale loss
        """
        if scaling_method == "uniform":
            scaling_weights = [1.0] * num_tasks
        elif scaling_method == "max_proportional":
            scaling_weights = task_n_train_examples.astype(float)
        elif scaling_method == "max_proportional_log":
            scaling_weights = np.log(task_n_train_examples)
        elif "max_power_" in scaling_method:
            scaling_power = float(scaling_method.strip("max_power_"))
            scaling_weights = task_n_train_examples ** scaling_power
        elif scaling_method == "max_inverse_log":
            scaling_weights = 1 / np.log(task_n_train_examples)
        elif scaling_method == "max_inverse":
            scaling_weights = 1 / task_n_train_examples
        # Weighting losses based on best validation step for each task from a previous uniform run,
        # normalized by the maximum validation step
        # eg. 'max_epoch_9_18_1_11_18_2_14_16_1'
        elif "max_epoch_" in scaling_method:
            epochs = scaling_method.strip("max_epoch_").split("_")
            assert len(epochs) == num_tasks, "Loss Scaling Error: epoch number not match."
            scaling_weights = np.array(list(map(int, epochs)))
<<<<<<< HEAD
        elif "mlm_manual_scaling" in scaling_method:
            scaling_weights = [1.0] * num_tasks
            scaling_weights[task_names.index("mlm")] = self.mlm_weight
=======
>>>>>>> de3c44a6
        # normalized by max weight
        if "max" in scaling_method:
            scaling_weights = scaling_weights / np.max(scaling_weights)

        scaling_weights = dict(zip(task_names, scaling_weights))
        return scaling_weights

    def get_sampling_weights(
        self, weighting_method, num_tasks, task_n_train_examples, task_n_train_batches
    ):
        """
        Parameters
        ----------------
        weighting_method: str, weighting method
        num_tasks: int
        task_n_train_examples: list of ints of number of examples per task
        task_n_train_batches: list of ints of number of batches per task

        Returns
        ----------------
        sampling weights: list of ints, to sample tasks to train on
        """
        if weighting_method == "uniform":
            sample_weights = [1.0] * num_tasks
        elif weighting_method == "proportional":
            sample_weights = task_n_train_examples.astype(float)
        elif weighting_method == "proportional_log_batch":
            sample_weights = np.log(task_n_train_batches)
        elif weighting_method == "proportional_log_example":
            sample_weights = np.log(task_n_train_examples)
        elif weighting_method == "inverse":
            sample_weights = 1 / task_n_train_examples
        elif weighting_method == "inverse_log_example":
            sample_weights = 1 / np.log(task_n_train_examples)
<<<<<<< HEAD
        elif "examples-proportional-mixing" in weighting_method:
=======
        elif "examples_proportional_mixing" in weighting_method:
>>>>>>> de3c44a6
            max_K = int(weighting_method.split("K=")[1])
            sample_weights = [min(num_examples, max_K) for num_examples in task_n_train_examples]
        elif weighting_method == "inverse_log_batch":
            sample_weights = 1 / np.log(task_n_train_batches)
        elif "power_" in weighting_method:
            weighting_power = float(weighting_method.strip("power_"))
            sample_weights = task_n_train_examples ** weighting_power
        elif "softmax_" in weighting_method:  # exp(x/temp)
            weighting_temp = float(weighting_method.strip("softmax_"))
            sample_weights = np.exp(task_n_train_examples / weighting_temp)
        else:
            raise KeyError(f"Unknown weighting method: {weighting_method}")
        return sample_weights

    def train(
        self,
        tasks,
        stop_metric,
        batch_size,
        weighting_method,
        scaling_method,
        train_params,
        optimizer_params,
        scheduler_params,
        load_model=1,
        phase="pretrain",
    ):
        """
        The main training loop.
        Training will stop if we run out of patience or hit the minimum learning rate.

        Parameters
        ----------
        tasks: a list of task objects to train on
        stop_metric: str, metric to use for early stopping
        batch_size: int, batch size to use for the tasks
        weighting_method: str, how to sample which task to use
        scaling_method:  str, how to scale gradients
        train_params: trainer config object
        optimizer_params: optimizer config object
        scheduler_params: scheduler config object
        load_model: bool, whether to restore and continue training if a checkpoint is found
        phase: str, usually 'pretrain' or 'target_train'

        Returns
        ----------
        Validation results
        """
        task_infos, metric_infos = self._setup_training(
            tasks, batch_size, train_params, optimizer_params, scheduler_params, phase
        )

        optimizer_params = copy.deepcopy(optimizer_params)
        if "t_total" in optimizer_params:
            # If we know in advance how many opt steps there will be, set it so the LR scheduler
            # can use that information. This should be the next validation after we hit the epoch
            # limit.
            if self._max_epochs > 0:
                n_tr_steps_per_epoch = sum([info["n_tr_steps"] for info in task_infos.values()])
                n_vals_in_max_epochs = math.ceil(
                    (n_tr_steps_per_epoch * self._max_epochs) / self._val_interval
                )
                val_limit = min(n_vals_in_max_epochs, self._max_vals)
            else:
                val_limit = self._max_vals
            optimizer_params["t_total"] = val_limit * self._val_interval
        self._optimizer = Optimizer.from_params(train_params, optimizer_params)
        self._scheduler = LearningRateScheduler.from_params(
            self._optimizer, copy.deepcopy(scheduler_params)
        )

        # define these here b/c they might get overridden on load
        n_step, should_stop = 0, False
        if self._serialization_dir is not None:
            # Resume from serialization path
            if load_model:
                ckpt_directory, _, _ = check_for_previous_checkpoints(
                    self._serialization_dir, tasks, phase, load_model
                )
                if ckpt_directory is None:
                    log.warning(
                        "load_model=1 but there is not checkpoint. \
                        Starting training without restoring from a checkpoint."
                    )
                else:
                    n_step, should_stop = self._restore_checkpoint(phase, tasks)
                    log.info("Loaded model from checkpoint. Starting at step %d.", n_step)
            else:
                log.info("Starting training without restoring from a checkpoint.")
                check_for_previous_checkpoints(self._serialization_dir, tasks, phase, load_model)
        if self._grad_clipping is not None:  # pylint: disable=invalid-unary-operand-type

            def clip_function(grad):
                return grad.clamp(-self._grad_clipping, self._grad_clipping)

            for parameter in self._model.parameters():
                if parameter.requires_grad:
                    parameter.register_hook(clip_function)

        # Calculate per task sampling weights
        assert_for_log(len(tasks) > 0, "Error: Expected to sample from 0 tasks.")

        task_names = [task.name for task in tasks]
        task_n_train_examples = np.array([task.n_train_examples for task in tasks])
        task_n_train_batches = np.array([task_infos[task.name]["n_tr_batches"] for task in tasks])
        log.info(
            "Training examples per task, before any subsampling: "
            + str(dict(zip(task_names, task_n_train_examples)))
        )
        if len(tasks) > 1:
            sample_weights = self.get_sampling_weights(
                weighting_method, len(tasks), task_n_train_examples, task_n_train_batches
            )

            normalized_sample_weights = np.array(sample_weights) / sum(sample_weights)
            log.info(
                "Using weighting method: %s, with normalized sample weights %s ",
                weighting_method,
                np.array_str(normalized_sample_weights, precision=4),
            )
            scaling_weights = self.get_scaling_weights(
                scaling_method, len(tasks), task_names, task_n_train_examples
            )
        else:
            sample_weights = normalized_sample_weights = [1.0]
            scaling_weights = {task_names[0]: 1.0}

        # Sample the tasks to train on. Do it all at once (val_interval) for
        # MAX EFFICIENCY.
        samples = random.choices(tasks, weights=sample_weights, k=self._val_interval)
        offset = 0
        all_tr_metrics = {}
        log.info("Beginning training with stopping criteria based on metric: %s", stop_metric)
        while not should_stop:
            self._model.train()
            task = samples[(n_step + offset) % self._val_interval]  # randomly select a task
            task_info = task_infos[task.name]
            if task_info["stopped"]:
                offset += 1
                continue
            # gradients are accumulated for accumulation_steps-many batches before an opt. step:
            for batch in itertools.islice(task_info["tr_generator"], self._accumulation_steps):
                output_dict = self._forward(batch, task=task)
                assert_for_log("loss" in output_dict, "Model must return a dict with 'loss' key")
                loss = get_output_attribute(output_dict, "loss", self._cuda_device, "mean")
                # Losses are reduced as means. When aggregating loss for accumulation steps,
                # losses are divided to calculate mean loss over batches within a step.
                if self._accumulation_steps > 1:
                    loss = loss / self._accumulation_steps
                loss *= scaling_weights[task.name]
                loss.backward()
                assert_for_log(not torch.isnan(loss).any(), "NaNs in loss.")
                task_info["loss_since_val"] += loss.data.cpu().numpy()
                task_info["n_batches_since_val"] += 1
                task_info["total_batches_trained"] += 1

            # Gradient regularization and application
            if self._grad_norm:
                clip_grad_norm_(self._model.parameters(), self._grad_norm)

            self._optimizer.step()
            self._optimizer.zero_grad()
            task_info["total_steps_trained"] += 1
            task_info["n_steps_since_val"] += 1
            n_step += 1

            # step scheduler if it's not ReduceLROnPlateau
            if not isinstance(self._scheduler.lr_scheduler, ReduceLROnPlateau):
                self._scheduler.step_batch(n_step)

            # Intermediate log to logger and tensorboard
            if time.time() - task_info["last_log"] > self._log_interval:
                task_metrics = task.get_metrics()
                avg_loss_per_step_since_val = (
                    task_info["loss_since_val"] / task_info["n_steps_since_val"]
                )
                # log to tensorboard
                if self._TB_dir is not None:
                    task_metrics_to_TB = task_metrics.copy()
                    task_metrics_to_TB["loss"] = avg_loss_per_step_since_val
                    self._metrics_to_tensorboard_tr(n_step, task_metrics_to_TB, task.name)

                task_metrics["%s_loss" % task.name] = avg_loss_per_step_since_val
                description = self._description_from_metrics(task_metrics)
                log.info(
                    "Update %d: task %s, steps since last val %d (total steps = %d): %s",
                    n_step,
                    task.name,
                    task_info["n_steps_since_val"],
                    task_info["total_steps_trained"],
                    description,
                )
                task_info["last_log"] = time.time()

                if get_model_attribute(self._model, "utilization", self._cuda_device) is not None:
                    batch_util = get_model_attribute(
                        self._model, "utilization", self._cuda_device
                    ).get_metric()
                    log.info("TRAINING BATCH UTILIZATION: %.3f", batch_util)

            # Validation
            if n_step % self._val_interval == 0:
                # Dump and log all of our current info
                n_val = int(n_step / self._val_interval)
                log.info("***** Step %d / Validation %d *****", n_step, n_val)
                # Get metrics for all training progress so far
                for task in tasks:
                    task_info = task_infos[task.name]
                    if task_info["n_steps_since_val"] > 0:
                        task_metrics = task.get_metrics(reset=True)
                        for name, value in task_metrics.items():
                            all_tr_metrics["%s_%s" % (task.name, name)] = value
                        # Updating loss from training
                        all_tr_metrics["%s_loss" % task.name] = float(
                            task_info["loss_since_val"] / task_info["n_steps_since_val"]
                        )
                    else:
                        all_tr_metrics["%s_loss" % task.name] = 0.0
                    log.info(
                        "%s: trained on %d steps (%d batches) since val, %.3f epochs",
                        task.name,
                        task_info["n_steps_since_val"],
                        task_info["n_batches_since_val"],
                        task_info["n_steps_since_val"] / task_info["n_tr_steps"],
                    )
                if get_model_attribute(self._model, "utilization", self._cuda_device) is not None:
                    batch_util = get_model_attribute(
                        self._model, "utilization", self._cuda_device
                    ).get_metric(reset=True)
                    log.info("TRAINING BATCH UTILIZATION: %.3f", batch_util)

                # Validate
                log.info("Validating...")
                # this call resets n_steps_since_val, n_batches_since_val, and loss_since_val = 0
                all_val_metrics, should_save, new_best = self._validate(n_val, tasks, batch_size)

                # Check stopping conditions
                should_stop = self._check_stop(n_val, stop_metric, tasks)

                # Log results to logger and tensorboard
                for name, value in all_val_metrics.items():
                    log_str = "%s:" % name
                    if name in all_tr_metrics:
                        log_str += " training: %3f" % all_tr_metrics[name]
                    log_str += " validation: %3f" % value
                    log.info(log_str)
                if self._TB_dir is not None:
                    self._metrics_to_tensorboard_val(n_step, all_val_metrics)
                log.info(f"Global learning rate: {self._optimizer.param_groups[0]['lr']}")
                elmo_params = get_model_attribute(
                    self._model, "get_elmo_mixing_weights", self._cuda_device
                )(tasks)
                if elmo_params:  # log ELMo mixing weights
                    for task_name, task_params in elmo_params.items():
                        log.info("ELMo mixing weights for {}:".format(task_name))
                        log.info(
                            "\t"
                            + ", ".join(
                                [
                                    "{}: {:.6f}".format(layer, float(param))
                                    for layer, param in task_params.items()
                                ]
                            )
                        )

                # Reset training preogress
                all_tr_metrics = {}
                samples = random.choices(
                    tasks, weights=sample_weights, k=self._val_interval
                )  # pylint: disable=no-member

                if should_save:
                    self._save_checkpoint(
                        {"step": n_step, "validation_pass": n_val, "should_stop": should_stop},
                        tasks=tasks,
                        phase=phase,
                        new_best=new_best,
                    )

        log.info("Stopped training after %d validation checks", n_step / self._val_interval)
        return self._aggregate_results(tasks, task_infos, metric_infos)  # , validation_interval)

    def _aggregate_results(self, tasks, task_infos, metric_infos):
        """ Helper function to print results after finishing training """
        results = {}
        for task in tasks:
            task_info = task_infos[task.name]
            log.info(
                "Trained %s for %d steps or %.3f epochs",
                task.name,
                task_info["total_steps_trained"],
                task_info["total_steps_trained"] / task_info["n_tr_steps"],
            )
            # * validation_interval
            results[task.name] = metric_infos[task.val_metric]["best"][0]
        # * validation_interval
        results["micro"] = metric_infos["micro_avg"]["best"][0]
        # * validation_interval
        results["macro"] = metric_infos["macro_avg"]["best"][0]
        log.info("***** VALIDATION RESULTS *****")
        for metric in metric_infos.keys():
            best_val_pass, val_pass_metrics = metric_infos[metric]["best"]
            all_metrics_str = ", ".join(
                ["%s: %.5f" % (metric, score) for metric, score in val_pass_metrics.items()]
            )
            log.info("%s (for best val pass %d): %s", metric, best_val_pass, all_metrics_str)
        return results

    def _update_metric_history(
        self,
        val_pass,
        all_val_metrics,
        metric,
        task_name,
        metric_infos,
        metric_decreases,
        should_save,
        new_best,
    ):
        """
        This function updates metric history with the best validation score so far.

        Parameters
        ---------
        val_pass: int.
        all_val_metrics: dict with performance on current validation pass.
        metric: str, name of metric
        task_name: str, name of task
        metric_infos: dict storing information about the various metrics
        metric_decreases: bool, marker to show if we should increase or
        decrease validation metric.
        should_save: bool, for checkpointing
        new_best: bool, indicator of whether the previous best preformance score was exceeded

        Returns
        ________
        metric_infos: dict storing information about the various metrics
        this_val_metric: dict, metric information for this validation pass, used for optimization
            scheduler
        should_save: bool
        new_best: bool
        """
        this_val_metric = all_val_metrics[metric]
        metric_history = metric_infos[metric]["hist"]
        metric_history.append(this_val_metric)
        is_best_so_far, out_of_patience = self._check_history(
            metric_history, this_val_metric, metric_decreases
        )
        if is_best_so_far:
            log.info("Best result seen so far for %s.", task_name)
            metric_infos[metric]["best"] = (val_pass, all_val_metrics)
            should_save = True
            if task_name == "macro":
                new_best = True
        if out_of_patience:
            metric_infos[metric]["stopped"] = True
            # Commented out the below line as more confusing than helpful. May make sense to
            # restore if we wind up using more complex stopping strategies.
            # log.info("Out of early stopping patience. Stopped tracking %s.", task_name)
        return metric_infos, this_val_metric, should_save, new_best

    def _calculate_validation_performance(
        self,
        task,
        task_infos,
        tasks,
        batch_size,
        all_val_metrics,
        n_examples_overall,
        print_output=True,
    ):
        """
        Builds validation generator, evaluates on each task and produces validation metrics.

        Parameters
        ----------
        task: current task to get validation performance of
        task_infos: Instance of information about the task (see _setup_training for definition)
        tasks: list of task objects to train on
        batch_size: int, batch size to use for the tasks
        all_val_metrics: dictionary. storing the validation performance
        n_examples_overall: int, current number of examples the model is validated on
        print_output: bool, prints one example per validation

        Returns
        -------
        n_examples_overall: int, current number of examples
        task_infos: updated Instance with reset training progress
        all_val_metrics: dictinary updated with micro and macro average validation performance
        """
        n_examples, batch_num = 0, 0
        task_info = task_infos[task.name]
        # to speed up training, we evaluate on a subset of validation data
        if self._val_data_limit >= 0:
            max_data_points = min(task.n_val_examples, self._val_data_limit)
        else:
            max_data_points = task.n_val_examples
        val_generator = BasicIterator(batch_size, instances_per_epoch=max_data_points)(
            task.val_data, num_epochs=1, shuffle=False
        )
        n_val_batches = math.ceil(max_data_points / batch_size)
        all_val_metrics["%s_loss" % task.name] = 0.0

        for batch in val_generator:
            batch_num += 1
            with torch.no_grad():
                out = self._forward(batch, task=task)

            loss = get_output_attribute(out, "loss", self._cuda_device, "mean")

            all_val_metrics["%s_loss" % task.name] += loss.data.cpu().numpy()

            n_exs = get_output_attribute(out, "n_exs", self._cuda_device)
            # in multi-GPU mode n_exs is expected to be a tensor, w/ single-GPU an int is expected:
            if isinstance(n_exs, torch.Tensor):
                n_examples += n_exs.item()
            elif isinstance(n_exs, int):
                n_examples += n_exs
            else:
                raise ValueError("n_exs is type " + type(n_exs) + ", int or Tensor is expected.")

            if print_output:
                if isinstance(task, Seq2SeqTask):
                    if batch_num == 1:
                        voc_src = self._model.vocab.get_index_to_token_vocabulary("tokens")
                        voc_trg = self._model.vocab.get_index_to_token_vocabulary(
                            task.name + "_tokens"
                        )
                        inputs = batch["inputs"]["words"][0][1:]
                        gold = batch["targs"]["words"][0][1:]

                        for i in range(out["predictions"].shape[1]):
                            output = out["predictions"][0][i]
                            input_string, gold_string, output_string = task.get_prediction(
                                voc_src, voc_trg, inputs, gold, output
                            )
                            if i == 0:
                                log.info("\tInput:\t%s", input_string)
                                log.info("\tGold:\t%s", gold_string)
                            log.info("\tOutput:\t%s", output_string)

            # log
            if time.time() - task_info["last_log"] > self._log_interval:
                task_metrics = task.get_metrics()
                task_metrics["%s_loss" % task.name] = (
                    all_val_metrics["%s_loss" % task.name] / batch_num
                )
                description = self._description_from_metrics(task_metrics)
                log.info(
                    "Evaluate: task %s, batch %d (%d): %s",
                    task.name,
                    batch_num,
                    n_val_batches,
                    description,
                )
                task_info["last_log"] = time.time()
        assert batch_num == n_val_batches

        # Get task validation metrics and store in all_val_metrics
        task_metrics = task.get_metrics(reset=True)
        for name, value in task_metrics.items():
            all_val_metrics["%s_%s" % (task.name, name)] = value
        all_val_metrics["%s_loss" % task.name] /= batch_num  # n_val_batches
        # compute task contribution to macro and micro averages
        n_examples_overall += n_examples
        if task.val_metric_decreases and len(tasks) > 1:
            all_val_metrics["micro_avg"] += (
                1 - all_val_metrics[task.val_metric] / self._dec_val_scale
            ) * n_examples
            all_val_metrics["macro_avg"] += (
                1 - all_val_metrics[task.val_metric] / self._dec_val_scale
            ) / len(tasks)
        else:
            # triggers for single-task cases and during MTL when task val metric increases
            all_val_metrics["micro_avg"] += all_val_metrics[task.val_metric] * n_examples
            all_val_metrics["macro_avg"] += all_val_metrics[task.val_metric] / len(tasks)

        # Reset training progress
        task_info["n_batches_since_val"] = 0
        task_info["n_steps_since_val"] = 0
        task_info["loss_since_val"] = 0
        return n_examples_overall, task_infos, all_val_metrics

    def _validate(self, val_pass, tasks, batch_size, periodic_save=True):
        """

        Validate on all tasks and return the results and whether to save this validation
        pass or not.

        Parameters
        ----------
        val_pass: int
        tasks: list of task objects to train on
        batch_size: int, the batch size to use for the tasks.periodic_save
        periodic_save: bool, value of whether or not to save model and progress periodically

        Returns
        __________
        all_val_metrics: dictinary updated with micro and macro average validation performance
        should_save: bool, determines whether to save a checkpoint
        new_best: bool, whether or not the macro performance increased
        """
        task_infos, metric_infos = self._task_infos, self._metric_infos
        self._model.eval()
        all_val_metrics = {("%s_loss" % task.name): 0.0 for task in tasks}
        all_val_metrics["macro_avg"] = 0.0
        all_val_metrics["micro_avg"] = 0.0
        n_examples_overall = 0.0

        # Get validation numbers for each task
        for task in tasks:
            (
                n_examples_overall,
                task_infos,
                all_val_metrics,
            ) = self._calculate_validation_performance(
                task, task_infos, tasks, batch_size, all_val_metrics, n_examples_overall
            )
        # scale the micro avg contributions w/ total size of validation set.
        if "micro_avg" in all_val_metrics:
            all_val_metrics["micro_avg"] /= n_examples_overall
        # Track per task patience
        should_save = periodic_save  # whether to save this validation pass or not.
        # Currently we save every validation in the main training runs.
        new_best = False  # whether this validation pass is a new best

        # update metric infos
        for task in tasks + ["micro", "macro"]:
            if task in ["micro", "macro"]:
                metric = "%s_avg" % task
                metric_decreases = tasks[0].val_metric_decreases if len(tasks) == 1 else False
                task_name = task
            else:
                metric = task.val_metric
                metric_decreases = task.val_metric_decreases
                task_name = task.name
            if metric_infos[metric]["stopped"]:
                continue
            metric_infos, this_val_metric, should_save, new_best = self._update_metric_history(
                val_pass,
                all_val_metrics,
                metric,
                task_name,
                metric_infos,
                metric_decreases,
                should_save,
                new_best,
            )

            # Get scheduler, and update using macro score
            # micro has no scheduler updates
            if task_name == "macro" and isinstance(self._scheduler.lr_scheduler, ReduceLROnPlateau):
                log.info("Updating LR scheduler:")
                self._scheduler.step(this_val_metric, val_pass)
                log.info(
                    "\tBest result seen so far for %s: %.3f",
                    metric,
                    self._scheduler.lr_scheduler.best,
                )
                log.info(
                    "\t# validation passes without improvement: %d",
                    self._scheduler.lr_scheduler.num_bad_epochs,
                )

        return all_val_metrics, should_save, new_best

    def _check_stop(self, val_n, stop_metric, tasks):
        """ Check to see if should stop """
        task_infos, metric_infos = self._task_infos, self._metric_infos

        should_stop = False
        if self._max_epochs > 0:  # check if max # epochs hit
            for task in tasks:
                task_info = task_infos[task.name]
                n_epochs_trained = task_info["total_steps_trained"] / task_info["n_tr_steps"]
                if n_epochs_trained >= self._max_epochs:
                    # Commented out the below line as more confusing than helpful. May make sense
                    # to restore if we wind up using more complex stopping strategies.
                    # log.info("Reached max_epochs limit for %s.", task.name)
                    task_info["stopped"] = True
            stop_epochs = min([info["stopped"] for info in task_infos.values()])
            if stop_epochs:
                log.info("Reached max_epochs limit on all tasks. Stopping training.")
                should_stop = True

        if self._optimizer.param_groups[0]["lr"] < self._min_lr:
            log.info("Minimum LR reached. Stopping training.")
            should_stop = True

        # check if validation metric is stopped
        stop_metric = metric_infos[stop_metric]["stopped"]
        if stop_metric:
            log.info("Ran out of early stopping patience. Stopping training.")
            should_stop = True

        # check if max number of validations hit
        stop_val = bool(val_n >= self._max_vals)
        if stop_val:
            log.info("Maximum number of validations reached. Stopping training.")
            should_stop = True

        return should_stop

    def _forward(self, batch, task=None):
        if isinstance(self._cuda_device, int) and self._cuda_device >= 0:
            batch = move_to_device(batch, self._cuda_device)
        model_out = self._model.forward(task, batch)
        task.update_metrics(model_out, batch)
        return model_out

    def _description_from_metrics(self, metrics):
        # pylint: disable=no-self-use
        """ format some metrics as a string """
        return ", ".join(["%s: %.4f" % (name, value) for name, value in metrics.items()])

    def _unmark_previous_best(self, phase, val_pass, task_dir_name=""):
        marked_best = glob.glob(
            os.path.join(
                self._serialization_dir, task_dir_name, "*_state_{}_val_*.best.th".format(phase)
            )
        )
        for file in marked_best:
            # Skip the just-written checkpoint.
            if "_{}.".format(val_pass) not in file:
                os.rename(file, re.sub("%s$" % (".best.th"), ".th", file))

    def _delete_old_checkpoints(self, phase, val_pass, task_dir_name=""):
        candidates = glob.glob(
            os.path.join(
                self._serialization_dir, task_dir_name, "*_state_{}_val_*.th".format(phase)
            )
        )
        for file in candidates:
            # Skip the best, because we'll need it.
            # Skip the just-written checkpoint.
            if ".best" not in file and "_{}.".format(val_pass) not in file:
                os.remove(file)

    def _save_checkpoint(self, training_state, phase="pretrain", new_best=False, tasks=None):
        """
        Parameters
        ----------
        training_state: An object containing trainer state (step number, etc.), to be saved.
        phase: Usually 'pretrain' or 'target_train'.
        new_best: If true, the saved checkpoint will be marked with .best_macro, and
            potentially used later when switching from pretraining to target task training.
        """
        if not self._serialization_dir:
            raise ConfigurationError(
                "serialization_dir not specified - cannot "
                "restore a model without a directory path."
            )
        log.info("Saving checkpoints to: %s", self._serialization_dir)

        val_pass = training_state["validation_pass"]
        if new_best:
            best_str = ".best"
        else:
            best_str = ""

        task_dir_name = ""

        if phase == "target_train":
            # We only pass in one task at a time during target train phase.
            assert len(tasks) == 1
            task_dir_name = tasks[0].name

        model_path = os.path.join(
            self._serialization_dir,
            task_dir_name,
            "model_state_{}_val_{}{}.th".format(phase, val_pass, best_str),
        )

        model_state = self._model.state_dict()

        # Skip non-trainable params, like the main ELMo params.
        for name, param in self._model.named_parameters():
            if not param.requires_grad:
                del model_state[name]

        task_states = {}
        for task_name, task_info in self._task_infos.items():
            task_states[task_name] = {}
            task_states[task_name]["total_batches_trained"] = task_info["total_batches_trained"]
            task_states[task_name]["total_steps_trained"] = task_info["total_steps_trained"]
            task_states[task_name]["stopped"] = task_info["stopped"]
        task_states["global"] = {}
        task_states["global"]["optimizer"] = self._optimizer.state_dict()
        # NOTE(Alex): AllenNLP wrapper doesn't expose scheduler state dict methods
        task_states["global"]["scheduler"] = self._scheduler.lr_scheduler.state_dict()

        metric_states = {}
        for metric_name, metric_info in self._metric_infos.items():
            metric_states[metric_name] = {}
            metric_states[metric_name]["hist"] = metric_info["hist"]
            metric_states[metric_name]["stopped"] = metric_info["stopped"]
            metric_states[metric_name]["best"] = metric_info["best"]

        torch.save(
            task_states,
            os.path.join(
                self._serialization_dir,
                task_dir_name,
                "task_state_{}_val_{}{}.th".format(phase, val_pass, best_str),
            ),
        )
        torch.save(
            metric_states,
            os.path.join(
                self._serialization_dir,
                task_dir_name,
                "metric_state_{}_val_{}{}.th".format(phase, val_pass, best_str),
            ),
        )

        torch.save(model_state, model_path)
        torch.save(
            training_state,
            os.path.join(
                self._serialization_dir,
                task_dir_name,
                "training_state_{}_val_{}{}.th".format(phase, val_pass, best_str),
            ),
        )
        if new_best:
            self._unmark_previous_best(phase, val_pass, task_dir_name)

        if not self._keep_all_checkpoints:
            self._delete_old_checkpoints(phase, val_pass, task_dir_name)

    def _restore_checkpoint(self, phase, tasks=None):
        """
        Restores a model from a serialization_dir to the last saved checkpoint.
        This includes a validation pass count and optimizer state, which is serialized separately
        from model parameters. This function should only be used to continue training since
        it will load previous checkpoints.

        if you wish to load a model for inference/load parts of a model into a new
        computation graph, you should use the native Pytorch functions:
        `` model.load_state_dict(torch.load("/path/to/model/weights.th"))``

        We restore based on the phase. If phase=target_train, we start from the last
        target task and work backwards, to find the most recent checkpoint in the target
        train phase. If phase=pretrain, we check for checkpoints in the main run
        directory.

        Returns
        -------
        val_pass: the validation pass at which to resume training.
        """

        task_directory, val_pass, suffix = check_for_previous_checkpoints(
            self._serialization_dir, tasks, phase, load_model=True
        )
        assert val_pass > -1, "No checkpoint found."
        log.info("Found checkpoint {}. Loading.".format(suffix))
        if task_directory is None:
            task_directory = ""
        model_path = os.path.join(
            self._serialization_dir, task_directory, "_".join(["model", suffix])
        )
        training_state_path = os.path.join(
            self._serialization_dir, task_directory, "_".join(["training", suffix])
        )
        task_state_path = os.path.join(
            self._serialization_dir, task_directory, "_".join(["task", suffix])
        )
        metric_state_path = os.path.join(
            self._serialization_dir, task_directory, "_".join(["metric", suffix])
        )

        model_state = torch.load(model_path)

        for name, param in self._model.named_parameters():
            if param.requires_grad and name not in model_state:
                log.error("!!!!!!!!!!!!!!!!!!!!!!!!!!!!!!!!!!!!!!!!!!!!!!!!!!!!!!!")
                log.error("Parameter missing from checkpoint: " + name)
                log.error("!!!!!!!!!!!!!!!!!!!!!!!!!!!!!!!!!!!!!!!!!!!!!!!!!!!!!!!")

        self._model.load_state_dict(model_state, strict=False)
        task_states = torch.load(task_state_path)
        for task_name, task_state in task_states.items():
            if task_name == "global":
                continue
            self._task_infos[task_name]["total_batches_trained"] = task_state[
                "total_batches_trained"
            ]
            self._task_infos[task_name]["total_steps_trained"] = task_state["total_steps_trained"]
            self._task_infos[task_name]["stopped"] = task_state["stopped"]
            generator = self._task_infos[task_name]["tr_generator"]
            for _ in itertools.islice(
                generator,
                task_state["total_batches_trained"] % self._task_infos[task_name]["n_tr_batches"],
            ):
                pass
        self._optimizer.load_state_dict(task_states["global"]["optimizer"])
        # NOTE(Alex): AllenNLP wrapper doesn't expose scheduler state dict methods
        self._scheduler.lr_scheduler.load_state_dict(task_states["global"]["scheduler"])
        metric_states = torch.load(metric_state_path)
        for metric_name, metric_state in metric_states.items():
            self._metric_infos[metric_name]["hist"] = metric_state["hist"]
            self._metric_infos[metric_name]["stopped"] = metric_state["stopped"]
            self._metric_infos[metric_name]["best"] = metric_state["best"]

        training_state = torch.load(training_state_path)
        return training_state["step"], training_state["should_stop"]

    def _metrics_to_tensorboard_tr(self, val_pass, train_metrics, task_name):
        """
        Sends all of the train metrics to tensorboard
        """
        metric_names = train_metrics.keys()

        for name in metric_names:
            if name == "micro_avg" or name == "macro_avg":
                continue
            train_metric = train_metrics.get(name)
            name = os.path.join(task_name, task_name + "_" + name)
            self._TB_train_log.add_scalar(name, train_metric, val_pass)

    def _metrics_to_tensorboard_val(self, val_pass, val_metrics):
        """
        Sends all of the val metrics to tensorboard
        """
        metric_names = val_metrics.keys()

        for name in metric_names:
            if name == "micro_avg" or name == "macro_avg":
                continue
            val_metric = val_metrics.get(name)
            name = os.path.join(name.split("_")[0], name)
            self._TB_validation_log.add_scalar(name, val_metric, val_pass)

    @classmethod
    def from_params(cls, model, serialization_dir, params):
        """ Generate trainer from parameters.  """

        patience = params.pop("patience", 2)
        val_interval = params.pop("val_interval", 100)
        max_vals = params.pop("max_vals", 50)
        cuda_device = params.pop("cuda_device", -1)
        grad_norm = params.pop("grad_norm", None)
        grad_clipping = params.pop("grad_clipping", None)
        lr_decay = params.pop("lr_decay", None)
        min_lr = params.pop("min_lr", None)
        keep_all_checkpoints = params.pop("keep_all_checkpoints", False)
        val_data_limit = params.pop("val_data_limit", 5000)
        max_epochs = params.pop("max_epochs", -1)
        dec_val_scale = params.pop("dec_val_scale", 100)
        training_data_fraction = params.pop("training_data_fraction", 1.0)
        accumulation_steps = params.pop("accumulation_steps", 1.0)
        mlm_weight = params.pop("mlm_weight", 1.0)

        params.assert_empty(cls.__name__)
        return SamplingMultiTaskTrainer(
            model,
            patience=patience,
            val_interval=val_interval,
            max_vals=max_vals,
            serialization_dir=serialization_dir,
            cuda_device=cuda_device,
            grad_norm=grad_norm,
            grad_clipping=grad_clipping,
            lr_decay=lr_decay,
            min_lr=min_lr,
            keep_all_checkpoints=keep_all_checkpoints,
            val_data_limit=val_data_limit,
            max_epochs=max_epochs,
            dec_val_scale=dec_val_scale,
            training_data_fraction=training_data_fraction,
            accumulation_steps=accumulation_steps,
            mlm_weight=mlm_weight,
        )<|MERGE_RESOLUTION|>--- conflicted
+++ resolved
@@ -406,12 +406,6 @@
             epochs = scaling_method.strip("max_epoch_").split("_")
             assert len(epochs) == num_tasks, "Loss Scaling Error: epoch number not match."
             scaling_weights = np.array(list(map(int, epochs)))
-<<<<<<< HEAD
-        elif "mlm_manual_scaling" in scaling_method:
-            scaling_weights = [1.0] * num_tasks
-            scaling_weights[task_names.index("mlm")] = self.mlm_weight
-=======
->>>>>>> de3c44a6
         # normalized by max weight
         if "max" in scaling_method:
             scaling_weights = scaling_weights / np.max(scaling_weights)
@@ -446,11 +440,7 @@
             sample_weights = 1 / task_n_train_examples
         elif weighting_method == "inverse_log_example":
             sample_weights = 1 / np.log(task_n_train_examples)
-<<<<<<< HEAD
-        elif "examples-proportional-mixing" in weighting_method:
-=======
         elif "examples_proportional_mixing" in weighting_method:
->>>>>>> de3c44a6
             max_K = int(weighting_method.split("K=")[1])
             sample_weights = [min(num_examples, max_K) for num_examples in task_n_train_examples]
         elif weighting_method == "inverse_log_batch":
