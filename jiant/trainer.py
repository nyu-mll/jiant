""" Trainer """
import copy
import glob
import itertools
import logging as log
import math
import os
import random
import re
import time


import numpy as np
import torch
from allennlp.common import Params  # pylint: disable=import-error
from allennlp.common.checks import ConfigurationError  # pylint: disable=import-error
from allennlp.data.iterators import BasicIterator, BucketIterator  # pylint: disable=import-error
from allennlp.training.learning_rate_schedulers import (  # pylint: disable=import-error
    LearningRateScheduler,
)
from allennlp.nn.util import device_mapping
from allennlp.training.optimizers import Optimizer  # pylint: disable=import-error
from tensorboardX import SummaryWriter  # pylint: disable=import-error
from torch.nn.utils.clip_grad import clip_grad_norm_
from torch.optim.lr_scheduler import ReduceLROnPlateau

from jiant.evaluate import evaluate
from jiant.tasks.seq2seq import Seq2SeqTask
from jiant.utils import config
from jiant.utils.utils import (
    assert_for_log,
    find_last_checkpoint_epoch,
    check_for_previous_checkpoints,
    get_output_attribute,
    get_model_attribute,
    uses_cuda,
)  # pylint: disable=import-error
from allennlp.nn.util import move_to_device


def build_trainer_params(args, cuda_device, task_names, phase="pretrain"):
    """ Helper function which extracts trainer parameters from args.
    In particular, we want to search args for task specific training parameters.
    """

    def _get_attr(attr_name, default=None):
        if phase == "pretrain":
            # We ignore task-specific trainer attributes during pretraining.
            if default is not None:
                return default
            return args[attr_name]
        else:
            # During target task training, we get task-specific attributes if available.
            assert len(task_names) == 1
            return config.get_task_attr(args, task_names[0], attr_name, default)

    params = {}
    train_opts = [
        "optimizer",
        "lr",
        "batch_size",
        "lr_decay_factor",
        "lr_patience",
        "patience",
        "scheduler_threshold",
        "sent_enc",
        "d_hid",
        "max_grad_norm",
        "min_lr",
        "batch_size",
        "cuda",
        "keep_all_checkpoints",
        "val_data_limit",
        "max_epochs",
        "dec_val_scale",
    ]
    for attr in train_opts:
        params[attr] = _get_attr(attr)

    # Special case: If no task-specific arg is found for these, we'll need to fall back to a
    # phase-specific default.
    params["max_vals"] = _get_attr(
        "max_vals", default=args.target_train_max_vals if phase == "target_train" else None
    )
    params["val_interval"] = _get_attr(
        "val_interval", default=args.target_train_val_interval if phase == "target_train" else None
    )
    params["training_data_fraction"] = _get_attr(
        "training_data_fraction",
        default=args.target_train_data_fraction
        if phase == "target_train"
        else args.pretrain_data_fraction,
    )
    params["cuda"] = cuda_device
    return Params(params)


def build_trainer(
    args,
    cuda_device,
    task_names,
    model,
    run_dir,
    metric_should_decrease=True,
    train_type="SamplingMultiTaskTrainer",
    phase="pretrain",
):
    """Build a trainer from params.

    Parameters
    ----------
    params: Trainer parameters as built by build_trainer_params.
    model: A module with trainable parameters.
    run_dir: The directory where we save the models.

    Returns
    -------
    A trainer object, a trainer config object, an optimizer config object,
        and a scheduler config object.
    """
    params = build_trainer_params(args, cuda_device, task_names, phase)

    opt_params = {"type": params["optimizer"], "lr": params["lr"]}
    if params["optimizer"] == "adam":
        # AMSGrad is a flag variant of Adam, not its own object.
        opt_params["amsgrad"] = True
    elif params["optimizer"] == "bert_adam":
        # Transformer scheduler uses number of opt steps, if known in advance, to set the LR.
        # We leave it as -1 here (unknown) and set it if known later.
        opt_params["t_total"] = -1
        opt_params["warmup"] = 0.1
    opt_params = Params(opt_params)

    schd_params = Params(
        {
            "type": "reduce_on_plateau",
            "mode": "min" if metric_should_decrease else "max",
            "factor": params["lr_decay_factor"],
            "patience": params["lr_patience"],
            "threshold": params["scheduler_threshold"],
            "threshold_mode": "abs",
            "verbose": True,
        }
    )

    train_params = Params(
        {
            "cuda_device": params["cuda"],
            "patience": params["patience"],
            "grad_norm": params["max_grad_norm"],
            "val_interval": params["val_interval"],
            "max_vals": params["max_vals"],
            "lr_decay": 0.99,
            "min_lr": params["min_lr"],
            "keep_all_checkpoints": params["keep_all_checkpoints"],
            "val_data_limit": params["val_data_limit"],
            "max_epochs": params["max_epochs"],
            "dec_val_scale": params["dec_val_scale"],
            "training_data_fraction": params["training_data_fraction"],
        }
    )
    assert (
        train_type == "SamplingMultiTaskTrainer"
    ), "We currently only support SamplingMultiTaskTrainer"
    if train_type == "SamplingMultiTaskTrainer":
        trainer = SamplingMultiTaskTrainer.from_params(model, run_dir, copy.deepcopy(train_params))
    return trainer, train_params, opt_params, schd_params


class SamplingMultiTaskTrainer:
    def __init__(
        self,
        model,
        patience=2,
        val_interval=100,
        max_vals=50,
        serialization_dir=None,
        cuda_device=-1,
        grad_norm=None,
        grad_clipping=None,
        lr_decay=None,
        min_lr=None,
        keep_all_checkpoints=False,
        val_data_limit=5000,
        max_epochs=-1,
        dec_val_scale=100,
        training_data_fraction=1.0,
    ):
        """
        The training coordinator. Unusually complicated to handle MTL with tasks of
        diverse sizes.

        Parameters
        ----------
        model : ``Model``, required.
            An AllenNLP model to be optimized. Pytorch Modules can also be optimized if
            their ``forward`` method returns a dictionary with a "loss" key, containing a
            scalar tensor representing the loss function to be optimized.
        patience , optional (default=2)
            Number of validations to be patient before early stopping.
        val_metric , optional (default="loss")
            Validation metric to measure for whether to stop training using patience
            and whether to serialize an ``is_best`` model after each validation. The metric name
            must be prepended with either "+" or "-", which specifies whether the metric
            is an increasing or decreasing function.
        serialization_dir , optional (default=None)
            Path to directory for saving and loading model files. Models will not be saved if
            this parameter is not passed.
        cuda_device , optional (default = -1)
            An integer specifying the CUDA device to use. If -1, the CPU is used.
            Multi-gpu training is not currently supported, but will be once the
            Pytorch DataParallel API stabilises.
        grad_norm : float, optional, (default = None).
            If provided, gradient norms will be rescaled to have a maximum of this value.
        grad_clipping : ``float``, optional (default = ``None``).
            If provided, gradients will be clipped `during the backward pass` to have an (absolute)
            maximum of this value.  If you are getting ``NaNs`` in your gradients during training
            that are not solved by using ``grad_norm``, you may need this.
        keep_all_checkpoints : If set, keep checkpoints from every validation. Otherwise, keep only
            best and (if different) most recent.
        val_data_limit: During training, use only the first N examples from the validation set.
            Set to -1 to use all.
        training_data_fraction: If set to a float between 0 and 1, load only the specified
            percentage of examples. Hashing is used to ensure that the same examples are loaded
            each epoch.
        """
        self._model = model

        self._patience = patience
        self._max_vals = max_vals
        self._val_interval = val_interval
        self._serialization_dir = serialization_dir
        self._cuda_device = cuda_device
        self._grad_norm = grad_norm
        self._grad_clipping = grad_clipping
        self._lr_decay = lr_decay
        self._min_lr = min_lr
        self._keep_all_checkpoints = keep_all_checkpoints
        self._val_data_limit = val_data_limit
        self._max_epochs = max_epochs
        self._dec_val_scale = dec_val_scale
        self._training_data_fraction = training_data_fraction
        self._task_infos = None
        self._metric_infos = None

        self._log_interval = 10  # seconds

        self._TB_dir = None
        if self._serialization_dir is not None:
            self._TB_dir = os.path.join(self._serialization_dir, "tensorboard")
            self._TB_train_log = SummaryWriter(os.path.join(self._TB_dir, "train"))
            self._TB_validation_log = SummaryWriter(os.path.join(self._TB_dir, "val"))

    def _check_history(self, metric_history, cur_score, should_decrease=False):
        """
        Given a the history of the performance on a metric
        and the current score, check if current score is
        best so far and if out of patience.
        """
        patience = self._patience + 1
        best_fn = min if should_decrease else max
        best_score = best_fn(metric_history)
        if best_score == cur_score:
            best_so_far = metric_history.index(best_score) == len(metric_history) - 1
        else:
            best_so_far = False

        if should_decrease:
            index_of_last_improvement = metric_history.index(min(metric_history))
            out_of_patience = index_of_last_improvement <= len(metric_history) - (patience + 1)
        else:
            index_of_last_improvement = metric_history.index(max(metric_history))
            out_of_patience = index_of_last_improvement <= len(metric_history) - (patience + 1)

        return best_so_far, out_of_patience

    def _setup_training(
        self, tasks, batch_size, train_params, optimizer_params, scheduler_params, phase
    ):
        """ Set up the trainer by initializing task_infos and metric_infos, which
        track necessary information about the training status of each task and metric respectively.

        Returns:
            - task_infos (Dict[str:Dict[str:???]]): dictionary containing where each task_info
              contains:
                - iterator: a task specific (because it uses that task's fields to dynamically
                    batch) batcher
                - n_tr_batches: the number of training batches
                - tr_generator: generator object that returns the batches, set to repeat
                    indefinitely
                - loss: the accumulated loss (during training or validation)
                - n_batches_since_val: number of batches trained on since the last validation
                - total_batches_trained: number of batches trained over all validation checks
                - optimizer: a task specific optimizer, not used if the global optimizer is not
                    None
                - scheduler: a task specific scheduler, not used if the global optimizer is not
                    None
                - stopped: a bool indicating if that task is stopped or not (if it ran out of
                    patience or hit min lr)
                - last_log: the time we last logged progress for the task

            - metric_infos (Dict[str:Dict[str:???]]): dictionary containing metric information.
                Each metric should be the validation metric of a task, except {micro/macro}_avg,
                which are privileged to get an aggregate multi-task score. Each dict contains:
                - hist (List[float]): previous values of the metric
                - stopped (Bool): whether or not that metric is stopped or not
                - best (Tuple(Int, Dict)): information on the best value of that metric and when
                    it happened
        """
        task_infos = {task.name: {} for task in tasks}
        for task in tasks:
            task_info = task_infos[task.name]
            if (
                os.path.exists(os.path.join(self._serialization_dir, task.name)) is False
                and phase == "target_train"
            ):
                os.mkdir(os.path.join(self._serialization_dir, task.name))

            # Adding task-specific smart iterator to speed up training
            instance = [i for i in itertools.islice(task.train_data, 1)][0]
            pad_dict = instance.get_padding_lengths()
            sorting_keys = []
            for field in pad_dict:
                for pad_field in pad_dict[field]:
                    sorting_keys.append((field, pad_field))
            iterator = BucketIterator(
                sorting_keys=sorting_keys,
                max_instances_in_memory=10000,
                batch_size=batch_size,
                biggest_batch_first=True,
            )
            tr_generator = iterator(task.train_data, num_epochs=None)
            task_info["iterator"] = iterator

            if phase == "pretrain":
                # Warning: This won't be precise when training_data_fraction is set, since each
                #  example is included or excluded independently using a hashing function.
                # Fortunately, it doesn't need to be.
                task_info["n_tr_batches"] = math.ceil(
                    task.n_train_examples * self._training_data_fraction / batch_size
                )
            else:
                task_info["n_tr_batches"] = math.ceil(task.n_train_examples / batch_size)

            task_info["tr_generator"] = tr_generator
            task_info["loss"] = 0.0
            task_info["total_batches_trained"] = 0
            task_info["n_batches_since_val"] = 0
            # deepcopy b/c using Params pops values and we may want to reuse
            # the Params object later
            opt_params = copy.deepcopy(optimizer_params)
            if "t_total" in optimizer_params:
                # If we know in advance how many opt steps there will be, set it so the LR scheduler
                # can use that information. This should be the next validation after we hit the
                # epoch limit.
                if self._max_epochs > 0:
                    max_epochs_in_vals = math.ceil(
                        (task_info["n_tr_batches"] * self._max_epochs) / self._val_interval
                    )
                    val_limit = min(max_epochs_in_vals, self._max_vals)
                else:
                    val_limit = self._max_vals
                opt_params["t_total"] = val_limit * self._val_interval
            task_info["optimizer"] = Optimizer.from_params(train_params, opt_params)
            task_info["scheduler"] = LearningRateScheduler.from_params(
                task_info["optimizer"], copy.deepcopy(scheduler_params)
            )
            task_info["stopped"] = False
            task_info["last_log"] = time.time()

        # Metric bookkeeping
        all_metrics = [task.val_metric for task in tasks] + ["micro_avg", "macro_avg"]
        metric_infos = {
            metric: {"hist": [], "stopped": False, "best": (-1, {})} for metric in all_metrics
        }
        self.task_to_metric_mapping = {task.val_metric: task.name for task in tasks}
        self._task_infos = task_infos
        self._metric_infos = metric_infos
        return task_infos, metric_infos

    def get_scaling_weights(self, scaling_method, num_tasks, task_names, task_n_train_examples):
        """

        Parameters
        ----------------
        scaling_method : str, scaling method
        num_tasks: int
        task_names: list of str
        task_n_train_examples: list of ints of number of examples per task

        Returns
        ----------------
        scaling weights: list of ints, to scale loss
        """
        if scaling_method == "uniform":
            scaling_weights = [1.0] * num_tasks
        elif scaling_method == "max_proportional":
            scaling_weights = task_n_train_examples.astype(float)
        elif scaling_method == "max_proportional_log":
            scaling_weights = np.log(task_n_train_examples)
        elif "max_power_" in scaling_method:
            scaling_power = float(scaling_method.strip("max_power_"))
            scaling_weights = task_n_train_examples ** scaling_power
        elif scaling_method == "max_inverse_log":
            scaling_weights = 1 / np.log(task_n_train_examples)
        elif scaling_method == "max_inverse":
            scaling_weights = 1 / task_n_train_examples
        # Weighting losses based on best validation step for each task from a previous uniform run,
        # normalized by the maximum validation step
        # eg. 'max_epoch_9_18_1_11_18_2_14_16_1'
        elif "max_epoch_" in scaling_method:
            epochs = scaling_method.strip("max_epoch_").split("_")
            assert len(epochs) == num_tasks, "Loss Scaling Error: epoch number not match."
            scaling_weights = np.array(list(map(int, epochs)))

        # normalized by max weight
        if "max" in scaling_method:
            scaling_weights = scaling_weights / np.max(scaling_weights)

        scaling_weights = dict(zip(task_names, scaling_weights))
        return scaling_weights

    def get_sampling_weights(
        self, weighting_method, num_tasks, task_n_train_examples, task_n_train_batches
    ):
        """
        Parameters
        ----------------
        weighting_method: str, weighting method
        num_tasks: int
        task_n_train_examples: list of ints of number of examples per task
        task_n_train_batches: list of ints of number of batches per task

        Returns
        ----------------
        sampling weights: list of ints, to sample tasks to train on
        """
        if weighting_method == "uniform":
            sample_weights = [1.0] * num_tasks
        elif weighting_method == "proportional":
            sample_weights = task_n_train_examples.astype(float)
        elif weighting_method == "proportional_log_batch":
            sample_weights = np.log(task_n_train_batches)
        elif weighting_method == "proportional_log_example":
            sample_weights = np.log(task_n_train_examples)
        elif weighting_method == "inverse":
            sample_weights = 1 / task_n_train_examples
        elif weighting_method == "inverse_log_example":
            sample_weights = 1 / np.log(task_n_train_examples)
        elif weighting_method == "inverse_log_batch":
            sample_weights = 1 / np.log(task_n_train_batches)
        elif "power_" in weighting_method:
            weighting_power = float(weighting_method.strip("power_"))
            sample_weights = task_n_train_examples ** weighting_power
        elif "softmax_" in weighting_method:  # exp(x/temp)
            weighting_temp = float(weighting_method.strip("softmax_"))
            sample_weights = np.exp(task_n_train_examples / weighting_temp)
        else:
            raise KeyError(f"Unknown weighting method: {weighting_method}")
        return sample_weights

    def train(
        self,
        tasks,
        stop_metric,
        batch_size,
        weighting_method,
        scaling_method,
        train_params,
        optimizer_params,
        scheduler_params,
        load_model=1,
        phase="pretrain",
    ):
        """
        The main training loop.
        Training will stop if we run out of patience or hit the minimum learning rate.

        Parameters
        ----------
        tasks: a list of task objects to train on
        stop_metric: str, metric to use for early stopping
        batch_size: int, batch size to use for the tasks
        weighting_method: str, how to sample which task to use
        scaling_method:  str, how to scale gradients
        train_params: trainer config object
        optimizer_params: optimizer config object
        scheduler_params: scheduler config object
        load_model: bool, whether to restore and continue training if a checkpoint is found
        phase: str, usually 'pretrain' or 'target_train'

        Returns
        ----------
        Validation results
        """
        validation_interval = self._val_interval
        task_infos, metric_infos = self._setup_training(
            tasks, batch_size, train_params, optimizer_params, scheduler_params, phase
        )

        optimizer_params = copy.deepcopy(optimizer_params)
        if "t_total" in optimizer_params:
            # If we know in advance how many opt steps there will be, set it so the LR scheduler
            # can use that information. This should be the next validation after we hit the epoch
            # limit.
            if self._max_epochs > 0:
                n_epoch_steps = sum([info["n_tr_batches"] for info in task_infos.values()])
                max_epochs_in_vals = math.ceil(
                    (n_epoch_steps * self._max_epochs) / self._val_interval
                )
                val_limit = min(max_epochs_in_vals, self._max_vals)
            else:
                val_limit = self._max_vals
            optimizer_params["t_total"] = val_limit * self._val_interval
        optimizer = Optimizer.from_params(train_params, optimizer_params)
        scheduler = LearningRateScheduler.from_params(optimizer, copy.deepcopy(scheduler_params))
        self._optimizer = optimizer
        self._scheduler = scheduler

        # define these here b/c they might get overridden on load
        n_step, should_stop = 0, False
        if self._serialization_dir is not None:
            # Resume from serialization path
            if load_model:
                ckpt_directory, _, _ = check_for_previous_checkpoints(
                    self._serialization_dir, tasks, phase, load_model
                )
                if ckpt_directory is None:
                    log.warning(
                        "load_model=1 but there is not checkpoint. \
                        Starting training without restoring from a checkpoint."
                    )
                else:
                    n_step, should_stop = self._restore_checkpoint(phase, tasks)
                    log.info("Loaded model from checkpoint. Starting at step %d.", n_step)
            else:
                log.info("Starting training without restoring from a checkpoint.")
                check_for_previous_checkpoints(self._serialization_dir, tasks, phase, load_model)
        if self._grad_clipping is not None:  # pylint: disable=invalid-unary-operand-type

            def clip_function(grad):
                return grad.clamp(-self._grad_clipping, self._grad_clipping)

            for parameter in self._model.parameters():
                if parameter.requires_grad:
                    parameter.register_hook(clip_function)

        # Calculate per task sampling weights
        assert_for_log(len(tasks) > 0, "Error: Expected to sample from 0 tasks.")

        task_names = [task.name for task in tasks]
        task_n_train_examples = np.array([task.n_train_examples for task in tasks])
        task_n_train_batches = np.array([task_infos[task.name]["n_tr_batches"] for task in tasks])
        log.info(
            "Training examples per task, before any subsampling: "
            + str(dict(zip(task_names, task_n_train_examples)))
        )
        if len(tasks) > 1:
            sample_weights = self.get_sampling_weights(
                weighting_method, len(tasks), task_n_train_examples, task_n_train_batches
            )

            normalized_sample_weights = np.array(sample_weights) / sum(sample_weights)
            log.info(
                "Using weighting method: %s, with normalized sample weights %s ",
                weighting_method,
                np.array_str(normalized_sample_weights, precision=4),
            )
            scaling_weights = self.get_scaling_weights(
                scaling_method, len(tasks), task_names, task_n_train_examples
            )
        else:
            sample_weights = normalized_sample_weights = [1.0]
            scaling_weights = {task_names[0]: 1.0}

        # Sample the tasks to train on. Do it all at once (val_interval) for
        # MAX EFFICIENCY.
        samples = random.choices(tasks, weights=sample_weights, k=validation_interval)

        offset = 0
        all_tr_metrics = {}
        log.info("Beginning training with stopping criteria based on metric: %s", stop_metric)
        while not should_stop:
            self._model.train()
            task = samples[(n_step + offset) % validation_interval]  # randomly select a task
            task_info = task_infos[task.name]
            if task_info["stopped"]:
                offset += 1
                continue
            tr_generator = task_info["tr_generator"]
            total_batches_trained = task_info["total_batches_trained"]
            n_batches_since_val = task_info["n_batches_since_val"]
            tr_loss = task_info["loss"]

            for batch in itertools.islice(tr_generator, 1):
                n_batches_since_val += 1
                total_batches_trained += 1
                optimizer.zero_grad()
                output_dict = self._forward(batch, task=task)
                assert_for_log(
                    "loss" in output_dict, "Model must return a dict containing a 'loss' key"
                )
                loss = get_output_attribute(
                    output_dict, "loss", self._cuda_device
                )  # optionally scale loss
                loss *= scaling_weights[task.name]
                loss.backward()
                assert_for_log(not torch.isnan(loss).any(), "NaNs in loss.")
                tr_loss += loss.data.cpu().numpy()

                # Gradient regularization and application
                if self._grad_norm:
                    clip_grad_norm_(self._model.parameters(), self._grad_norm)
                optimizer.step()
                n_step += 1  # update per batch

                # step scheduler if it's not ReduceLROnPlateau
                if not isinstance(scheduler.lr_scheduler, ReduceLROnPlateau):
                    scheduler.step_batch(n_step)

            # Update training progress on that task
            task_info["n_batches_since_val"] = n_batches_since_val
            task_info["total_batches_trained"] = total_batches_trained
            task_info["loss"] = tr_loss

            # Intermediate log to logger and tensorboard
            if time.time() - task_info["last_log"] > self._log_interval:
                task_metrics = task.get_metrics()

                # log to tensorboard
                if self._TB_dir is not None:
                    task_metrics_to_TB = task_metrics.copy()
                    task_metrics_to_TB["loss"] = float(task_info["loss"] / n_batches_since_val)
                    self._metrics_to_tensorboard_tr(n_step, task_metrics_to_TB, task.name)

                task_metrics["%s_loss" % task.name] = tr_loss / n_batches_since_val
                description = self._description_from_metrics(task_metrics)
                log.info(
                    "Update %d: task %s, batch %d (%d): %s",
                    n_step,
                    task.name,
                    n_batches_since_val,
                    total_batches_trained,
                    description,
                )
                task_info["last_log"] = time.time()

                if get_model_attribute(self._model, "utilization", self._cuda_device) is not None:
                    batch_util = get_model_attribute(
                        self._model, "utilization", self._cuda_device
                    ).get_metric()
                    log.info("TRAINING BATCH UTILIZATION: %.3f", batch_util)

            # Validation
            if n_step % validation_interval == 0:
                # Dump and log all of our current info
                n_val = int(n_step / validation_interval)
                log.info("***** Step %d / Validation %d *****", n_step, n_val)
                # Get metrics for all training progress so far
                for task in tasks:
                    task_info = task_infos[task.name]
                    n_batches_since_val = task_info["n_batches_since_val"]
                    if n_batches_since_val > 0:
                        task_metrics = task.get_metrics(reset=True)
                        for name, value in task_metrics.items():
                            all_tr_metrics["%s_%s" % (task.name, name)] = value
                        # Updating loss from training
                        all_tr_metrics["%s_loss" % task.name] = float(
                            task_info["loss"] / n_batches_since_val
                        )
                    else:
                        all_tr_metrics["%s_loss" % task.name] = 0.0
                    log.info(
                        "%s: trained on %d batches, %.3f epochs",
                        task.name,
                        n_batches_since_val,
                        n_batches_since_val / task_info["n_tr_batches"],
                    )
                if get_model_attribute(self._model, "utilization", self._cuda_device) is not None:
                    batch_util = get_model_attribute(
                        self._model, "utilization", self._cuda_device
                    ).get_metric(reset=True)
                    log.info("TRAINING BATCH UTILIZATION: %.3f", batch_util)

                # Validate
                log.info("Validating...")
                all_val_metrics, should_save, new_best = self._validate(n_val, tasks, batch_size)

                # Check stopping conditions
                should_stop = self._check_stop(n_val, stop_metric, tasks)

                # Log results to logger and tensorboard
                for name, value in all_val_metrics.items():
                    log_str = "%s:" % name
                    if name in all_tr_metrics:
                        log_str += " training: %3f" % all_tr_metrics[name]
                    log_str += " validation: %3f" % value
                    log.info(log_str)
                if self._TB_dir is not None:
                    self._metrics_to_tensorboard_val(n_step, all_val_metrics)
                log.info(f"Global learning rate: {self._optimizer.param_groups[0]['lr']}")
                elmo_params = get_model_attribute(
                    self._model, "get_elmo_mixing_weights", self._cuda_device
                )(tasks)
                if elmo_params:  # log ELMo mixing weights
                    for task_name, task_params in elmo_params.items():
                        log.info("ELMo mixing weights for {}:".format(task_name))
                        log.info(
                            "\t"
                            + ", ".join(
                                [
                                    "{}: {:.6f}".format(layer, float(param))
                                    for layer, param in task_params.items()
                                ]
                            )
                        )

                # Reset training preogress
                all_tr_metrics = {}
                samples = random.choices(
                    tasks, weights=sample_weights, k=validation_interval
                )  # pylint: disable=no-member

                if should_save:
                    self._save_checkpoint(
                        {"step": n_step, "validation_pass": n_val, "should_stop": should_stop},
                        tasks=tasks,
                        phase=phase,
                        new_best=new_best,
                    )

        log.info("Stopped training after %d validation checks", n_step / validation_interval)
        return self._aggregate_results(tasks, task_infos, metric_infos)  # , validation_interval)

    def _aggregate_results(self, tasks, task_infos, metric_infos):
        """ Helper function to print results after finishing training """
        results = {}
        for task in tasks:
            task_info = task_infos[task.name]
            log.info(
                "Trained %s for %d batches or %.3f epochs",
                task.name,
                task_info["total_batches_trained"],
                task_info["total_batches_trained"] / task_info["n_tr_batches"],
            )
            # * validation_interval
            results[task.name] = metric_infos[task.val_metric]["best"][0]
        # * validation_interval
        results["micro"] = metric_infos["micro_avg"]["best"][0]
        # * validation_interval
        results["macro"] = metric_infos["macro_avg"]["best"][0]
        log.info("***** VALIDATION RESULTS *****")
        for metric in metric_infos.keys():
            best_val_pass, val_pass_metrics = metric_infos[metric]["best"]
            all_metrics_str = ", ".join(
                ["%s: %.5f" % (metric, score) for metric, score in val_pass_metrics.items()]
            )
            log.info("%s (for best val pass %d): %s", metric, best_val_pass, all_metrics_str)
        return results

    def _update_metric_history(
        self,
        val_pass,
        all_val_metrics,
        metric,
        task_name,
        metric_infos,
        metric_decreases,
        should_save,
        new_best,
    ):
        """
        This function updates metric history with the best validation score so far.

        Parameters
        ---------
        val_pass: int.
        all_val_metrics: dict with performance on current validation pass.
        metric: str, name of metric
        task_name: str, name of task
        metric_infos: dict storing information about the various metrics
        metric_decreases: bool, marker to show if we should increase or
        decrease validation metric.
        should_save: bool, for checkpointing
        new_best: bool, indicator of whether the previous best preformance score was exceeded

        Returns
        ________
        metric_infos: dict storing information about the various metrics
        this_val_metric: dict, metric information for this validation pass, used for optimization
            scheduler
        should_save: bool
        new_best: bool
        """
        this_val_metric = all_val_metrics[metric]
        metric_history = metric_infos[metric]["hist"]
        metric_history.append(this_val_metric)
        is_best_so_far, out_of_patience = self._check_history(
            metric_history, this_val_metric, metric_decreases
        )
        if is_best_so_far:
            log.info("Best result seen so far for %s.", task_name)
            metric_infos[metric]["best"] = (val_pass, all_val_metrics)
            should_save = True
            if task_name == "macro":
                new_best = True
        if out_of_patience:
            metric_infos[metric]["stopped"] = True
            # Commented out the below line as more confusing than helpful. May make sense to
            # restore if we wind up using more complex stopping strategies.
            # log.info("Out of early stopping patience. Stopped tracking %s.", task_name)
        return metric_infos, this_val_metric, should_save, new_best

    def _calculate_validation_performance(
        self,
        task,
        task_infos,
        tasks,
        batch_size,
        all_val_metrics,
        n_examples_overall,
        print_output=True,
    ):
        """
        Builds validation generator, evaluates on each task and produces validation metrics.

        Parameters
        ----------
        task: current task to get validation performance of
        task_infos: Instance of information about the task (see _setup_training for definition)
        tasks: list of task objects to train on
        batch_size: int, batch size to use for the tasks
        all_val_metrics: dictionary. storing the validation performance
        n_examples_overall: int, current number of examples the model is validated on
        print_output: bool, prints one example per validation

        Returns
        -------
        n_examples_overall: int, current number of examples
        task_infos: updated Instance with reset training progress
        all_val_metrics: dictinary updated with micro and macro average validation performance
        """
        n_examples, batch_num = 0, 0
        task_info = task_infos[task.name]
        # to speed up training, we evaluate on a subset of validation data
        if self._val_data_limit >= 0:
            max_data_points = min(task.n_val_examples, self._val_data_limit)
        else:
            max_data_points = task.n_val_examples
        val_generator = BasicIterator(batch_size, instances_per_epoch=max_data_points)(
            task.val_data, num_epochs=1, shuffle=False
        )
        n_val_batches = math.ceil(max_data_points / batch_size)
        all_val_metrics["%s_loss" % task.name] = 0.0

        for batch in val_generator:
            batch_num += 1
            with torch.no_grad():
                out = self._forward(batch, task=task)
            loss = get_output_attribute(out, "loss", self._cuda_device)

            all_val_metrics["%s_loss" % task.name] += loss.data.cpu().numpy()
            n_examples += get_output_attribute(out, "n_exs", self._cuda_device)
            if print_output:
                if isinstance(task, Seq2SeqTask):
                    if batch_num == 1:
                        voc_src = self._model.vocab.get_index_to_token_vocabulary("tokens")
                        voc_trg = self._model.vocab.get_index_to_token_vocabulary(
                            task.name + "_tokens"
                        )
                        inputs = batch["inputs"]["words"][0][1:]
                        gold = batch["targs"]["words"][0][1:]

                        for i in range(out["predictions"].shape[1]):
                            output = out["predictions"][0][i]
                            input_string, gold_string, output_string = task.get_prediction(
                                voc_src, voc_trg, inputs, gold, output
                            )
                            if i == 0:
                                log.info("\tInput:\t%s", input_string)
                                log.info("\tGold:\t%s", gold_string)
                            log.info("\tOutput:\t%s", output_string)
            n_examples += get_output_attribute(out, "n_exs", self._cuda_device)
            # log
            if time.time() - task_info["last_log"] > self._log_interval:
                task_metrics = task.get_metrics()
                task_metrics["%s_loss" % task.name] = (
                    all_val_metrics["%s_loss" % task.name] / batch_num
                )
                description = self._description_from_metrics(task_metrics)
                log.info(
                    "Evaluate: task %s, batch %d (%d): %s",
                    task.name,
                    batch_num,
                    n_val_batches,
                    description,
                )
                task_info["last_log"] = time.time()
        assert batch_num == n_val_batches

        # Get task validation metrics and store in all_val_metrics
        task_metrics = task.get_metrics(reset=True)
        for name, value in task_metrics.items():
            all_val_metrics["%s_%s" % (task.name, name)] = value
        all_val_metrics["%s_loss" % task.name] /= batch_num  # n_val_batches
        # compute task contribution to macro and micro averages
        n_examples_overall += n_examples
        if task.val_metric_decreases and len(tasks) > 1:
            all_val_metrics["micro_avg"] += (
                1 - all_val_metrics[task.val_metric] / self._dec_val_scale
            ) * n_examples
            all_val_metrics["macro_avg"] += (
                1 - all_val_metrics[task.val_metric] / self._dec_val_scale
            ) / len(tasks)
        else:
            # triggers for single-task cases and during MTL when task val metric increases
            all_val_metrics["micro_avg"] += all_val_metrics[task.val_metric] * n_examples
            all_val_metrics["macro_avg"] += all_val_metrics[task.val_metric] / len(tasks)

        # Reset training progress
        task_info["n_batches_since_val"] = 0
        task_info["loss"] = 0
        return n_examples_overall, task_infos, all_val_metrics

    def _validate(self, val_pass, tasks, batch_size, periodic_save=True):
        """

        Validate on all tasks and return the results and whether to save this validation
        pass or not.

        Parameters
        ----------
        val_pass: int
        tasks: list of task objects to train on
        batch_size: int, the batch size to use for the tasks.periodic_save
        periodic_save: bool, value of whether or not to save model and progress periodically

        Returns
        __________
        all_val_metrics: dictinary updated with micro and macro average validation performance
        should_save: bool, determines whether to save a checkpoint
        new_best: bool, whether or not the macro performance increased
        """
        task_infos, metric_infos = self._task_infos, self._metric_infos
        scheduler = self._scheduler
        self._model.eval()
        all_val_metrics = {("%s_loss" % task.name): 0.0 for task in tasks}
        all_val_metrics["macro_avg"] = 0.0
        all_val_metrics["micro_avg"] = 0.0
        n_examples_overall = 0.0

        # Get validation numbers for each task
        for task in tasks:
            (
                n_examples_overall,
                task_infos,
                all_val_metrics,
<<<<<<< HEAD
            ) = self._calculate_validation_performance(  # noqa
=======
            ) = self._calculate_validation_performance(
>>>>>>> 41abe5f9
                task, task_infos, tasks, batch_size, all_val_metrics, n_examples_overall
            )
        # scale the micro avg contributions w/ total size of validation set.
        if "micro_avg" in all_val_metrics:
            all_val_metrics["micro_avg"] /= n_examples_overall
        # Track per task patience
        should_save = periodic_save  # whether to save this validation pass or not.
        # Currently we save every validation in the main training runs.
        new_best = False  # whether this validation pass is a new best

        # update metric infos
        for task in tasks + ["micro", "macro"]:
            if task in ["micro", "macro"]:
                metric = "%s_avg" % task
                metric_decreases = tasks[0].val_metric_decreases if len(tasks) == 1 else False
                task_name = task
            else:
                metric = task.val_metric
                metric_decreases = task.val_metric_decreases
                task_name = task.name
            if metric_infos[metric]["stopped"]:
                continue
            metric_infos, this_val_metric, should_save, new_best = self._update_metric_history(
                val_pass,
                all_val_metrics,
                metric,
                task_name,
                metric_infos,
                metric_decreases,
                should_save,
                new_best,
            )

            # Get scheduler, and update using macro score
            # micro has no scheduler updates
            if task_name == "macro" and isinstance(scheduler.lr_scheduler, ReduceLROnPlateau):
                log.info("Updating LR scheduler:")
                scheduler.step(this_val_metric, val_pass)
                log.info(
                    "\tBest result seen so far for %s: %.3f", metric, scheduler.lr_scheduler.best
                )
                log.info(
                    "\t# validation passes without improvement: %d",
                    scheduler.lr_scheduler.num_bad_epochs,
                )

        return all_val_metrics, should_save, new_best

    def _check_stop(self, val_n, stop_metric, tasks):
        """ Check to see if should stop """
        task_infos, metric_infos = self._task_infos, self._metric_infos
        optimizer = self._optimizer

        should_stop = False
        if self._max_epochs > 0:  # check if max # epochs hit
            for task in tasks:
                task_info = task_infos[task.name]
                n_epochs_trained = task_info["total_batches_trained"] / task_info["n_tr_batches"]
                if n_epochs_trained >= self._max_epochs:
                    # Commented out the below line as more confusing than helpful. May make sense
                    # to restore if we wind up using more complex stopping strategies.
                    # log.info("Reached max_epochs limit for %s.", task.name)
                    task_info["stopped"] = True
            stop_epochs = min([info["stopped"] for info in task_infos.values()])
            if stop_epochs:
                log.info("Reached max_epochs limit on all tasks. Stopping training.")
                should_stop = True

        if optimizer.param_groups[0]["lr"] < self._min_lr:
            log.info("Minimum LR reached. Stopping training.")
            should_stop = True

        # check if validation metric is stopped
        stop_metric = metric_infos[stop_metric]["stopped"]
        if stop_metric:
            log.info("Ran out of early stopping patience. Stopping training.")
            should_stop = True

        # check if max number of validations hit
        stop_val = bool(val_n >= self._max_vals)
        if stop_val:
            log.info("Maximum number of validations reached. Stopping training.")
            should_stop = True

        return should_stop

    def _forward(self, batch, task=None):
        if isinstance(self._cuda_device, int) and self._cuda_device >= 0:
            batch = move_to_device(batch, self._cuda_device)
        model_out = self._model.forward(task, batch)
        return model_out

    def _description_from_metrics(self, metrics):
        # pylint: disable=no-self-use
        """ format some metrics as a string """
        return ", ".join(["%s: %.4f" % (name, value) for name, value in metrics.items()])

    def _unmark_previous_best(self, phase, val_pass, task_dir_name=""):
        marked_best = glob.glob(
            os.path.join(
                self._serialization_dir, task_dir_name, "*_state_{}_val_*.best.th".format(phase)
            )
        )
        for file in marked_best:
            # Skip the just-written checkpoint.
            if "_{}.".format(val_pass) not in file:
                os.rename(file, re.sub("%s$" % (".best.th"), ".th", file))

    def _delete_old_checkpoints(self, phase, val_pass, task_dir_name=""):
        candidates = glob.glob(
            os.path.join(
                self._serialization_dir, task_dir_name, "*_state_{}_val_*.th".format(phase)
            )
        )
        for file in candidates:
            # Skip the best, because we'll need it.
            # Skip the just-written checkpoint.
            if ".best" not in file and "_{}.".format(val_pass) not in file:
                os.remove(file)

    def _save_checkpoint(self, training_state, phase="pretrain", new_best=False, tasks=None):
        """
        Parameters
        ----------
        training_state: An object containing trainer state (step number, etc.), to be saved.
        phase: Usually 'pretrain' or 'target_train'.
        new_best: If true, the saved checkpoint will be marked with .best_macro, and
            potentially used later when switching from pretraining to target task training.
        """
        if not self._serialization_dir:
            raise ConfigurationError(
                "serialization_dir not specified - cannot "
                "restore a model without a directory path."
            )
        log.info("Saving checkpoints to: %s", self._serialization_dir)

        val_pass = training_state["validation_pass"]
        if new_best:
            best_str = ".best"
        else:
            best_str = ""

        task_dir_name = ""

        if phase == "target_train":
            # We only pass in one task at a time during target train phase.
            assert len(tasks) == 1
            task_dir_name = tasks[0].name

        model_path = os.path.join(
            self._serialization_dir,
            task_dir_name,
            "model_state_{}_val_{}{}.th".format(phase, val_pass, best_str),
        )

        model_state = self._model.state_dict()

        # Skip non-trainable params, like the main ELMo params.
        for name, param in self._model.named_parameters():
            if not param.requires_grad:
                del model_state[name]

        task_states = {}
        for task_name, task_info in self._task_infos.items():
            task_states[task_name] = {}
            task_states[task_name]["total_batches_trained"] = task_info["total_batches_trained"]
            task_states[task_name]["stopped"] = task_info["stopped"]
        task_states["global"] = {}
        task_states["global"]["optimizer"] = self._optimizer.state_dict()
        # NOTE(Alex): AllenNLP wrapper doesn't expose scheduler state dict methods
        task_states["global"]["scheduler"] = self._scheduler.lr_scheduler.state_dict()

        metric_states = {}
        for metric_name, metric_info in self._metric_infos.items():
            metric_states[metric_name] = {}
            metric_states[metric_name]["hist"] = metric_info["hist"]
            metric_states[metric_name]["stopped"] = metric_info["stopped"]
            metric_states[metric_name]["best"] = metric_info["best"]

        torch.save(
            task_states,
            os.path.join(
                self._serialization_dir,
                task_dir_name,
                "task_state_{}_val_{}{}.th".format(phase, val_pass, best_str),
            ),
        )
        torch.save(
            metric_states,
            os.path.join(
                self._serialization_dir,
                task_dir_name,
                "metric_state_{}_val_{}{}.th".format(phase, val_pass, best_str),
            ),
        )

        torch.save(model_state, model_path)
        torch.save(
            training_state,
            os.path.join(
                self._serialization_dir,
                task_dir_name,
                "training_state_{}_val_{}{}.th".format(phase, val_pass, best_str),
            ),
        )
        if new_best:
            self._unmark_previous_best(phase, val_pass, task_dir_name)

        if not self._keep_all_checkpoints:
            self._delete_old_checkpoints(phase, val_pass, task_dir_name)

    def _restore_checkpoint(self, phase, tasks=None):
        """
        Restores a model from a serialization_dir to the last saved checkpoint.
        This includes a validation pass count and optimizer state, which is serialized separately
        from model parameters. This function should only be used to continue training since
        it will load previous checkpoints.

        if you wish to load a model for inference/load parts of a model into a new
        computation graph, you should use the native Pytorch functions:
        `` model.load_state_dict(torch.load("/path/to/model/weights.th"))``

        We restore based on the phase. If phase=target_train, we start from the last
        target task and work backwards, to find the most recent checkpoint in the target
        train phase. If phase=pretrain, we check for checkpoints in the main run
        directory.

        Returns
        -------
        val_pass: the validation pass at which to resume training.
        """

        task_directory, val_pass, suffix = check_for_previous_checkpoints(
            self._serialization_dir, tasks, phase, load_model=True
        )
        assert val_pass > -1, "No checkpoint found."
        log.info("Found checkpoint {}. Loading.".format(suffix))
        if task_directory is None:
            task_directory = ""
        model_path = os.path.join(
            self._serialization_dir, task_directory, "_".join(["model", suffix])
        )
        training_state_path = os.path.join(
            self._serialization_dir, task_directory, "_".join(["training", suffix])
        )
        task_state_path = os.path.join(
            self._serialization_dir, task_directory, "_".join(["task", suffix])
        )
        metric_state_path = os.path.join(
            self._serialization_dir, task_directory, "_".join(["metric", suffix])
        )

        model_state = torch.load(model_path)

        for name, param in self._model.named_parameters():
            if param.requires_grad and name not in model_state:
                log.error("!!!!!!!!!!!!!!!!!!!!!!!!!!!!!!!!!!!!!!!!!!!!!!!!!!!!!!!")
                log.error("Parameter missing from checkpoint: " + name)
                log.error("!!!!!!!!!!!!!!!!!!!!!!!!!!!!!!!!!!!!!!!!!!!!!!!!!!!!!!!")

        self._model.load_state_dict(model_state, strict=False)
        task_states = torch.load(task_state_path)
        for task_name, task_state in task_states.items():
            if task_name == "global":
                continue
            self._task_infos[task_name]["total_batches_trained"] = task_state[
                "total_batches_trained"
            ]
            self._task_infos[task_name]["stopped"] = task_state["stopped"]
            generator = self._task_infos[task_name]["tr_generator"]
            for _ in itertools.islice(
                generator,
                task_state["total_batches_trained"] % self._task_infos[task_name]["n_tr_batches"],
            ):
                pass
        self._optimizer.load_state_dict(task_states["global"]["optimizer"])
        # NOTE(Alex): AllenNLP wrapper doesn't expose scheduler state dict methods
        self._scheduler.lr_scheduler.load_state_dict(task_states["global"]["scheduler"])
        metric_states = torch.load(metric_state_path)
        for metric_name, metric_state in metric_states.items():
            self._metric_infos[metric_name]["hist"] = metric_state["hist"]
            self._metric_infos[metric_name]["stopped"] = metric_state["stopped"]
            self._metric_infos[metric_name]["best"] = metric_state["best"]

        training_state = torch.load(training_state_path)
        return training_state["step"], training_state["should_stop"]

    def _metrics_to_tensorboard_tr(self, val_pass, train_metrics, task_name):
        """
        Sends all of the train metrics to tensorboard
        """
        metric_names = train_metrics.keys()

        for name in metric_names:
            if name == "micro_avg" or name == "macro_avg":
                continue
            train_metric = train_metrics.get(name)
            name = os.path.join(task_name, task_name + "_" + name)
            self._TB_train_log.add_scalar(name, train_metric, val_pass)

    def _metrics_to_tensorboard_val(self, val_pass, val_metrics):
        """
        Sends all of the val metrics to tensorboard
        """
        metric_names = val_metrics.keys()

        for name in metric_names:
            if name == "micro_avg" or name == "macro_avg":
                continue
            val_metric = val_metrics.get(name)
            name = os.path.join(name.split("_")[0], name)
            self._TB_validation_log.add_scalar(name, val_metric, val_pass)

    @classmethod
    def from_params(cls, model, serialization_dir, params):
        """ Generate trainer from parameters.  """

        patience = params.pop("patience", 2)
        val_interval = params.pop("val_interval", 100)
        max_vals = params.pop("max_vals", 50)
        cuda_device = params.pop("cuda_device", -1)
        grad_norm = params.pop("grad_norm", None)
        grad_clipping = params.pop("grad_clipping", None)
        lr_decay = params.pop("lr_decay", None)
        min_lr = params.pop("min_lr", None)
        keep_all_checkpoints = params.pop("keep_all_checkpoints", False)
        val_data_limit = params.pop("val_data_limit", 5000)
        max_epochs = params.pop("max_epochs", -1)
        dec_val_scale = params.pop("dec_val_scale", 100)
        training_data_fraction = params.pop("training_data_fraction", 1.0)

        params.assert_empty(cls.__name__)
        return SamplingMultiTaskTrainer(
            model,
            patience=patience,
            val_interval=val_interval,
            max_vals=max_vals,
            serialization_dir=serialization_dir,
            cuda_device=cuda_device,
            grad_norm=grad_norm,
            grad_clipping=grad_clipping,
            lr_decay=lr_decay,
            min_lr=min_lr,
            keep_all_checkpoints=keep_all_checkpoints,
            val_data_limit=val_data_limit,
            max_epochs=max_epochs,
            dec_val_scale=dec_val_scale,
            training_data_fraction=training_data_fraction,
        )<|MERGE_RESOLUTION|>--- conflicted
+++ resolved
@@ -9,7 +9,7 @@
 import re
 import time
 
-
+https://github.com/nyu-mll/jiant/pull/949/conflict?name=jiant%252Ftrainer.py&ancestor_oid=1100a10f68b456fa024cb86511c8ed5af22796a6&base_oid=47710580fadb19c9669aebb5039eb4c565eb28ac&head_oid=948f17eb1bd22c106e54f8df244da5510959b5e9
 import numpy as np
 import torch
 from allennlp.common import Params  # pylint: disable=import-error
@@ -955,11 +955,7 @@
                 n_examples_overall,
                 task_infos,
                 all_val_metrics,
-<<<<<<< HEAD
-            ) = self._calculate_validation_performance(  # noqa
-=======
             ) = self._calculate_validation_performance(
->>>>>>> 41abe5f9
                 task, task_infos, tasks, batch_size, all_val_metrics, n_examples_overall
             )
         # scale the micro avg contributions w/ total size of validation set.
