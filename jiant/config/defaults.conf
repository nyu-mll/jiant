// Default config file.
// Set values here, then override them in custom configs by including this at
// the top:
//
//   my_experiment.conf:
//     include "defaults.conf"
//
//     exp_name = my_expt
//     run_name = run1
//     pretrain_tasks = "mnli,qnli"
//
// ... or in a command line flag:
//
//   $ python main.py --config_file jiant/config/defaults.conf \
//         --overrides "exp_name = my_expt, run_name = run1, pretrain_tasks = \"mnli,qnli\""
//
// This file uses HOCON, which is a JSON/YAML-like format that supports
// includes, references, and object merging semantics. For reference, see:
//
// https://github.com/lightbend/config/blob/master/HOCON.md


// Misc. Logistics //

cuda = auto  // GPU ID. Set to -1 for CPU, "auto" for all available GPUs on machine and
<<<<<<< HEAD
          // a comma-delimited list of GPU IDs for a subset of GPUs.
=======
             // a comma-delimited list of GPU IDs for a subset of GPUs.
>>>>>>> 4666ed55
random_seed = 1234  // Global random seed, used in both Python and PyTorch random number generators.
track_batch_utilization = 0  // Track % of each batch that is padding tokens (for tasks with field
                             // 'input1').


// Paths and Logging //

// You'll generally have to override these:
project_dir = ${JIANT_PROJECT_PREFIX}  // The base directory for model output.
exp_name = my-experiment  // Experiment name, will be a subdirectory of project_dir. This
                          // directory will contain all run directories, a results summary file,
                          // and preprocessed data files.
run_name = tuning-0  // Run name, will be a subdirectory of exp_name. This directory will contain
                     // logs, checkpoints, and model predictions.
data_dir = ${JIANT_DATA_DIR}  // Base directory in which to look for raw data subdirectories. This
                              // could be the glue_data directory created by download_glue_data.py.

// You may want to override these:
global_ro_exp_dir = ""  // If you're using very large datasets for which preprocessing
                        // is slow, you can set this to point to a directory for a past experiment
                        // (different from the current one), and the 'preproc' index files will
                        // be read from that directory to save time. If this directory does not
                        // exist, all data will be preprocessed as usual without failing.
remote_log_name = ${exp_name}"__"${run_name}  // Log name for GCP remote logging, if used. This
                                              // should be globally unique to your run. Usually
                                              // safe to ignore.

// You can safely ignore these, and they'll be set automatically:
exp_dir = ${project_dir}"/"${exp_name}"/"
run_dir = ${project_dir}"/"${exp_name}"/"${run_name}
local_log_path = ${run_dir}"/log.log"
list_params = 1  // Before training, print a list of all trainable model parameters with their
                 // shapes. Takes up a lot of log space, but useful for debugging.


// Tasks //

pretrain_tasks = sst  // Comma-separated list of pretraining tasks or 'glue' or 'superglue' or 'none'.
                      // If there are multiple entries, the list should contain no spaces, and
                      // should be enclosed in quotes. When using command line overrides, you need
                      // to escape these quotes:
                      //   python main.py --overrides "pretrain_tasks = \"glue,ccg\""
                      // Note: The code expects this to be nonempty in most cases. If you want to
                      // train and evaluate on a single task without doing any new pretraining,
                      // you should set target_tasks and pretraining_tasks to the same task, set
                      // do_pretrain to 1, and do_target_task_training to 0.
target_tasks = glue  // Target tasks, for use in both target_task_training
                     // (if do_target_training = 1) and the final evaluation,
                     // (if do_full_eval = 1), and is in the same list format as pretrain_tasks.


// Execution, Saving, and Loading //

// Three main stages of operation
do_pretrain = 1  // Run training on the tasks in pretrain_tasks.
do_target_task_training = 1  // After do_pretrain, train on the target tasks in target_tasks.
do_full_eval = 1  // Evaluate on the tasks in target_tasks.

// Related configuration
load_model = 1  // If true, restore from checkpoint when starting do_pretrain. No impact on
                // do_target_task_training.
transfer_paradigm = "frozen" // How to use pretrained model parameters during target task training.
                             // Applies to GPT, BERT, and pretrained sent_enc encoders.
                             // Options: "frozen", "finetune"
                             //   "frozen" will train the downstream models on fixed
                             //   representations from the encoder model.
                             //   "finetune" will update the parameters of the encoders models as
                             //    well as the downstream models. (This disables d_proj.)
load_target_train_checkpoint = none  // If not "none", load the specified model_state checkpoint
                                     // file when starting do_target_task_training.
                                     // Supports * wildcards.
load_eval_checkpoint = none  // If not "none", load the specified model_state checkpoint
                             // file when doing do_full_eval.
                             // Supports * wildcards.

allow_untrained_encoder_parameters = 0  // Set for experiments involving random untrained sent_enc
                                        // encoders only. Allows do_target_task_training and
                                        // do_full_eval to proceed without pretraining.
allow_reuse_of_pretraining_parameters = 0  // Set to 1 to allow task models that were trained
                                           // during pretraining to be reused in
                                           // do_target_task_training. This may behave incorrectly
                                           // if a run is stopped and restarted in
                                           // do_target_task_training (issues #285, #290).
allow_missing_task_map = 0  // Dangerous: If true, ignore missing classifier_task_map.json
                            // Only relevant to runs that use ELMo. This is needed for bare-ELMo
                            // probing, since the pretraining phase is skipped for these models.
reload_tasks = 0  // If true, force the rebuilding of the task files in the experiment directory,
                  // even if they exist.
reload_indexing = 0  // If true, force the rebuilding of the index files in preproc/ for tasks in
                     // reindex_tasks, even if they exist.
reindex_tasks = ""  // See reload_indexing above.
reload_vocab = 0     // If true, force the rebuilding of the vocabulary files in the experiment
                     // directory. For classification and
                     // regression tasks with the default ELMo-style character handling, there
                     // is no vocabulary.

// Learning curves
target_train_data_fraction = 1  // Use only the specified fraction of the training data in the
                                // do_target_task_training phase. Should not impact pretraining,
                                // even for the same task.
               // If target_train_data_fraction and pretrain_data_fraction are equal,
               // then the training set for pretraining and target tasks will be the same.
pretrain_data_fraction = 1  // Use only the specified fraction of the training data in the
                            // do_pretrain phase.  Should not impact target-phase training, even for
                            // the same task.
                            // Note: This uses rejection sampling at training time, so it can slow
                            // down training for small fractions (<5%).


// Training options //

// Optimization
trainer_type = sampling  // Type of trainer object. Currently only one option: 'sampling'
batch_size = 32  // Training batch size.
optimizer = adam  // Optimizer. All valid AllenNLP options are available, including 'sgd'.
                  // Use 'bert_adam' for reproducing BERT experiments.
                  // 'adam' uses the newer AMSGrad variant.
                  // Warning: bert_adam is designed for cases where the number of epochs is known
                  // in advance, so it may not behave reasonably unless max_epochs is set to a
                  // reasonable positive value.
lr = 0.0001  // Initial learning rate.
min_lr = 0.000001  // Minimum learning rate. Training will stop when our explicit LR decay lowers
                   // the LR below this point or if any other stopping criterion applies.
max_grad_norm = 5.0  // Maximum gradient norm, for use in clipping.
lr_patience = 1  // Patience to use (in validation checks) before decaying the learning rate.
                 // Learning rate will decay after lr_patience + 1 validation checks have
                 // completed with no improvement in validation score.
lr_decay_factor = 0.5  // Factor by which to decay LR (multiplicative) when lr_patience is reached.
scheduler_threshold = 0.0001  // Threshold used in deciding when to lower learning rate.

// Validation, Checkpointing, and Early Stopping
val_data_limit = 5000  // Maximum number of examples to be used during mid-training validations.
                       // We use the _first_ N (e.g., 5000) examples from each dev set. Does not
                       // apply to the final validation run at the end of main.py that is invoked
                       // by do_full_eval.
val_interval = 1000  // Number of gradient steps to take between validation checks. Note that
                     // the stopping criteria are only checked at these intervals.
accumulation_steps = 1  // The number of batches for which to accumulate gradients before taking
                        // an optimizer step. If accumulation_steps = 2, then two batches/updates
                        // are processed before averaging the gradients. Training metrics (e.g.,
                        // loss) are reported at step intervals, i.e., training with batch_size
                        // = n and accumulation_steps = 2 simulates the training process with
                        // batch_size = 2n and accumulation_steps = 1, with lower peak memory
                        // usage and longer step time.
max_vals = 1000  // Maximum number of validation checks. Will stop once this limit has been
                 // reached. This cannot be disabled, but if you plan to rely on max_epochs or
                 // min_lr instead for stopping training, simply set it to a very high number.
max_epochs = -1 // If positive, maximum number of epochs (full pass over a task's training data)
                // to train for. Training will stop once it hits max_epochs for any task or hits
                // or any other stopping criterion (max validations, minimum learning). We only
                // check this criterion when doing validation, so if val_interval is too high,
                // especially if it's higher than one epoch's worth of steps, it's possible to
                // significantly overshoot the intended number of epochs.

patience = 5  // Patience in early stopping. Training will stop if performance does not improve at
              // all in patience + 1 validations.
keep_all_checkpoints = 0  // If set, keep checkpoint files from every validation. Otherwise, keep
                          // only the best and (if different) most recent.
delete_checkpoints_when_done = 0  // If set, delete *all* saved checkpoints when the run is
                                  // complete. Be careful when using this, but it can be useful in
                                  // cases where checkpoints are large (as with BERT), runs are
                                  // fast, and you're confident that you won't need to run further
                                  // tests on any specific trained model. Will not apply if
                                  // keep_all_checkpoints is set.

// Multi-task Training
weighting_method = proportional  // Weighting method for task sampling, relative to the number of
                                 // training examples in each task:
                                 // Options: uniform, power_<power>, softmax_<temp>
                                 //   proportional, proportional_log_batch, and
                                 //   proportional_log_example (plus the less-useful inverse,
                                 // inverse_log_example, and inverse_log_batch).
                                 // See relevant source code for details.
scaling_method = uniform  // Method for scaling loss:
                          // Options: uniform, max_power_<power>, max_proportional,
                          //   max_proportional_log, max_inverse, max_inverse_log
                          //   max_epoch_<E1_E2_..._En>
                          // See relevant source code for details.
dec_val_scale = 250  // when training with increasing and decreasing val metrics
                     // (or multiple decreasing metrics), we use the macro average
                     // for early stopping, where decreasing metrics are aggregated
                     // as (1 - metric / dec_val_scale).
                     // Currently, perplexity is our only decreasing metric.

// Evaluation
write_preds = 0  // 0 _or_ comma-separated list of splits (without spaces, options are train, val,
                 // or test) for which we should write predictions to disk during do_full_eval.
                 // Supported for GLUE tasks and a few others. You should see errors with
                 // unsupported tasks.
write_strict_glue_format = 0  // If true, write_preds will only write the 'index' and 'prediction'
                              // columns for GLUE/SuperGLUE tasks, and will use the test filenames
                              // expected by the GLUE evaluation server.


// Preprocessing //

max_seq_len = 40  // Maximum sequence length, in tokens (usually in full tokens, even for
                  // models with char handling).
max_word_v_size = 30000  // Maximum input word vocab size, when creating a new embedding matrix.
                         // Not used for ELMo.
max_char_v_size = 250  // Maximum input char vocab size, when creating a new embedding matrix.
                       // Not used for ELMo.
max_targ_word_v_size = 20000  // Maximum target word vocab size for seq2seq tasks.


// Input Handling //

input_module = ""  // The word embedding or contextual word representation layer.
                   // Currently supported options:
                   //   - scratch: Word embeddings trained from scratch.
                   //   - glove: Loaded GloVe word embeddings. Typically used with
                   //       tokenizer = MosesTokenizer. Note that this is not quite identical to
                   //       the Stanford tokenizer used to train GloVe.
                   //   - fastText: Loaded fastText word embeddings. Use with
                   //      tokenizer = MosesTokenizer.
                   //   - elmo: AllenNLP's ELMo contextualized word vector model hidden states. Use
                   //       with tokenizer = MosesTokenizer.
                   //   - elmo-chars-only: The dynamic CNN-based word embedding layer of AllenNLP's
                   //       ELMo, but not ELMo's LSTM layer hidden states. Use with
                   //       tokenizer = MosesTokenizer.
                   //   - bert-base-uncased, etc.: Any BERT model from transformers.
                   //   - roberta-base / roberta-large / roberta-large-mnli: RoBERTa model from
                   //       transformers.
                   //   - albert-base-v1 / albert-large-v1 / albert-xlarge-v1 / albert-xxlarge-v1
                   //   - albert-base-v2 / albert-large-v2 / albert-xlarge-v2 / albert-xxlarge-v2:
                   //       ALBERT model from transformers.
                   //   - xlnet-base-cased / xlnet-large-cased: XLNet Model from
                   //       transformers.
                   //   - openai-gpt: The OpenAI GPT language model encoder from
                   //       transformers.
                   //   - gpt2 / gpt2-medium / gpt2-large/ gpt2-xl: The OpenAI GPT-2 language model
                   //       encoder from transformers.
                   //   - transfo-xl-wt103: The Transformer-XL language model encoder from
                   //       transformers.
                   //   - xlm-mlm-en-2048: XLM english language model encoder from
                   //       transformers.
                   // Note: Any input_module from transformers requires
                   // tokenizer = ${input_module} or auto.

tokenizer = auto  // The name of the tokenizer, passed to the Task constructor for
                  // appropriate handling during data loading. Currently supported
                  // options:
                  //   - auto: Select the tokenizer that matches the model specified in
                  //       input_module above. Usually a safe default.
                  //   - "": Split the input data on whitespace.
                  //   - MosesTokenizer: Our standard word tokenizer. (Support for
                  //       other NLTK tokenizers is pending.)
                  //   - bert-uncased-base, etc.: Use the tokenizer supplied with
                  //       transformers that corresponds the input_module.
                  //   - SplitChars: Splits the input into individual characters.

word_embs_file = ${WORD_EMBS_FILE}  // Path to embeddings file, used with glove and fastText.
d_word = 300  //  Dimension of word embeddings, used with scratch, glove, or fastText.

elmo_weight_file_path = none  // Path to ELMo RNN weights file. Default ELMo weights will be used
                              // if "none".

char_embs = 0  // Experimental. If true, train char embeddings. This is separate from the ELMo char
               // component, and the two usually aren't used together.
d_char = 100  // Dimension of trained char embeddings.
n_char_filters = 100  // Number of filters in trained char CNN.
char_filter_sizes = "2,3,4,5"  // Size of char CNN filters.

transformers_output_mode = "none"  // How to handle the embedding layer of the
                                   // BERT/XLNet model:
                                   // "none" or "top" returns only top-layer activation,
                                   // "cat" returns top-layer concatenated with
                                   //   lexical layer,
                                   // "only" returns only lexical layer,
                                   // "mix" uses ELMo-style scalar mixing (with learned
                                   //   weights) across all layers.
transformers_max_layer = -1  // Maximum layer to return from BERT etc. encoder. Layer 0 is
                             // wordpiece embeddings. transformers_embeddings_mode
                             // will behave as if the is truncated at this layer, so 'top'
                             //  will return this layer, and 'mix' will return a mix of all
                             // layers up to and including this layer.
                             // Set to -1 to use all layers.
                             // Used for probing experiments.

force_include_wsj_vocabulary = 0  // Set if using PTB parsing (grammar induction) task. Makes sure
                                  // to include WSJ vocabulary.


// Sentence Encoders on top of Input/Word Encoders //

sent_enc = rnn  // The type of sentence encoder we should use. This is part of the core jiant model,
                // while encoders like ELMo, GPT, and BERT are input handlers, so it's safe to set
                // this to 'none' when using ELMo and standard/expected to set this to 'none' when
                // using GPT or BERT.
                // Options: 'bow', 'rnn' (LSTM/BiLSTM), 'none'
                //   Specialized grammar induction options: 'prpn', 'onlstm'
                // Note: 'bow' just skips the encoder step and passes the word representations to
                // the task model, so it is possible to combine attention or max pooling with the
                // 'bow' encoder.
bidirectional = 1  // If true, the 'rnn' encoder (if used) should be bidirectional.
d_hid = 1024  // Hidden dimension size
n_layers_enc = 2  // Number of layers for a 'rnn' sent_enc.
skip_embs = 1  // If true, concatenate the sent_enc's input (ELMo/GPT/BERT output or
               // embeddings) with the sent_enc's  output.
sep_embs_for_skip = 0  // Whether the skip embedding uses the same embedder object as the original
                       // embedding (before skip).
                       // Only makes a difference if we are using ELMo weights, where it allows
                       // the four tuned ELMo scalars to vary separately for each target task.
n_layers_highway = 0  // Number of highway layers between the embedding layer and the sent_enc layer. [Deprecated.]
dropout = 0.2  // Dropout rate.
dropout_embs = ${dropout}  // Dropout rate for embeddings, same as above by default.
                           // NB: This only applies to trained char embs, not including ELMo.

cove = 0  // If true, use CoVe contextualized word embeddings. Should be used with
          // input_handler = glove.
cove_fine_tune = 0  // If true, CoVe params are fine-tuned.

onlstm_chunk_size = 2  // Chunk downsizing factor for ON-LSTM master gate, dimensions
                        // of master gate: D/C where C is the chunk downsizing factor.
onlstm_dropconnect = 0.5  // Linear dropout between ON-LSTM layers.
onlstm_dropouti  = 0.3  // Locked Dropout on input embeddings.
onlstm_dropouth  = 0.3  // Locked Dropout between ON-LSTM layers.
onlstm_tying = 0  // Language Modeling tying of weights.

n_slots = 15 // default PRPN-LM paper hyperparameter; the number of memory slots in reading network
n_lookback = 5 // default PRPN-LM paper hyperparameter; the lookback range of parsing network
resolution = 0.1 // default PRPN-LM paper hyperparameter; syntactic distance resolution
idropout = 0.5 // default PRPN-LM paper hyperparameter; dropout for layers
rdropout = 0.5 // default PRPN-LM paper hyperparameter; dropout for recurrent states
res = 0 // default PRPN-LM paper hyperparameter; number of res-net blocks in parser


// Task-specific Options //

// These are _usually_ overridden for specific tasks, and are explicitly overridden in this file
// for many tasks, but defaults are set here.

// Model
classifier = mlp  // The type of the final layer(s) in classification and regression tasks.
                  // Options:
                  //   log_reg: Softmax layer with no additional hidden layer.
                  //   mlp: One tanh+layernorm+dropout layer, followed by a softmax layer.
                  //   fancy_mlp: Same as mlp, but with an additional hidden layer. Fancy!
classifier_hid_dim = 512  // The hidden dimension size for mlp and fancy_mlp.
classifier_dropout = 0.2  // The dropout rate for mlp and fancy_mlp.
pair_attn = 1  // If true, use attn in sentence-pair classification/regression tasks.
d_hid_attn = 512  // Post-attention LSTM state size.
shared_pair_attn = 0  // If true, share pair_attn parameters across all tasks that use it.
d_proj = 512  // Size of task-specific linear projection applied before before pooling.
              // Disabled when fine-tuning transformers models.
pool_type = "auto"  // Type of pooling to reduce sequences of vectors into a single vector.
                    // Options: "auto", "max", "mean", "first", "final"
                    // "auto" uses "first" for plain BERT (with no sent_enc), "final" for plain
                    // XLNet and GPT, and "max" in all other settings.
span_classifier_loss_fn = "softmax"  // Classifier loss function. Used only in some tasks (notably
                                     // span-related tasks), not mlp/fancy_mlp. Currently supports
                                     // sigmoid and softmax.
classifier_span_pooling = "attn"  // Span pooling type (see README section on edge probing-style
                                  // experiments for context).
                                  // Options: 'attn' or one of the 'combination' arguments accepted
                                  //   by AllenNLP's EndpointSpanExtractor such as 'x,y'.

edgeprobe_cnn_context = 0  // Expanded context for edge probing via CNN.
                           // 0 looks at only the current word, 1 adds +/-
                           // words (kernel width 3), etc.
edgeprobe_symmetric = 0    // If true, use same parameters for extracting span1
                           // and span2

// Training
target_train_val_interval = 500  // Comparable to val_interval, used during
                                 // do_target_task_training. Can be set separately per task.
target_train_max_vals = 1000  // Comparable to max_vals, used during do_target_task_training.
                              // Can be set separately per task.

// Evaluation
use_classifier = ""  // Used to make some task (usually a probing task with no training set) use a
                     // model that was trained for a different task at do_full_eval time. This
                     // should be overridden for each probing/auxiliary/test-only task, and set to
                     // the name of the task on which the associated model should be trained.


// Task-Specific Overrides //

// Note: Model params apply during all phases, but trainer params like LR apply only during eval
// phase.

glue-diagnostic { use_classifier = "mnli" }
broadcoverage-diagnostic { use_classifier = "rte-superglue" }
winogender-diagnostic { use_classifier = "rte-superglue" }

// Optional templates. These are tuned for simple non-transformer model.
// You can inherit from them using example lines like the ones commented out below.

glue-small-tasks-tmpl-1 {
    classifier_hid_dim = 128,
    d_proj = 128,
    classifier_dropout = 0.4,
    pair_attn = 0,
    val_interval = 100,
    lr = 0.0003
}

glue-small-tasks-tmpl-2 {
    classifier_hid_dim = 256,
    d_proj = 256,
    classifier_dropout = 0.2,
    pair_attn = 0,
    val_interval = 100,
    lr = 0.0003
}

glue-small-tasks-tmpl-3 {
    classifier_hid_dim = 512,
    classifier_dropout = 0.2,
    pair_attn = 1,
    val_interval = 1000,
    lr = 0.0003
}

s2s {
    d_hid_dec = 100
    n_layers_dec = 1
    // Options are 'Bahdanau' (a two-layer MLP to compute weights),
    // 'bilinear' (weights computed as x^T W y + b) or 'none'.
    attention = "Bahdanau"
    output_proj_input_dim = 100
    beam_size = 10
  }

// rte = ${glue-small-tasks-tmpl-1}
// wnli = ${glue-small-tasks-tmpl-1}
// mrpc = ${glue-small-tasks-tmpl-2}
// sst = ${glue-small-tasks-tmpl-2}
// cola = ${glue-small-tasks-tmpl-2}
// sts-b = ${glue-small-tasks-tmpl-3}
// sts-b-alt = ${glue-small-tasks-tmpl-3}
// qnli = ${glue-small-tasks-tmpl-3}
// qnli-alt = ${glue-small-tasks-tmpl-3}
// mnli = ${glue-small-tasks-tmpl-3}
// mnli-alt = ${glue-small-tasks-tmpl-3}
// qqp = ${glue-small-tasks-tmpl-3}
// qqp-alt = ${glue-small-tasks-tmpl-3}

embeddings_train  = 0  // if set to 1, embeddings will be fine tuned.

nli-prob {
  probe_path = ""
}


// Edge-Probing Experiments //
// See README for context.

// Template: Not used for any single task, but extended per-task below.
edges-tmpl {
    span_classifier_loss_fn = "sigmoid"  // 'sigmoid' or 'softmax'
    classifier_span_pooling = "attn"  // 'attn' or 'x,y'
    classifier_hid_dim = 256
    classifier_dropout = 0.3
    pair_attn = 0

    // Default iters; run 50k steps.
    max_vals = 100
    val_interval = 500
}
edges-tmpl-small = ${edges-tmpl} {
    // 10k steps
    val_interval = 100
}
edges-tmpl-large = ${edges-tmpl} {
    // 250k steps
    max_vals = 250
    val_interval = 1000
}

edges-pos-ontonotes = ${edges-tmpl-large}
edges-nonterminal-ontonotes = ${edges-tmpl-large}
edges-ner-ontonotes = ${edges-tmpl-large}
edges-srl-ontonotes = ${edges-tmpl-large}
edges-coref-ontonotes = ${edges-tmpl-large}

edges-dep-ud-ewt = ${edges-tmpl-large}

edges-spr1 = ${edges-tmpl-small}
edges-spr2 = ${edges-tmpl-small}
edges-dpr = ${edges-tmpl-small}

edges-rel-semeval = ${edges-tmpl-small}
edges-rel-tacred = ${edges-tmpl}<|MERGE_RESOLUTION|>--- conflicted
+++ resolved
@@ -23,11 +23,7 @@
 // Misc. Logistics //
 
 cuda = auto  // GPU ID. Set to -1 for CPU, "auto" for all available GPUs on machine and
-<<<<<<< HEAD
-          // a comma-delimited list of GPU IDs for a subset of GPUs.
-=======
              // a comma-delimited list of GPU IDs for a subset of GPUs.
->>>>>>> 4666ed55
 random_seed = 1234  // Global random seed, used in both Python and PyTorch random number generators.
 track_batch_utilization = 0  // Track % of each batch that is padding tokens (for tasks with field
                              // 'input1').
