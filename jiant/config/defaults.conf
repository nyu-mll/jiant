// Default config file.
// Set values here, then override them in custom configs by including this at
// the top:
//
//   my_experiment.conf:
//     include "defaults.conf"
//
//     exp_name = my_expt
//     run_name = run1
//     pretrain_tasks = "mnli,qnli"
//
// ... or in a command line flag:
//
//   $ python main.py --config_file jiant/config/defaults.conf \
//         --overrides "exp_name = my_expt, run_name = run1, pretrain_tasks = \"mnli,qnli\""
//
// This file uses HOCON, which is a JSON/YAML-like format that supports
// includes, references, and object merging semantics. For reference, see:
//
// https://github.com/lightbend/config/blob/master/HOCON.md


// Misc. Logistics //

cuda = auto  // GPU ID. Set to -1 for CPU, "auto" for all available GPUs on machine and
             // a comma-delimited list of GPU IDs for a subset of GPUs.
random_seed = 1234  // Global random seed, used in both Python and PyTorch random number generators.
track_batch_utilization = 0  // Track % of each batch that is padding tokens (for tasks with field
                             // 'input1').


// Paths and Logging //

// You'll generally have to override these:
project_dir = ${JIANT_PROJECT_PREFIX}  // The base directory for model output.
exp_name = my-experiment  // Experiment name, will be a subdirectory of project_dir. This
                          // directory will contain all run directories, a results summary file,
                          // and preprocessed data files.
run_name = tuning-0  // Run name, will be a subdirectory of exp_name. This directory will contain
                     // logs, checkpoints, and model predictions.
data_dir = ${JIANT_DATA_DIR}  // Base directory in which to look for raw data subdirectories. This
                              // could be the glue_data directory created by download_glue_data.py.

// You may want to override these:
global_ro_exp_dir = ""  // If you're using very large datasets for which preprocessing
                        // is slow, you can set this to point to a directory for a past experiment
                        // (different from the current one), and the 'preproc' index files will
                        // be read from that directory to save time. If this directory does not
                        // exist, all data will be preprocessed as usual without failing.
remote_log_name = ${exp_name}"__"${run_name}  // Log name for GCP remote logging, if used. This
                                              // should be globally unique to your run. Usually
                                              // safe to ignore.

// You can safely ignore these, and they'll be set automatically:
exp_dir = ${project_dir}"/"${exp_name}"/"
run_dir = ${project_dir}"/"${exp_name}"/"${run_name}
local_log_path = ${run_dir}"/log.log"
list_params = 1  // Before training, print a list of all trainable model parameters with their
                 // shapes. Takes up a lot of log space, but useful for debugging.


// Tasks //

pretrain_tasks = sst  // Comma-separated list of pretraining tasks or 'glue' or 'superglue' or 'none'.
                      // If there are multiple entries, the list should contain no spaces, and
                      // should be enclosed in quotes. When using command line overrides, you need
                      // to escape these quotes:
                      //   python main.py --overrides "pretrain_tasks = \"glue,ccg\""
                      // Note: The code expects this to be nonempty in most cases. If you want to
                      // train and evaluate on a single task without doing any new pretraining,
                      // you should set target_tasks and pretraining_tasks to the same task, set
                      // do_pretrain to 1, and do_target_task_training to 0.
target_tasks = glue  // Target tasks, for use in both target_task_training
                     // (if do_target_training = 1) and the final evaluation,
                     // (if do_full_eval = 1), and is in the same list format as pretrain_tasks.


// Execution, Saving, and Loading //

// Three main stages of operation
do_pretrain = 1  // Run training on the tasks in pretrain_tasks.
do_target_task_training = 1  // After do_pretrain, train on the target tasks in target_tasks.
do_full_eval = 1  // Evaluate on the tasks in target_tasks.

// Related configuration
load_model = 1  // If true, restore from checkpoint when starting do_pretrain. No impact on
                // do_target_task_training.
transfer_paradigm = "frozen" // How to use pretrained model parameters during target task training.
                             // Applies to GPT, BERT, and pretrained sent_enc encoders.
                             // Options: "frozen", "finetune"
                             //   "frozen" will train the downstream models on fixed
                             //   representations from the encoder model.
                             //   "finetune" will update the parameters of the encoders models as
                             //    well as the downstream models. (This disables d_proj.)
load_target_train_checkpoint = none  // If not "none", load the specified model_state checkpoint
                                     // file when starting do_target_task_training.
                                     // Supports * wildcards.
load_eval_checkpoint = none  // If not "none", load the specified model_state checkpoint
                             // file when doing do_full_eval.
                             // Supports * wildcards.

allow_untrained_encoder_parameters = 0  // Set for experiments involving random untrained sent_enc
                                        // encoders only. Allows do_target_task_training and
                                        // do_full_eval to proceed without pretraining.
allow_reuse_of_pretraining_parameters = 0  // Set to 1 to allow task models that were trained
                                           // during pretraining to be reused in
                                           // do_target_task_training. This may behave incorrectly
                                           // if a run is stopped and restarted in
                                           // do_target_task_training (issues #285, #290).
allow_missing_task_map = 0  // Dangerous: If true, ignore missing classifier_task_map.json
                            // Only relevant to runs that use ELMo. This is needed for bare-ELMo
                            // probing, since the pretraining phase is skipped for these models.
reload_tasks = 0  // If true, force the rebuilding of the task files in the experiment directory,
                  // even if they exist.
reload_indexing = 0  // If true, force the rebuilding of the index files in preproc/ for tasks in
                     // reindex_tasks, even if they exist.
reindex_tasks = ""  // See reload_indexing above.
reload_vocab = 0     // If true, force the rebuilding of the vocabulary files in the experiment
                     // directory. For classification and
                     // regression tasks with the default ELMo-style character handling, there
                     // is no vocabulary.

// Learning curves
target_train_data_fraction = 1  // Use only the specified fraction of the training data in the
                                // do_target_task_training phase. Should not impact pretraining,
                                // even for the same task.
               // If target_train_data_fraction and pretrain_data_fraction are equal,
               // then the training set for pretraining and target tasks will be the same.
pretrain_data_fraction = 1  // Use only the specified fraction of the training data in the
                            // do_pretrain phase.  Should not impact target-phase training, even for
                            // the same task.
                            // Note: This uses rejection sampling at training time, so it can slow
                            // down training for small fractions (<5%).


// Training options //

// Optimization
trainer_type = sampling  // Type of trainer object. Currently only one option: 'sampling'
batch_size = 32  // Training batch size.
optimizer = adam  // Optimizer. All valid AllenNLP options are available, including 'sgd'.
                  // Use 'bert_adam' for reproducing BERT experiments.
                  // 'adam' uses the newer AMSGrad variant.
                  // Warning: bert_adam is designed for cases where the number of epochs is known
                  // in advance, so it may not behave reasonably unless max_epochs is set to a
                  // reasonable positive value.
lr = 0.0001  // Initial learning rate.
min_lr = 0.000001  // Minimum learning rate. Training will stop when our explicit LR decay lowers
                   // the LR below this point or if any other stopping criterion applies.
max_grad_norm = 5.0  // Maximum gradient norm, for use in clipping.
lr_patience = 1  // Patience to use (in validation checks) before decaying the learning rate.
                 // Learning rate will decay after lr_patience + 1 validation checks have
                 // completed with no improvement in validation score.
lr_decay_factor = 0.5  // Factor by which to decay LR (multiplicative) when lr_patience is reached.
scheduler_threshold = 0.0001  // Threshold used in deciding when to lower learning rate.

// Validation, Checkpointing, and Early Stopping
val_data_limit = 5000  // Maximum number of examples to be used during mid-training validations.
                       // We use the _first_ N (e.g., 5000) examples from each dev set. Does not
                       // apply to the final validation run at the end of main.py that is invoked
                       // by do_full_eval.
val_interval = 1000  // Number of gradient steps to take between validation checks. Note that
                     // the stopping criteria are only checked at these intervals.
accumulation_steps = 1  // The number of batches for which to accumulate gradients before taking
                        // an optimizer step. If accumulation_steps = 2, then two batches/updates
                        // are processed before averaging the gradients. Training metrics (e.g.,
                        // loss) are reported at step intervals, i.e., training with batch_size
                        // = n and accumulation_steps = 2 simulates the training process with
                        // batch_size = 2n and accumulation_steps = 1, with lower peak memory
                        // usage and longer step time.
max_vals = 1000  // Maximum number of validation checks. Will stop once this limit has been
                 // reached. This cannot be disabled, but if you plan to rely on max_epochs or
                 // min_lr instead for stopping training, simply set it to a very high number.
max_epochs = -1 // If positive, maximum number of epochs (full pass over a task's training data)
                // to train for. Training will stop once it hits max_epochs for any task or hits
                // or any other stopping criterion (max validations, minimum learning). We only
                // check this criterion when doing validation, so if val_interval is too high,
                // especially if it's higher than one epoch's worth of steps, it's possible to
                // significantly overshoot the intended number of epochs.

<<<<<<< HEAD
early_stopping_method=auto // Early stopping method. Options: task_name to only do early stopping based 
=======
early_stopping_method=auto // Early stopping method. Options: task_name to only do early stopping based
>>>>>>> de3c44a6
                           // on a specific task, 'auto': use the macro_avg
patience = 5  // Patience in early stopping. Training will stop if performance does not improve at
              // all in patience + 1 validations.
keep_all_checkpoints = 0  // If set, keep checkpoint files from every validation. Otherwise, keep
                          // only the best and (if different) most recent.
delete_checkpoints_when_done = 0  // If set, delete *all* saved checkpoints when the run is
                                  // complete. Be careful when using this, but it can be useful in
                                  // cases where checkpoints are large (as with BERT), runs are
                                  // fast, and you're confident that you won't need to run further
                                  // tests on any specific trained model. Will not apply if
                                  // keep_all_checkpoints is set.

// Multi-task Training
weighting_method = proportional  // Weighting method for task sampling, relative to the number of
                                 // training examples in each task:
                                 // Options: uniform, power_<power>, softmax_<temp>
                                 //   proportional, proportional_log_batch, and
                                 //   proportional_log_example (plus the less-useful inverse,
                                 // inverse_log_example, and inverse_log_batch).
<<<<<<< HEAD
                                 //  Additionally, we include the T5 method of examples-proportional-mixing.
=======
                                 // Additionally, we include the T5 method of examples_proportional_mixing.
                                 // To use this, set weighting_method=examples_proportional_mixingK=104857
>>>>>>> de3c44a6
                                 // See relevant source code for details.
scaling_method = uniform  // Method for scaling loss:
                          // Options: uniform, max_power_<power>, max_proportional,
                          //   max_proportional_log, max_inverse, max_inverse_log
                          //   max_epoch_<E1_E2_..._En>
mlm_weight = 1 // mlm weight for mlm scaling loss
                          // See relevant source code for details.
dec_val_scale = 250  // when training with increasing and decreasing val metrics
                     // (or multiple decreasing metrics), we use the macro average
                     // for early stopping, where decreasing metrics are aggregated
                     // as (1 - metric / dec_val_scale).
                     // Currently, perplexity is our only decreasing metric.

// Evaluation
write_preds = 0  // 0 _or_ comma-separated list of splits (without spaces, options are train, val,
                 // or test) for which we should write predictions to disk during do_full_eval.
                 // Supported for GLUE tasks and a few others. You should see errors with
                 // unsupported tasks.
write_strict_glue_format = 0  // If true, write_preds will only write the 'index' and 'prediction'
                              // columns for GLUE/SuperGLUE tasks, and will use the test filenames
                              // expected by the GLUE evaluation server.


// Preprocessing //

max_seq_len = 40  // Maximum sequence length, in tokens (usually in full tokens, even for
                  // models with char handling).
max_word_v_size = 30000  // Maximum input word vocab size, when creating a new embedding matrix.
                         // Not used for ELMo.
max_char_v_size = 250  // Maximum input char vocab size, when creating a new embedding matrix.
                       // Not used for ELMo.
max_targ_word_v_size = 20000  // Maximum target word vocab size for seq2seq tasks.


// Input Handling //

input_module = ""  // The word embedding or contextual word representation layer.
                   // Currently supported options:
                   //   - scratch: Word embeddings trained from scratch.
                   //   - glove: Loaded GloVe word embeddings. Typically used with
                   //       tokenizer = MosesTokenizer. Note that this is not quite identical to
                   //       the Stanford tokenizer used to train GloVe.
                   //   - fastText: Loaded fastText word embeddings. Use with
                   //      tokenizer = MosesTokenizer.
                   //   - elmo: AllenNLP's ELMo contextualized word vector model hidden states. Use
                   //       with tokenizer = MosesTokenizer.
                   //   - elmo-chars-only: The dynamic CNN-based word embedding layer of AllenNLP's
                   //       ELMo, but not ELMo's LSTM layer hidden states. Use with
                   //       tokenizer = MosesTokenizer.
                   //   - bert-base-uncased, etc.: Any BERT model from transformers.
                   //   - roberta-base / roberta-large / roberta-large-mnli: RoBERTa model from
                   //       transformers.
                   //   - albert-base-v1 / albert-large-v1 / albert-xlarge-v1 / albert-xxlarge-v1
                   //   - albert-base-v2 / albert-large-v2 / albert-xlarge-v2 / albert-xxlarge-v2:
                   //       ALBERT model from transformers.
                   //   - xlnet-base-cased / xlnet-large-cased: XLNet Model from
                   //       transformers.
                   //   - openai-gpt: The OpenAI GPT language model encoder from
                   //       transformers.
                   //   - gpt2 / gpt2-medium / gpt2-large/ gpt2-xl: The OpenAI GPT-2 language model
                   //       encoder from transformers.
                   //   - transfo-xl-wt103: The Transformer-XL language model encoder from
                   //       transformers.
                   //   - xlm-mlm-en-2048: XLM english language model encoder from
                   //       transformers.
                   // Note: Any input_module from transformers requires
                   // tokenizer = ${input_module} or auto.

tokenizer = auto  // The name of the tokenizer, passed to the Task constructor for
                  // appropriate handling during data loading. Currently supported
                  // options:
                  //   - auto: Select the tokenizer that matches the model specified in
                  //       input_module above. Usually a safe default.
                  //   - "": Split the input data on whitespace.
                  //   - MosesTokenizer: Our standard word tokenizer. (Support for
                  //       other NLTK tokenizers is pending.)
                  //   - bert-uncased-base, etc.: Use the tokenizer supplied with
                  //       transformers that corresponds the input_module.
                  //   - SplitChars: Splits the input into individual characters.

word_embs_file = ${WORD_EMBS_FILE}  // Path to embeddings file, used with glove and fastText.
d_word = 300  //  Dimension of word embeddings, used with scratch, glove, or fastText.

elmo_weight_file_path = none  // Path to ELMo RNN weights file. Default ELMo weights will be used
                              // if "none".

char_embs = 0  // Experimental. If true, train char embeddings. This is separate from the ELMo char
               // component, and the two usually aren't used together.
d_char = 100  // Dimension of trained char embeddings.
n_char_filters = 100  // Number of filters in trained char CNN.
char_filter_sizes = "2,3,4,5"  // Size of char CNN filters.

transformers_output_mode = "none"  // How to handle the embedding layer of the
                                   // BERT/XLNet model:
                                   // "none" or "top" returns only top-layer activation,
                                   // "cat" returns top-layer concatenated with
                                   //   lexical layer,
                                   // "only" returns only lexical layer,
                                   // "mix" uses ELMo-style scalar mixing (with learned
                                   //   weights) across all layers.
transformers_max_layer = -1  // Maximum layer to return from BERT etc. encoder. Layer 0 is
                             // wordpiece embeddings. transformers_embeddings_mode
                             // will behave as if the is truncated at this layer, so 'top'
                             //  will return this layer, and 'mix' will return a mix of all
                             // layers up to and including this layer.
                             // Set to -1 to use all layers.
                             // Used for probing experiments.

force_include_wsj_vocabulary = 0  // Set if using PTB parsing (grammar induction) task. Makes sure
                                  // to include WSJ vocabulary.


// Sentence Encoders on top of Input/Word Encoders //

sent_enc = rnn  // The type of sentence encoder we should use. This is part of the core jiant model,
                // while encoders like ELMo, GPT, and BERT are input handlers, so it's safe to set
                // this to 'none' when using ELMo and standard/expected to set this to 'none' when
                // using GPT or BERT.
                // Options: 'bow', 'rnn' (LSTM/BiLSTM), 'none'
                //   Specialized grammar induction options: 'prpn', 'onlstm'
                // Note: 'bow' just skips the encoder step and passes the word representations to
                // the task model, so it is possible to combine attention or max pooling with the
                // 'bow' encoder.
bidirectional = 1  // If true, the 'rnn' encoder (if used) should be bidirectional.
d_hid = 1024  // Hidden dimension size
n_layers_enc = 2  // Number of layers for a 'rnn' sent_enc.
skip_embs = 1  // If true, concatenate the sent_enc's input (ELMo/GPT/BERT output or
               // embeddings) with the sent_enc's  output.
sep_embs_for_skip = 0  // Whether the skip embedding uses the same embedder object as the original
                       // embedding (before skip).
                       // Only makes a difference if we are using ELMo weights, where it allows
                       // the four tuned ELMo scalars to vary separately for each target task.
n_layers_highway = 0  // Number of highway layers between the embedding layer and the sent_enc layer. [Deprecated.]
dropout = 0.2  // Dropout rate.
dropout_embs = ${dropout}  // Dropout rate for embeddings, same as above by default.
                           // NB: This only applies to trained char embs, not including ELMo.

cove = 0  // If true, use CoVe contextualized word embeddings. Should be used with
          // input_handler = glove.
cove_fine_tune = 0  // If true, CoVe params are fine-tuned.

onlstm_chunk_size = 2  // Chunk downsizing factor for ON-LSTM master gate, dimensions
                        // of master gate: D/C where C is the chunk downsizing factor.
onlstm_dropconnect = 0.5  // Linear dropout between ON-LSTM layers.
onlstm_dropouti  = 0.3  // Locked Dropout on input embeddings.
onlstm_dropouth  = 0.3  // Locked Dropout between ON-LSTM layers.
onlstm_tying = 0  // Language Modeling tying of weights.

n_slots = 15 // default PRPN-LM paper hyperparameter; the number of memory slots in reading network
n_lookback = 5 // default PRPN-LM paper hyperparameter; the lookback range of parsing network
resolution = 0.1 // default PRPN-LM paper hyperparameter; syntactic distance resolution
idropout = 0.5 // default PRPN-LM paper hyperparameter; dropout for layers
rdropout = 0.5 // default PRPN-LM paper hyperparameter; dropout for recurrent states
res = 0 // default PRPN-LM paper hyperparameter; number of res-net blocks in parser


// Task-specific Options //

// These are _usually_ overridden for specific tasks, and are explicitly overridden in this file
// for many tasks, but defaults are set here.

// Model
classifier = mlp  // The type of the final layer(s) in classification and regression tasks.
                  // Options:
                  //   log_reg: Softmax layer with no additional hidden layer.
                  //   mlp: One tanh+layernorm+dropout layer, followed by a softmax layer.
                  //   fancy_mlp: Same as mlp, but with an additional hidden layer. Fancy!
classifier_hid_dim = 512  // The hidden dimension size for mlp and fancy_mlp.
classifier_dropout = 0.2  // The dropout rate for mlp and fancy_mlp.
pair_attn = 1  // If true, use attn in sentence-pair classification/regression tasks.
d_hid_attn = 512  // Post-attention LSTM state size.
shared_pair_attn = 0  // If true, share pair_attn parameters across all tasks that use it.
d_proj = 512  // Size of task-specific linear projection applied before before pooling.
              // Disabled when fine-tuning transformers models.
pool_type = "auto"  // Type of pooling to reduce sequences of vectors into a single vector.
                    // Options: "auto", "max", "mean", "first", "final"
                    // "auto" uses "first" for plain BERT (with no sent_enc), "final" for plain
                    // XLNet and GPT, and "max" in all other settings.
span_classifier_loss_fn = "softmax"  // Classifier loss function. Used only in some tasks (notably
                                     // span-related tasks), not mlp/fancy_mlp. Currently supports
                                     // sigmoid and softmax.
classifier_span_pooling = "attn"  // Span pooling type (see README section on edge probing-style
                                  // experiments for context).
                                  // Options: 'attn' or one of the 'combination' arguments accepted
                                  //   by AllenNLP's EndpointSpanExtractor such as 'x,y'.

edgeprobe_cnn_context = 0  // Expanded context for edge probing via CNN.
                           // 0 looks at only the current word, 1 adds +/-
                           // words (kernel width 3), etc.
edgeprobe_symmetric = 0    // If true, use same parameters for extracting span1
                           // and span2

// Training
target_train_val_interval = 500  // Comparable to val_interval, used during
                                 // do_target_task_training. Can be set separately per task.
target_train_max_vals = 1000  // Comparable to max_vals, used during do_target_task_training.
                              // Can be set separately per task.

// Evaluation
use_classifier = ""  // Used to make some task (usually a probing task with no training set) use a
                     // model that was trained for a different task at do_full_eval time. This
                     // should be overridden for each probing/auxiliary/test-only task, and set to
                     // the name of the task on which the associated model should be trained.


// Task-Specific Overrides //

// Note: Model params apply during all phases, but trainer params like LR apply only during eval
// phase.

glue-diagnostic { use_classifier = "mnli" }
broadcoverage-diagnostic { use_classifier = "rte-superglue" }
winogender-diagnostic { use_classifier = "rte-superglue" }

// Optional templates. These are tuned for simple non-transformer model.
// You can inherit from them using example lines like the ones commented out below.

glue-small-tasks-tmpl-1 {
    classifier_hid_dim = 128,
    d_proj = 128,
    classifier_dropout = 0.4,
    pair_attn = 0,
    val_interval = 100,
    lr = 0.0003
}

glue-small-tasks-tmpl-2 {
    classifier_hid_dim = 256,
    d_proj = 256,
    classifier_dropout = 0.2,
    pair_attn = 0,
    val_interval = 100,
    lr = 0.0003
}

glue-small-tasks-tmpl-3 {
    classifier_hid_dim = 512,
    classifier_dropout = 0.2,
    pair_attn = 1,
    val_interval = 1000,
    lr = 0.0003
}

s2s {
    d_hid_dec = 100
    n_layers_dec = 1
    // Options are 'Bahdanau' (a two-layer MLP to compute weights),
    // 'bilinear' (weights computed as x^T W y + b) or 'none'.
    attention = "Bahdanau"
    output_proj_input_dim = 100
    beam_size = 10
}

// rte = ${glue-small-tasks-tmpl-1}
// wnli = ${glue-small-tasks-tmpl-1}
// mrpc = ${glue-small-tasks-tmpl-2}
// sst = ${glue-small-tasks-tmpl-2}
// cola = ${glue-small-tasks-tmpl-2}
// sts-b = ${glue-small-tasks-tmpl-3}
// sts-b-alt = ${glue-small-tasks-tmpl-3}
// qnli = ${glue-small-tasks-tmpl-3}
// qnli-alt = ${glue-small-tasks-tmpl-3}
// mnli = ${glue-small-tasks-tmpl-3}
// mnli-alt = ${glue-small-tasks-tmpl-3}
// qqp = ${glue-small-tasks-tmpl-3}
// qqp-alt = ${glue-small-tasks-tmpl-3}

embeddings_train  = 0  // if set to 1, embeddings will be fine tuned.

nli-prob {
  probe_path = ""
}


// Edge-Probing Experiments //
// See README for context.

// Template: Not used for any single task, but extended per-task below.
edges-tmpl {
    span_classifier_loss_fn = "sigmoid"  // 'sigmoid' or 'softmax'
    classifier_span_pooling = "attn"  // 'attn' or 'x,y'
    classifier_hid_dim = 256
    classifier_dropout = 0.3
    pair_attn = 0

    // Default iters; run 50k steps.
    max_vals = 100
    val_interval = 500
}
edges-tmpl-small = ${edges-tmpl} {
    // 10k steps
    val_interval = 100
}
edges-tmpl-large = ${edges-tmpl} {
    // 250k steps
    max_vals = 250
    val_interval = 1000
}

edges-pos-ontonotes = ${edges-tmpl-large}
edges-nonterminal-ontonotes = ${edges-tmpl-large}
edges-ner-ontonotes = ${edges-tmpl-large}
edges-srl-ontonotes = ${edges-tmpl-large}
edges-coref-ontonotes = ${edges-tmpl-large}

edges-dep-ud-ewt = ${edges-tmpl-large}

edges-spr1 = ${edges-tmpl-small}
edges-spr2 = ${edges-tmpl-small}
edges-dpr = ${edges-tmpl-small}

edges-rel-semeval = ${edges-tmpl-small}
edges-rel-tacred = ${edges-tmpl}<|MERGE_RESOLUTION|>--- conflicted
+++ resolved
@@ -178,11 +178,8 @@
                 // especially if it's higher than one epoch's worth of steps, it's possible to
                 // significantly overshoot the intended number of epochs.
 
-<<<<<<< HEAD
-early_stopping_method=auto // Early stopping method. Options: task_name to only do early stopping based 
-=======
+
 early_stopping_method=auto // Early stopping method. Options: task_name to only do early stopping based
->>>>>>> de3c44a6
                            // on a specific task, 'auto': use the macro_avg
 patience = 5  // Patience in early stopping. Training will stop if performance does not improve at
               // all in patience + 1 validations.
@@ -202,12 +199,8 @@
                                  //   proportional, proportional_log_batch, and
                                  //   proportional_log_example (plus the less-useful inverse,
                                  // inverse_log_example, and inverse_log_batch).
-<<<<<<< HEAD
-                                 //  Additionally, we include the T5 method of examples-proportional-mixing.
-=======
                                  // Additionally, we include the T5 method of examples_proportional_mixing.
                                  // To use this, set weighting_method=examples_proportional_mixingK=104857
->>>>>>> de3c44a6
                                  // See relevant source code for details.
 scaling_method = uniform  // Method for scaling loss:
                           // Options: uniform, max_power_<power>, max_proportional,
