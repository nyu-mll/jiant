--- conflicted
+++ resolved
@@ -1067,11 +1067,7 @@
                 sent, mask = self.sent_encoder(batch["choice%d" % choice_idx], task)
                 logit = module(sent, mask)
                 logits.append(logit)
-<<<<<<< HEAD
-            out["n_exs"] = torch.Tensor(batch["choice0"]["bert_wpm_pretokenized"].size(0))
-=======
             out["n_exs"] = batch["choice0"]["pytorch_transformers_wpm_pretokenized"].size(0)
->>>>>>> a1e9abf0
         else:
             ctx, ctx_mask = self.sent_encoder(batch["question"], task)
             for choice_idx in range(task.n_choices):
