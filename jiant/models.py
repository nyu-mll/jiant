"""Core model and functions for building it."""
import copy
import json
import logging as log
import os

import numpy as np
import torch
import torch.nn as nn
import torch.nn.functional as F

from allennlp.common import Params
from allennlp.modules.seq2seq_encoders import Seq2SeqEncoder as s2s_e
from allennlp.modules.seq2seq_encoders import StackedSelfAttentionEncoder
from allennlp.modules.seq2vec_encoders import CnnEncoder
from allennlp.modules.token_embedders import Embedding, TokenCharactersEncoder
from allennlp.training.metrics import Average
from sklearn.metrics import mean_squared_error

from jiant.allennlp_mods.elmo_text_field_embedder import (
    ElmoTextFieldEmbedder,
    ElmoTokenEmbedderWrapper,
)

from jiant.modules.edge_probing import EdgeClassifierModule
from jiant.modules.simple_modules import (
    Pooler,
    Classifier,
    SingleClassifier,
    PairClassifier,
    NullPhraseLayer,
)
from jiant.modules.attn_pair_encoder import AttnPairEncoder
from jiant.modules.sentence_encoder import SentenceEncoder
from jiant.modules.bilm_encoder import BiLMEncoder
from jiant.modules.bow_sentence_encoder import BoWSentEncoder
from jiant.modules.elmo_character_encoder import ElmoCharacterEncoder
from jiant.modules.onlstm_phrase_layer import ONLSTMPhraseLayer
from jiant.modules.prpn_phrase_layer import PRPNPhraseLayer
from jiant.modules.onlstm.ON_LSTM import ONLSTMStack
from jiant.modules.prpn.PRPN import PRPN
from jiant.modules.seq2seq_decoder import Seq2SeqDecoder
from jiant.modules.span_modules import SpanClassifierModule
from jiant.pytorch_transformers_interface import input_module_uses_pytorch_transformers
from jiant.tasks.edge_probing import EdgeProbingTask
from jiant.tasks.lm import LanguageModelingTask
from jiant.tasks.lm_parsing import LanguageModelingParsingTask
from jiant.tasks.qa import MultiRCTask, ReCoRDTask
from jiant.tasks.seq2seq import CharSeq2SeqTask
from jiant.tasks.tasks import (
    GLUEDiagnosticTask,
    MultipleChoiceTask,
    PairClassificationTask,
    PairOrdinalRegressionTask,
    PairRegressionTask,
    RegressionTask,
    SequenceGenerationTask,
    SingleClassificationTask,
    SpanClassificationTask,
    STSBTask,
    TaggingTask,
    WiCTask,
)
from jiant.utils import config
from jiant.utils.utils import (
    assert_for_log,
    get_batch_size,
    get_batch_utilization,
    get_elmo_mixing_weights,
    maybe_make_dir,
)

# Elmo stuff
# Look in $ELMO_SRC_DIR (e.g. /usr/share/jsalt/elmo) or download from web
ELMO_OPT_NAME = "elmo_2x4096_512_2048cnn_2xhighway_options.json"
ELMO_WEIGHTS_NAME = "elmo_2x4096_512_2048cnn_2xhighway_weights.hdf5"
ELMO_SRC_DIR = (
    os.getenv("ELMO_SRC_DIR")
    or "https://s3-us-west-2.amazonaws.com/allennlp/models/elmo/2x4096_512_2048cnn_2xhighway/"
)
ELMO_OPT_PATH = os.path.join(ELMO_SRC_DIR, ELMO_OPT_NAME)
ELMO_WEIGHTS_PATH = os.path.join(ELMO_SRC_DIR, ELMO_WEIGHTS_NAME)


def build_sent_encoder(args, vocab, d_emb, tasks, embedder, cove_layer):
    # Build single sentence encoder: the main component of interest
    # Need special handling for language modeling
    # Note: sent_enc is expected to apply dropout to its input _and_ output if
    # needed.
    rnn_params = Params(
        {
            "input_size": d_emb,
            "bidirectional": True,
            "hidden_size": args.d_hid,
            "num_layers": args.n_layers_enc,
        }
    )
    if args.sent_enc == "onlstm":
        onlayer = ONLSTMPhraseLayer(
            vocab,
            args.d_word,
            args.d_hid,
            args.n_layers_enc,
            args.onlstm_chunk_size,
            args.onlstm_dropconnect,
            args.onlstm_dropouti,
            args.dropout,
            args.onlstm_dropouth,
            embedder,
            args.batch_size,
        )
        # The 'onlayer' acts as a phrase layer module for the larger SentenceEncoder module.
        sent_encoder = SentenceEncoder(
            vocab,
            embedder,
            args.n_layers_highway,
            onlayer.onlayer,
            skip_embs=args.skip_embs,
            dropout=args.dropout,
            sep_embs_for_skip=args.sep_embs_for_skip,
            cove_layer=cove_layer,
        )
        d_sent = args.d_word
        log.info("Using ON-LSTM sentence encoder!")
    elif args.sent_enc == "prpn":
        prpnlayer = PRPNPhraseLayer(
            vocab,
            args.d_word,
            args.d_hid,
            args.n_layers_enc,
            args.n_slots,
            args.n_lookback,
            args.resolution,
            args.dropout,
            args.idropout,
            args.rdropout,
            args.res,
            embedder,
            args.batch_size,
        )
        # The 'prpn' acts as a phrase layer module for the larger SentenceEncoder module.
        sent_encoder = SentenceEncoder(
            vocab,
            embedder,
            args.n_layers_highway,
            prpnlayer.prpnlayer,
            skip_embs=args.skip_embs,
            dropout=args.dropout,
            sep_embs_for_skip=args.sep_embs_for_skip,
            cove_layer=cove_layer,
        )
        d_sent = args.d_word
        log.info("Using PRPN sentence encoder!")
    elif any(isinstance(task, LanguageModelingTask) for task in tasks) or args.sent_enc == "bilm":
        assert_for_log(args.sent_enc in ["rnn", "bilm"], "Only RNNLM supported!")
        assert_for_log(
            not (
                args.input_module == "elmo"
                or args.input_module.startswith("bert")
                or args.input_module.startswith("xlnet")
            ),
            f"Using input_module = {args.input_module} for language modeling is probably not a "
            "good idea, since it allows the language model to use information from the right-hand "
            "context.",
        )
        bilm = BiLMEncoder(d_emb, args.d_hid, args.d_hid, args.n_layers_enc)
        sent_encoder = SentenceEncoder(
            vocab,
            embedder,
            args.n_layers_highway,
            bilm,
            skip_embs=args.skip_embs,
            dropout=args.dropout,
            sep_embs_for_skip=args.sep_embs_for_skip,
            cove_layer=cove_layer,
        )
        d_sent = 2 * args.d_hid
    elif args.sent_enc == "bow":
        sent_encoder = BoWSentEncoder(vocab, embedder)
        assert_for_log(
            not args.skip_embs, "Skip connection not currently supported with `bow` encoder."
        )
        d_sent = d_emb
    elif args.sent_enc == "rnn":
        sent_rnn = s2s_e.by_name("lstm").from_params(copy.deepcopy(rnn_params))
        sent_encoder = SentenceEncoder(
            vocab,
            embedder,
            args.n_layers_highway,
            sent_rnn,
            skip_embs=args.skip_embs,
            dropout=args.dropout,
            sep_embs_for_skip=args.sep_embs_for_skip,
            cove_layer=cove_layer,
        )
        d_sent = 2 * args.d_hid
    elif args.sent_enc == "none":
        # Expose word representation layer (GloVe, ELMo, etc.) directly.
        assert_for_log(
            args.skip_embs,
            "skip_embs is false and sent_enc is none, "
            "which means that your token representations are zero-dimensional. Consider setting skip_embs.",
        )
        phrase_layer = NullPhraseLayer(rnn_params["input_size"])
        sent_encoder = SentenceEncoder(
            vocab,
            embedder,
            args.n_layers_highway,
            phrase_layer,
            skip_embs=args.skip_embs,
            dropout=args.dropout,
            sep_embs_for_skip=args.sep_embs_for_skip,
            cove_layer=cove_layer,
        )
        d_sent = 0
    else:
        assert_for_log(
            False, f"Shared encoder layer specification `{args.sent_enc}` not recognized."
        )
    return sent_encoder, d_sent


def build_model(args, vocab, pretrained_embs, tasks):
    """
    Build model according to args
    Returns: model which has attributes set in it with the attrbutes.
    """

    # Build embeddings.
    cove_layer = None
    if args.input_module == "gpt":
        # Note: incompatible with other embedders, but logic in preprocess.py
        # should prevent these from being enabled anyway.
        from .openai_transformer_lm.utils import OpenAIEmbedderModule

        log.info("Using OpenAI transformer model.")
        # Here, this uses openAIEmbedder.
        embedder = OpenAIEmbedderModule(args)
        d_emb = embedder.get_output_dim()
    elif args.input_module.startswith("bert"):
        from jiant.pytorch_transformers_interface.modules import BertEmbedderModule

        log.info(f"Using BERT model ({args.input_module}).")
        embedder = BertEmbedderModule(args)
        d_emb = embedder.get_output_dim()
    elif args.input_module.startswith("xlnet"):
        from jiant.pytorch_transformers_interface.modules import XLNetEmbedderModule

        log.info(f"Using XLNet model ({args.input_module}).")
        embedder = XLNetEmbedderModule(args)
        d_emb = embedder.get_output_dim()
    else:
        # Default case, used for ELMo, CoVe, word embeddings, etc.
        d_emb, embedder, cove_layer = build_embeddings(args, vocab, tasks, pretrained_embs)
    d_sent_input = args.d_hid
    sent_encoder, d_sent_output = build_sent_encoder(
        args, vocab, d_emb, tasks, embedder, cove_layer
    )
    # d_task_input is the input dimension of the task-specific module
    # set skip_emb = 1 if you want to concatenate the encoder input with encoder output to pass
    # into task specific module.
    d_task_input = d_sent_output + (args.skip_embs * d_emb)

    # Build model and classifiers
    model = MultiTaskModel(args, sent_encoder, vocab)
    build_task_modules(args, tasks, model, d_task_input, d_emb, embedder, vocab)
    model = model.cuda() if args.cuda >= 0 else model
    log.info("Model specification:")
    log.info(model)
    param_count = 0
    trainable_param_count = 0
    if args.list_params:
        log.info("Model parameters:")
    for name, param in model.named_parameters():
        param_count += np.prod(param.size())
        if param.requires_grad:
            trainable_param_count += np.prod(param.size())
            if args.list_params:
                log.info(
                    "\t%s: Trainable parameter, count %d with %s",
                    name,
                    np.prod(param.size()),
                    str(param.size()),
                )
        elif args.list_params:
            log.info(
                "\t%s: Non-trainable parameter, count %d with %s",
                name,
                np.prod(param.size()),
                str(param.size()),
            )
    log.info("Total number of parameters: {ct:d} ({ct:g})".format(ct=param_count))
    log.info("Number of trainable parameters: {ct:d} ({ct:g})".format(ct=trainable_param_count))
    return model


def build_embeddings(args, vocab, tasks, pretrained_embs=None):
    """ Build embeddings according to options in args """
    d_emb, d_char = 0, args.d_char

    token_embedders = {}
    # Word embeddings
    n_token_vocab = vocab.get_vocab_size("tokens")
    if args.input_module in ["glove", "fastText"] and pretrained_embs is not None:
        word_embs = pretrained_embs
        assert word_embs.size()[0] == n_token_vocab
        d_word = word_embs.size()[1]
        log.info("\tUsing pre-trained word embeddings: %s", str(word_embs.size()))
    elif args.input_module == "scratch":
        log.info("\tTraining word embeddings from scratch.")
        d_word = args.d_word
        word_embs = nn.Embedding(n_token_vocab, d_word).weight
    else:
        assert input_module_uses_pytorch_transformers(args.input_module) or args.input_module in [
            "gpt",
            "elmo",
            "elmo-chars-only",
        ], f"'{args.input_module}' is not a valid value for input_module."
        embeddings = None
        word_embs = None

    if word_embs is not None:
        embeddings = Embedding(
            num_embeddings=n_token_vocab,
            embedding_dim=d_word,
            weight=word_embs,
            trainable=(args.embeddings_train == 1),
            padding_index=vocab.get_token_index("@@PADDING@@"),
        )
        token_embedders["words"] = embeddings
        d_emb += d_word

    # Handle cove
    cove_layer = None
    if args.cove:
        assert embeddings is not None
        assert args.input_module == "glove", "CoVe requires GloVe embeddings."
        assert d_word == 300, "CoVe expects 300-dimensional GloVe embeddings."
        try:
            from jiant.modules.cove.cove import MTLSTM as cove_lstm

            # Have CoVe do an internal GloVe lookup, but don't add residual.
            # We'll do this manually in modules.py; see
            # SentenceEncoder.forward().
            cove_layer = cove_lstm(n_vocab=n_token_vocab, vectors=embeddings.weight.data)
            # Control whether CoVe is trainable.
            for param in cove_layer.parameters():
                param.requires_grad = bool(args.cove_fine_tune)
            d_emb += 600  # 300 x 2 for biLSTM activations
            log.info("\tUsing CoVe embeddings!")
        except ImportError as e:
            log.info("Failed to import CoVe!")
            raise e

    # Character embeddings
    if args.char_embs:
        log.info("\tUsing character embeddings!")
        char_embeddings = Embedding(vocab.get_vocab_size("chars"), d_char)
        filter_sizes = tuple([int(i) for i in args.char_filter_sizes.split(",")])
        char_encoder = CnnEncoder(
            d_char,
            num_filters=args.n_char_filters,
            ngram_filter_sizes=filter_sizes,
            output_dim=d_char,
        )
        char_embedder = TokenCharactersEncoder(
            char_embeddings, char_encoder, dropout=args.dropout_embs
        )
        d_emb += d_char
        token_embedders["chars"] = char_embedder
    else:
        log.info("\tNot using character embeddings!")

    # If we want separate ELMo scalar weights (a different ELMo representation for each classifier,
    # then we need count and reliably map each classifier to an index used by
    # allennlp internal ELMo.
    if args.sep_embs_for_skip:
        # Determine a deterministic list of classifier names to use for each
        # task.
        classifiers = sorted(set(map(lambda x: x._classifier_name, tasks)))
        # Reload existing classifier map, if it exists.
        classifier_save_path = args.run_dir + "/classifier_task_map.json"
        if os.path.isfile(classifier_save_path):
            loaded_classifiers = json.load(open(args.run_dir + "/classifier_task_map.json", "r"))
        else:
            # No file exists, so assuming we are just starting to pretrain. If pretrain is to be
            # skipped, then there's a way to bypass this assertion by explicitly allowing for
            # a missing classiifer task map.
            assert_for_log(
                args.do_pretrain or args.allow_missing_task_map,
                "Error: {} should already exist.".format(classifier_save_path),
            )
            if args.allow_missing_task_map:
                log.warning(
                    "Warning: classifier task map not found in model"
                    " directory. Creating a new one from scratch."
                )
            # default is always @pretrain@
            loaded_classifiers = {"@pretrain@": 0}
        # Add the new tasks and update map, keeping the internal ELMo index
        # consistent.
        max_number_classifiers = max(loaded_classifiers.values())
        offset = 1
        for classifier in classifiers:
            if classifier not in loaded_classifiers:
                loaded_classifiers[classifier] = max_number_classifiers + offset
                offset += 1
        log.info("Classifiers:{}".format(loaded_classifiers))
        open(classifier_save_path, "w+").write(json.dumps(loaded_classifiers))
        # Every index in classifiers needs to correspond to a valid ELMo output
        # representation.
        num_reps = 1 + max(loaded_classifiers.values())
    else:
        # All tasks share the same scalars.
        # Not used if input_module = elmo-chars-only (i.e. no elmo)
        loaded_classifiers = {"@pretrain@": 0}
        num_reps = 1
    if args.input_module.startswith("elmo"):
        log.info("Loading ELMo from files:")
        log.info("ELMO_OPT_PATH = %s", ELMO_OPT_PATH)
        if args.input_module == "elmo-chars-only":
            log.info("\tUsing ELMo character CNN only!")
            log.info("ELMO_WEIGHTS_PATH = %s", ELMO_WEIGHTS_PATH)
            elmo_embedder = ElmoCharacterEncoder(
                options_file=ELMO_OPT_PATH, weight_file=ELMO_WEIGHTS_PATH, requires_grad=False
            )
            d_emb += 512
        else:
            log.info("\tUsing full ELMo! (separate scalars/task)")
            if args.elmo_weight_file_path != "none":
                assert os.path.exists(args.elmo_weight_file_path), (
                    'ELMo weight file path "' + args.elmo_weight_file_path + '" does not exist.'
                )
                weight_file = args.elmo_weight_file_path
            else:
                weight_file = ELMO_WEIGHTS_PATH
            log.info("ELMO_WEIGHTS_PATH = %s", weight_file)
            elmo_embedder = ElmoTokenEmbedderWrapper(
                options_file=ELMO_OPT_PATH,
                weight_file=weight_file,
                num_output_representations=num_reps,
                # Dropout is added by the sentence encoder later.
                dropout=0.0,
            )
            d_emb += 1024

        token_embedders["elmo"] = elmo_embedder

    # Wrap ELMo and other embedders, and concatenates the resulting
    # representations alone the last (vector) dimension.
    embedder = ElmoTextFieldEmbedder(
        token_embedders,
        loaded_classifiers,
        elmo_chars_only=args.input_module == "elmo-chars-only",
        sep_embs_for_skip=args.sep_embs_for_skip,
    )

    assert d_emb, "You turned off all the embeddings, ya goof!"
    return d_emb, embedder, cove_layer


def build_task_modules(args, tasks, model, d_sent, d_emb, embedder, vocab):
    """
        This function gets the task-specific parameters and builds
        the task-specific modules.
    """

    # Attach task-specific params.
    for task in set(tasks):
        task_params = get_task_specific_params(args, task.name)
        log.info(
            "\tTask '%s' params: %s",
            task.name,
            json.dumps(task_params.as_dict(quiet=True), indent=2),
        )
        # Store task-specific params in case we want to access later
        setattr(model, "%s_task_params" % task.name, task_params)

    # Actually construct modules.
    for task in set(tasks):
        # If the name of the task is different than the classifier it should use
        # then skip the module creation.
        if task.name != model._get_task_params(task.name).get("use_classifier", task.name):
            log.info("Name of the task is different than the classifier it should use")
            continue
        build_task_specific_modules(task, model, d_sent, d_emb, vocab, embedder, args)


def build_task_specific_modules(task, model, d_sent, d_emb, vocab, embedder, args):
    """ Build task-specific components for a task and add them to model.
        These include decoders, linear layers for linear models.
    """
    task_params = model._get_task_params(task.name)
    if isinstance(task, SingleClassificationTask):
        module = build_single_sentence_module(
            task=task,
            d_inp=d_sent,
            project_before_pooling=model.project_before_pooling,
            params=task_params,
        )
        setattr(model, "%s_mdl" % task.name, module)
    elif isinstance(task, (PairClassificationTask, PairRegressionTask, PairOrdinalRegressionTask)):
        module = build_pair_sentence_module(task, d_sent, model=model, params=task_params)
        setattr(model, "%s_mdl" % task.name, module)
    elif isinstance(task, LanguageModelingParsingTask):
        # The LM Parsing task does not support embeddings that use skip_embs.
        hid2voc = build_lm(task, d_sent, args)
        setattr(model, "%s_hid2voc" % task.name, hid2voc)
        setattr(model, "%s_mdl" % task.name, hid2voc)
    elif isinstance(task, LanguageModelingTask):
        d_sent = args.d_hid + (args.skip_embs * d_emb)
        hid2voc = build_lm(task, d_sent, args)
        setattr(model, "%s_hid2voc" % task.name, hid2voc)
    elif isinstance(task, SpanClassificationTask):
        module = build_span_classifier(task, d_sent, task_params)
        setattr(model, "%s_mdl" % task.name, module)
    elif isinstance(task, TaggingTask):
        hid2tag = build_tagger(task, d_sent, task.num_tags)
        setattr(model, "%s_mdl" % task.name, hid2tag)
    elif isinstance(task, MultipleChoiceTask):
        module = build_multiple_choice_module(
            task, d_sent, project_before_pooling=model.project_before_pooling, params=task_params
        )
        setattr(model, "%s_mdl" % task.name, module)
    elif isinstance(task, EdgeProbingTask):
        module = EdgeClassifierModule(task, d_sent, task_params)
        setattr(model, "%s_mdl" % task.name, module)
    elif isinstance(task, (MultiRCTask, ReCoRDTask)):
        module = build_qa_module(task, d_sent, model.use_bert, task_params)
        setattr(model, "%s_mdl" % task.name, module)
    elif isinstance(task, CharSeq2SeqTask):
        log.info("using {} attention".format(args.s2s["attention"]))
        decoder_params = Params(
            {
                "input_dim": d_sent,
                "target_embedding_dim": 300,
                "decoder_hidden_size": args.s2s["d_hid_dec"],
                "output_proj_input_dim": args.s2s["output_proj_input_dim"],
                "max_decoding_steps": args.max_seq_len,
                "target_namespace": task._label_namespace
                if hasattr(task, "_label_namespace")
                else "targets",
                "attention": args.s2s["attention"],
                "dropout": args.dropout,
                "scheduled_sampling_ratio": 0.0,
            }
        )
        decoder = Seq2SeqDecoder(vocab, **decoder_params)
        setattr(model, "%s_decoder" % task.name, decoder)
    elif isinstance(task, SequenceGenerationTask):
        decoder, hid2voc = build_decoder(task, d_sent, vocab, embedder, args)
        setattr(model, "%s_decoder" % task.name, decoder)
        setattr(model, "%s_hid2voc" % task.name, hid2voc)
<<<<<<< HEAD
=======
    elif isinstance(task, (MultiRCTask, ReCoRDTask)):
        module = build_qa_module(task, d_sent, model.project_before_pooling, task_params)
        setattr(model, "%s_mdl" % task.name, module)
>>>>>>> c6f821fb
    else:
        raise ValueError("Module not found for %s" % task.name)


def get_task_specific_params(args, task_name):
    """ Search args for parameters specific to task.
    Args:
        args: main-program args, a config.Params object
        task_name: (string)
    Returns:
        AllenNLP Params object of task-specific params.
    """

    def _get_task_attr(attr_name, default=None):
        return config.get_task_attr(args, task_name, attr_name, default)

    # This is confusing because a lot of parameters get renamed.
    # TODO to replace with hierarchical configs and remove all the renaming and
    # boilerplate.
    params = {}
    params["cls_type"] = _get_task_attr("classifier")
    params["d_hid"] = _get_task_attr("classifier_hid_dim")
    params["pool_type"] = _get_task_attr("pool_type")
    params["d_proj"] = _get_task_attr("d_proj")
    params["shared_pair_attn"] = args.shared_pair_attn
    if args.shared_pair_attn:
        params["attn"] = args.pair_attn
        params["d_hid_attn"] = args.d_hid_attn
        params["dropout"] = args.classifier_dropout
    else:
        params["attn"] = _get_task_attr("pair_attn")
        params["d_hid_attn"] = _get_task_attr("d_hid_attn")
        params["dropout"] = _get_task_attr("classifier_dropout")

    # Used for span/edge classification. Other tasks can safely ignore.
    params["cls_loss_fn"] = _get_task_attr("span_classifier_loss_fn")
    params["cls_span_pooling"] = _get_task_attr("classifier_span_pooling")
    params["edgeprobe_cnn_context"] = _get_task_attr("edgeprobe_cnn_context")
    params["edgeprobe_symmetric"] = _get_task_attr("edgeprobe_symmetric")

    # For NLI probing tasks, might want to use a classifier trained on
    # something else (typically 'mnli').
    cls_task_name = _get_task_attr("use_classifier")
    # default to this task
    params["use_classifier"] = cls_task_name or task_name

    return Params(params)


def build_image_sent_module(task, d_inp, params):
    pooler = Pooler(project=True, d_inp=d_inp, d_proj=params["d_proj"])
    return pooler


def build_single_sentence_module(task, d_inp: int, project_before_pooling: bool, params: Params):
    """ Build a single sentence classifier

    args:
        - task (Task): task object, used to get the number of output classes
        - d_inp (int): input dimension to the module, needed for optional linear projection
        - project_before_pooling (bool): apply a projection layer before pooling.
        - params (Params): Params object with task-specific parameters

    returns:
        - SingleClassifier (nn.Module): single-sentence classifier consisting of
            (optional) a linear projection, pooling, and an MLP classifier
    """
    pooler = Pooler(
        project=project_before_pooling,
        d_inp=d_inp,
        d_proj=params["d_proj"],
        pool_type=params["pool_type"],
    )
    d_out = params["d_proj"] if project_before_pooling else d_inp
    classifier = Classifier.from_params(d_out, task.n_classes, params)
    module = SingleClassifier(pooler, classifier)
    return module


def build_pair_sentence_module(task, d_inp, model, params):
    """ Build a pair classifier, shared if necessary """

    def build_pair_attn(d_in, d_hid_attn):
        """ Build the pair model """
        d_inp_model = 2 * d_in
        modeling_layer = s2s_e.by_name("lstm").from_params(
            Params(
                {
                    "input_size": d_inp_model,
                    "hidden_size": d_hid_attn,
                    "num_layers": 1,
                    "bidirectional": True,
                }
            )
        )
        pair_attn = AttnPairEncoder(model.vocab, modeling_layer, dropout=params["dropout"])
        return pair_attn

    # Build the "pooler", which does pools a variable length sequence
    #   possibly with a projection layer beforehand
    if params["attn"] and model.project_before_pooling:
        pooler = Pooler(project=False, d_inp=params["d_hid_attn"], d_proj=params["d_hid_attn"])
        d_out = params["d_hid_attn"] * 2
    else:
        pooler = Pooler(
            project=model.project_before_pooling,
            d_inp=d_inp,
            d_proj=params["d_proj"],
            pool_type=params["pool_type"],
        )
        d_out = params["d_proj"] if model.project_before_pooling else d_inp

    # Build an attention module if necessary
    if params["shared_pair_attn"] and params["attn"]:  # shared attn
        if not hasattr(model, "pair_attn"):
            pair_attn = build_pair_attn(d_inp, params["d_hid_attn"])
            model.pair_attn = pair_attn
        else:
            pair_attn = model.pair_attn
    elif params["attn"]:  # non-shared attn
        pair_attn = build_pair_attn(d_inp, params["d_hid_attn"])
    else:  # no attn
        pair_attn = None

    # Build the classifier
    n_classes = task.n_classes if hasattr(task, "n_classes") else 1
    if model.use_pytorch_transformers:
        # BERT/XLNet handle pair tasks by concatenating the inputs and classifying the joined
        # sequence, so we use a single sentence classifier
        if isinstance(task, WiCTask):
            d_out *= 3  # also pass the two contextual word representations
        classifier = Classifier.from_params(d_out, n_classes, params)
        module = SingleClassifier(pooler, classifier)
    else:
        d_out = d_out + d_inp if isinstance(task, WiCTask) else d_out
        classifier = Classifier.from_params(4 * d_out, n_classes, params)
        module = PairClassifier(pooler, classifier, pair_attn)
    return module


def build_lm(task, d_inp, args):
    """ Build LM components (just map hidden states to vocab logits) """
    hid2voc = nn.Linear(d_inp, args.max_word_v_size)
    return hid2voc


def build_span_classifier(task, d_sent, task_params):
    module = SpanClassifierModule(task, d_sent, task_params, num_spans=task.num_spans)
    return module


def build_tagger(task, d_inp, out_dim):
    """ Build tagger components. """
    hid2tag = nn.Linear(d_inp, out_dim)
    return hid2tag


def build_multiple_choice_module(task, d_sent, project_before_pooling, params):
    """ Basic parts for MC task: reduce a vector representation for each model into a scalar. """
    pooler = Pooler(
        project=project_before_pooling,
        d_inp=d_sent,
        d_proj=params["d_proj"],
        pool_type=params["pool_type"],
    )
    d_out = params["d_proj"] if project_before_pooling else d_sent
    choice2scalar = Classifier(d_out, n_classes=1, cls_type=params["cls_type"])
    return SingleClassifier(pooler, choice2scalar)


def build_decoder(task, d_inp, vocab, embedder, args):
    """ Build a task specific decoder """
    rnn = s2s_e.by_name("lstm").from_params(
        Params(
            {
                "input_size": embedder.get_output_dim(),
                "hidden_size": args.s2s["d_hid_dec"],
                "num_layers": args.s2s["n_layers_dec"],
                "bidirectional": False,
            }
        )
    )
    decoder = SentenceEncoder(vocab, embedder, 0, rnn)
    hid2voc = nn.Linear(args.s2s["d_hid_dec"], args.max_word_v_size)
    return decoder, hid2voc


def build_qa_module(task, d_inp, project_before_pooling, params):
    """ Build a simple QA module that
    1) pools representations (either of the joint (context, question, answer) or individually
    2) projects down to two logits
    3) classifier

    This module models each question-answer pair _individually_ """
    pooler = Pooler(
        project=project_before_pooling,
        d_inp=d_inp,
        d_proj=params["d_proj"],
        pool_type=params["pool_type"],
    )
    d_out = params["d_proj"] if project_before_pooling else d_inp
    classifier = Classifier.from_params(d_out, 2, params)
    return SingleClassifier(pooler, classifier)


class MultiTaskModel(nn.Module):
    """
    Giant model with task-specific components and a shared word and sentence encoder.
    This class samples the tasks passed in pretrained_tasks, and adds task specific components
    to the model.
    """

    def __init__(self, args, sent_encoder, vocab):
        """ Args: sentence encoder """
        super(MultiTaskModel, self).__init__()
        self.sent_encoder = sent_encoder
        self.vocab = vocab
        self.utilization = Average() if args.track_batch_utilization else None
        self.elmo = args.input_module == "elmo"
        self.use_pytorch_transformers = input_module_uses_pytorch_transformers(args.input_module)
        self.project_before_pooling = not (
            self.use_pytorch_transformers and args.transfer_paradigm == "finetune"
        )  # Rough heuristic. TODO: Make this directly user-controllable.
        self.sep_embs_for_skip = args.sep_embs_for_skip

    def forward(self, task, batch, predict=False):
        """
        Pass inputs to correct forward pass
        Args:
            - task (tasks.Task): task for which batch is drawn
            - batch (Dict[str:Dict[str:Tensor]]): dictionary of (field, indexing) pairs,
                where indexing is a dict of the index namespace and the actual indices.
            - predict (Bool): passed to task specific forward(). If true, forward()
                should return predictions.
        Returns:
            - out: dictionary containing task outputs and loss if label was in batch
        """
        if self.utilization is not None:
            if "input1" in batch:
                self.utilization(get_batch_utilization(batch["input1"]))
            elif "input" in batch:
                self.utilization(get_batch_utilization(batch["input"]))
        if isinstance(task, SingleClassificationTask):
            out = self._single_sentence_forward(batch, task, predict)
        elif isinstance(task, GLUEDiagnosticTask):
            out = self._nli_diagnostic_forward(batch, task, predict)
        elif isinstance(
            task, (PairClassificationTask, PairRegressionTask, PairOrdinalRegressionTask)
        ):
            out = self._pair_sentence_forward(batch, task, predict)
        elif isinstance(task, LanguageModelingTask):
            if isinstance(self.sent_encoder._phrase_layer, ONLSTMStack) or isinstance(
                self.sent_encoder._phrase_layer, PRPN
            ):
                out = self._lm_only_lr_forward(batch, task)
            else:
                out = self._lm_forward(batch, task, predict)
        elif isinstance(task, TaggingTask):
            out = self._tagger_forward(batch, task, predict)
        elif isinstance(task, MultipleChoiceTask):
            out = self._mc_forward(batch, task, predict)
        elif isinstance(task, EdgeProbingTask):
            # Just get embeddings and invoke task module.
            word_embs_in_context, sent_mask = self.sent_encoder(batch["input1"], task)
            module = getattr(self, "%s_mdl" % task.name)
            out = module.forward(batch, word_embs_in_context, sent_mask, task, predict)
        elif isinstance(task, SequenceGenerationTask):
            out = self._seq_gen_forward(batch, task, predict)
        elif isinstance(task, (MultiRCTask, ReCoRDTask)):
            out = self._multiple_choice_reading_comprehension_forward(batch, task, predict)
        elif isinstance(task, SpanClassificationTask):
            out = self._span_forward(batch, task, predict)
        else:
            raise ValueError("Task-specific components not found!")
        return out

    def _get_task_params(self, task_name):
        """ Get task-specific Params, as set in build_module(). """
        return getattr(self, "%s_task_params" % task_name)

    def _get_classifier(self, task):
        """ Get task-specific classifier, as set in build_module(). """
        # TODO: replace this logic with task._classifier_name?
        task_params = self._get_task_params(task.name)
        use_clf = task_params["use_classifier"]
        if use_clf in [None, "", "none"]:
            use_clf = task.name  # default if not set
        return getattr(self, "%s_mdl" % use_clf)

    def _single_sentence_forward(self, batch, task, predict):
        out = {}

        # embed the sentence
        word_embs_in_context, sent_mask = self.sent_encoder(batch["input1"], task)
        # pass to a task specific classifier
        classifier = self._get_classifier(task)
        logits = classifier(word_embs_in_context, sent_mask)
        out["logits"] = logits
        out["n_exs"] = get_batch_size(batch)

        if "labels" in batch:  # means we should compute loss
            if batch["labels"].dim() == 0:
                labels = batch["labels"].unsqueeze(0)
            elif batch["labels"].dim() == 1:
                labels = batch["labels"]
            else:
                labels = batch["labels"].squeeze(-1)
            out["loss"] = F.cross_entropy(logits, labels)
            tagmask = batch.get("tagmask", None)
            task.update_metrics(logits, labels, tagmask=tagmask)

        if predict:
            if isinstance(task, RegressionTask):
                if logits.ndimension() > 1:
                    assert (
                        logits.ndimension() == 2 and logits[-1] == 1
                    ), "Invalid regression prediction dimensions!"
                    logits = logits.squeeze(-1)
                out["preds"] = logits
            else:
                _, out["preds"] = logits.max(dim=1)
        return out

    def _nli_diagnostic_forward(self, batch, task, predict):
        out = {}

        # embed the sentence
        classifier = self._get_classifier(task)
        if self.use_pytorch_transformers:
            sent, mask = self.sent_encoder(batch["inputs"], task)
            logits = classifier(sent, mask)
        else:
            sent1, mask1 = self.sent_encoder(batch["input1"], task)
            sent2, mask2 = self.sent_encoder(batch["input2"], task)
            logits = classifier(sent1, sent2, mask1, mask2)
        out["logits"] = logits
        out["n_exs"] = get_batch_size(batch)

        if "labels" in batch:
            if batch["labels"].dim() == 0:
                labels = batch["labels"].unsqueeze(0)
            elif batch["labels"].dim() == 1:
                labels = batch["labels"]
            else:
                labels = batch["labels"].squeeze(-1)
            out["loss"] = F.cross_entropy(logits, labels)
            # task.update_diagnostic_metrics(predicted, labels, batch)
            task.update_diagnostic_metrics(logits, labels, batch)

        if predict:
            _, predicted = logits.max(dim=1)
            out["preds"] = predicted

        return out

    def _span_forward(self, batch, task, predict):
        sent_embs, sent_mask = self.sent_encoder(batch["input1"], task)
        module = getattr(self, "%s_mdl" % task.name)
        out = module.forward(batch, sent_embs, sent_mask, task, predict)
        return out

    def _pair_sentence_forward(self, batch, task, predict):
        out = {}

        # embed the sentence
        classifier = self._get_classifier(task)
        if self.use_pytorch_transformers:
            sent, mask = self.sent_encoder(batch["inputs"], task)
            # special case for WiC b/c we want to add representations of particular tokens
            if isinstance(task, WiCTask):
                logits = classifier(sent, mask, [batch["idx1"], batch["idx2"]])
            else:
                logits = classifier(sent, mask)
        else:
            sent1, mask1 = self.sent_encoder(batch["input1"], task)
            sent2, mask2 = self.sent_encoder(batch["input2"], task)
            if isinstance(task, WiCTask):
                logits = classifier(sent1, sent2, mask1, mask2, [batch["idx1"]], [batch["idx2"]])
            else:
                logits = classifier(sent1, sent2, mask1, mask2)
        out["logits"] = logits
        out["n_exs"] = get_batch_size(batch)
        tagmask = batch.get("tagmask", None)
        if "labels" in batch:
            labels = batch["labels"]
            labels = labels.squeeze(-1) if len(labels.size()) > 1 else labels
            if isinstance(task, RegressionTask):
                logits = logits.squeeze(-1) if len(logits.size()) > 1 else logits
                out["loss"] = F.mse_loss(logits, labels)
                logits_np = logits.data.cpu().numpy()
                labels_np = labels.data.cpu().numpy()
                task.update_metrics(logits_np, labels_np, tagmask=tagmask)
            else:
                out["loss"] = F.cross_entropy(logits, labels)
                task.update_metrics(logits, labels, tagmask=tagmask)

        if predict:
            if isinstance(task, RegressionTask):
                if logits.ndimension() > 1:
                    assert (
                        logits.ndimension() == 2 and logits[-1] == 1
                    ), "Invalid regression prediction dimensions!"
                    logits = logits.squeeze(-1)
                out["preds"] = logits
            else:
                _, out["preds"] = logits.max(dim=1)
        return out

    def _seq_gen_forward(self, batch, task, predict):
        """ For variational autoencoder """
        out = {}
        sent, sent_mask = self.sent_encoder(batch["inputs"], task)
        out["n_exs"] = get_batch_size(batch)

        if isinstance(task, (CharSeq2SeqTask)):
            decoder = getattr(self, "%s_decoder" % task.name)
            out.update(decoder.forward(sent, sent_mask, batch["targs"]))
            task.scorer1(out["loss"].item())

        if "targs" in batch:
            # logits: batch_size * seq_len * tgt_voc_size
            target = batch["targs"]["words"][:, 1:].contiguous()
            target_mask = out["target_mask"]
            logits = out["logits"]
            task.update_metrics(logits, target, target_mask[:, 1:].contiguous())

        if predict:
            pass

        return out

    def _tagger_forward(self, batch: dict, task: TaggingTask, predict: bool) -> dict:
        """
        This function is for sequence tagging (one-to-one mapping between words and tags).
        Args:
                batch: a dict of inputs and target tags
                task: TaggingTask
                predict: (boolean) predict mode (not supported)
        Returns
            out: (dict)
                - 'logits': output layer, dimension: [batchSize * task.max_seq_len, task.num_tags]
                - 'loss': size average CE loss
        """
        out = {}
        # batch[inputs] only has one item
        b_size, seq_len = list(batch["inputs"].values())[0].size()
        seq_len -= 2
        sent_encoder = self.sent_encoder
        out["n_exs"] = get_batch_size(batch)
        if not isinstance(sent_encoder, BiLMEncoder):
            sent, mask = sent_encoder(batch["inputs"], task)
            sent = sent.masked_fill(1 - mask.byte(), 0)  # avoid NaNs
            sent = sent[:, 1:-1, :]
            hid2tag = self._get_classifier(task)
            logits = hid2tag(sent)
            logits = logits.view(b_size * seq_len, -1)
            out["logits"] = logits
            targs = batch["targs"]["words"][:, :seq_len].contiguous().view(-1)
        if "mask" in batch:
            # prevent backprop for tags generated for tokenization-introduced tokens
            # such as word boundaries
            mask = batch["mask"]
            batch_mask = [mask[i][:seq_len] for i in range(b_size)]
            batch_mask = torch.stack(batch_mask)
            keep_idxs = torch.nonzero(batch_mask.view(-1).data).squeeze()
            logits = logits.index_select(0, keep_idxs)
            targs = targs.index_select(0, keep_idxs)
        pad_idx = self.vocab.get_token_index(self.vocab._padding_token)
        out["loss"] = F.cross_entropy(logits, targs, ignore_index=pad_idx)
        task.scorer1(logits, targs)
        return out

    def _lm_forward(self, batch, task, predict):
        """Forward pass for LM model
        Args:
            batch: indexed input data
            task: (Task obejct)
            predict: (boolean) predict mode (not supported)
        return:
            out: (dict)
                - 'logits': output layer, dimension: [batchSize * timeSteps * 2, outputDim]
                            first half: [:batchSize*timeSteps, outputDim] is output layer from
                                forward layer
                            second half: [batchSize*timeSteps:, outputDim] is output layer from
                                backward layer
                - 'loss': size average CE loss
        """
        out = {}
        sent_encoder = self.sent_encoder
        assert_for_log(
            isinstance(sent_encoder._phrase_layer, BiLMEncoder),
            "Not using LM for language modeling task!",
        )
        assert_for_log(
            "targs" in batch and "words" in batch["targs"], "Batch missing target words!"
        )
        pad_idx = self.vocab.get_token_index(self.vocab._padding_token, "tokens")
        b_size, seq_len = batch["targs"]["words"].size()
        n_pad = batch["targs"]["words"].eq(pad_idx).sum().item()
        out["n_exs"] = (b_size * seq_len - n_pad) * 2

        sent, mask = sent_encoder(batch["input"], task)
        sent = sent.masked_fill(1 - mask.byte(), 0)  # avoid NaNs

        # Split encoder outputs by direction
        split = int(self.sent_encoder._phrase_layer.get_output_dim() / 2)
        fwd, bwd = sent[:, :, :split], sent[:, :, split : split * 2]
        if split * 2 < sent.size(2):  # skip embeddings
            out_embs = sent[:, :, split * 2 :]
            fwd = torch.cat([fwd, out_embs], dim=2)
            bwd = torch.cat([bwd, out_embs], dim=2)

        # Forward and backward logits and targs
        hid2voc = getattr(self, "%s_hid2voc" % task.name)
        logits_fwd = hid2voc(fwd).view(b_size * seq_len, -1)
        logits_bwd = hid2voc(bwd).view(b_size * seq_len, -1)
        logits = torch.cat([logits_fwd, logits_bwd], dim=0)
        out["logits"] = logits
        trg_fwd = batch["targs"]["words"].view(-1)
        trg_bwd = batch["targs_b"]["words"].view(-1)
        targs = torch.cat([trg_fwd, trg_bwd], dim=0)
        assert logits.size(0) == targs.size(0), "Number of logits and targets differ!"
        out["loss"] = F.cross_entropy(logits, targs, ignore_index=pad_idx)
        task.scorer1(out["loss"].item())
        if predict:
            pass
        return out

    def _mc_forward(self, batch, task, predict):
        """ Forward for a multiple choice question answering task """
        out = {}

        logits = []
        module = self._get_classifier(task)
        if self.use_pytorch_transformers:
            for choice_idx in range(task.n_choices):
                sent, mask = self.sent_encoder(batch["choice%d" % choice_idx], task)
                logit = module(sent, mask)
                logits.append(logit)
            out["n_exs"] = batch["choice0"]["pytorch_transformers_wpm_pretokenized"].size(0)
        else:
            ctx, ctx_mask = self.sent_encoder(batch["question"], task)
            for choice_idx in range(task.n_choices):
                sent, mask = self.sent_encoder(batch["choice%d" % choice_idx], task)
                inp = torch.cat([ctx, sent], dim=1)
                inp_mask = torch.cat([ctx_mask, mask], dim=1)
                logit = module(inp, inp_mask)
                logits.append(logit)
            out["n_exs"] = batch["choice0"]["words"].size(0)
        logits = torch.cat(logits, dim=1)
        out["logits"] = logits

        if "label" in batch:
            labels = batch["label"]
            out["loss"] = F.cross_entropy(logits, labels)
            task.update_metrics(logits, labels)

        if predict:
            out["preds"] = logits.argmax(dim=-1)

        return out

    def _lm_only_lr_forward(self, batch, task):
        """Only left to right pass for LM model - non-bidirectional models.
           Used for language modeling training only in one direction.
        Args:
            batch: indexed input data
            task: (Task obejct)
        return:
            out: (dict)
                - 'logits': output layer, dimension: [batchSize * timeSteps, outputDim]
                    is output layer from forward layer
                - 'loss': size average CE loss
        """

        out = {}
        assert_for_log(
            "targs" in batch and "words" in batch["targs"], "Batch missing target words!"
        )
        pad_idx = self.vocab.get_token_index(self.vocab._padding_token, "tokens")
        b_size, seq_len = batch["targs"]["words"].size()
        # pad_idx is the token used to pad till max_seq_len
        n_pad = batch["targs"]["words"].eq(pad_idx).sum().item()
        # No of examples: only left to right, every unit in the sequence length is
        # a training example only once.
        out["n_exs"] = b_size * seq_len - n_pad
        sent, mask = self.sent_encoder(batch["input"], task)
        sent = sent.masked_fill(1 - mask.byte(), 0)
        hid2voc = getattr(self, "%s_hid2voc" % task.name)
        logits = hid2voc(sent).view(b_size * seq_len, -1)
        out["logits"] = logits
        trg_fwd = batch["targs"]["words"].view(-1)
        assert logits.size(0) == trg_fwd.size(0), "Number of logits and targets differ!"
        out["loss"] = F.cross_entropy(logits, trg_fwd, ignore_index=pad_idx)
        task.scorer1(out["loss"].item())
        return out

    def _multiple_choice_reading_comprehension_forward(self, batch, task, predict):
        """ Forward call for multiple choice (selecting from a fixed set of answers)
        reading comprehension (have a supporting paragraph).

        Batch has a tensor of shape (n_questions, n_answers, n_tokens)
        """
        out = {}
        classifier = self._get_classifier(task)
        if self.use_pytorch_transformers:
            # if using BERT/XLNet, we concatenate the passage, question, and answer
            inp = batch["psg_qst_ans"]
            ex_embs, ex_mask = self.sent_encoder(inp, task)
            logits = classifier(ex_embs, ex_mask)
            out["n_exs"] = inp["pytorch_transformers_wpm_pretokenized"].size(0)
        else:
            # else, we embed each independently and concat them
            psg_emb, psg_mask = self.sent_encoder(batch["psg"], task)
            qst_emb, qst_mask = self.sent_encoder(batch["qst"], task)

            if "ans" in batch:  # most QA tasks, e.g. MultiRC have explicit answer fields
                ans_emb, ans_mask = self.sent_encoder(batch["ans"], task)
                inp = torch.cat([psg_emb, qst_emb, ans_emb], dim=1)
                inp_mask = torch.cat([psg_mask, qst_mask, ans_mask], dim=1)
                out["n_exs"] = batch["ans"]["words"].size(0)
            else:  # ReCoRD inserts answer into the query
                inp = torch.cat([psg_emb, qst_emb], dim=1)
                inp_mask = torch.cat([psg_mask, qst_mask], dim=1)
                out["n_exs"] = batch["qst"]["words"].size(0)

            logits = classifier(inp, inp_mask)
        out["logits"] = logits

        if "label" in batch:
            idxs = [(p, q) for p, q in zip(batch["psg_idx"], batch["qst_idx"])]
            labels = batch["label"]
            out["loss"] = F.cross_entropy(logits, labels)
            if isinstance(task, ReCoRDTask):
                # ReCoRD needs the answer string to compute F1
                task.update_metrics(logits, batch["ans_str"], idxs)
            else:
                task.update_metrics(logits, labels, idxs)

        if predict:
            if isinstance(task, ReCoRDTask):
                # for ReCoRD, we want the logits to make
                # predictions across answer choices
                # (which are spread across batches)
                out["preds"] = logits
            else:
                out["preds"] = logits.argmax(dim=-1)

        return out

    def get_elmo_mixing_weights(self, tasks=[]):
        """ Get elmo mixing weights from text_field_embedder. Gives warning when fails.
        args:
           - tasks (List[Task]): list of tasks that we want to get  ELMo scalars for.
        returns:
            - params Dict[str:float]: dictionary maybe layers to scalar params
        """
        params = {}
        if self.elmo:
            if not self.sep_embs_for_skip:
                tasks = [None]
            else:
                tasks = [None] + tasks
            for task in tasks:
                if task:
                    params[task._classifier_name] = get_elmo_mixing_weights(
                        self.sent_encoder._text_field_embedder, task=task
                    )
                else:
                    params["@pretrain@"] = get_elmo_mixing_weights(
                        self.sent_encoder._text_field_embedder, task=None
                    )
        return params<|MERGE_RESOLUTION|>--- conflicted
+++ resolved
@@ -551,12 +551,9 @@
         decoder, hid2voc = build_decoder(task, d_sent, vocab, embedder, args)
         setattr(model, "%s_decoder" % task.name, decoder)
         setattr(model, "%s_hid2voc" % task.name, hid2voc)
-<<<<<<< HEAD
-=======
     elif isinstance(task, (MultiRCTask, ReCoRDTask)):
         module = build_qa_module(task, d_sent, model.project_before_pooling, task_params)
         setattr(model, "%s_mdl" % task.name, module)
->>>>>>> c6f821fb
     else:
         raise ValueError("Module not found for %s" % task.name)
 
