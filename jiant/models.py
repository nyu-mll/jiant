--- conflicted
+++ resolved
@@ -776,10 +776,6 @@
 
     # Build the "pooler", which does pools a variable length sequence
     #   possibly with a projection layer beforehand
-<<<<<<< HEAD
-    print("model: ", model)
-=======
->>>>>>> 5f9cc192
     if params["attn"] and model.project_before_pooling:
         pooler = Pooler(
             project=False, d_inp=params["d_hid_attn"], d_proj=params["d_hid_attn"]
