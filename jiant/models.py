--- conflicted
+++ resolved
@@ -275,11 +275,7 @@
     else:
         # Default case, used for ELMo, CoVe, word embeddings, etc.
         d_emb, embedder, cove_layer = build_embeddings(args, vocab, tasks, pretrained_embs)
-<<<<<<< HEAD
-    d_sent_input = args.d_hid
-=======
-
->>>>>>> 0ef25b6e
+
     sent_encoder, d_sent_output = build_sent_encoder(
         args, vocab, d_emb, tasks, embedder, cove_layer
     )
