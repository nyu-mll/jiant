--- conflicted
+++ resolved
@@ -1,9 +1,5 @@
 # Import task definitions to register their tasks.
-<<<<<<< HEAD
-from jiant.tasks import edge_probing, lm, nli_probing, qa, seq2seq, tasks, acceptablity_probing
-=======
-from jiant.tasks import edge_probing, lm, nli_probing, qa, seq2seq, tasks, senteval_probing
->>>>>>> 3b07a5e3
+from jiant.tasks import edge_probing, lm, nli_probing, qa, seq2seq, tasks, senteval_probing, acceptablity_probing
 
 # REGISTRY needs to be available to modules within this package,
 # but we also import it here to make it available at the package level.
