--- conflicted
+++ resolved
@@ -119,27 +119,22 @@
         acc = self.scorer2.get_metric(reset)
         return {"perplexity": math.exp(avg_nll), "accuracy": acc}
 
-<<<<<<< HEAD
     def update_metrics(self, logits, labels, tagmask=None, predictions=None):
         assert logits is not None or predictions is not None
 
         if logits is not None:
-            relevant_logits = logits.max(2)[1][:, : labels.shape[1]]
+            # Cut logits, since generation is done until max seq length (usually >> target length).
+            relevant_logits = logits.max(dim=2)[1][:, : labels.shape[1]]
             self.scorer2(relevant_logits, labels, tagmask)
         else:
             if labels.shape[1] < predictions.shape[2]:
                 predictions = predictions[:, 0, : labels.shape[1]]
             else:
                 predictions = predictions[:, 0, :]
+                # Cut labels if predictions (without gold target) are shorter.
                 labels = labels[:, : predictions.shape[1]]
                 tagmask = tagmask[:, : predictions.shape[1]]
             self.scorer2(predictions, labels, tagmask)
-=======
-    def update_metrics(self, logits, labels, tagmask=None):
-        # Cut logits, since generation is done until max seq length (usually >> target length).
-        relevant_logits = logits.max(dim=2)[1][:, : labels.shape[1]]
-        self.scorer2(relevant_logits, labels, tagmask)
->>>>>>> a7b1ec31
         return
 
     def get_prediction(self, voc_src, voc_trg, inputs, gold, output):
