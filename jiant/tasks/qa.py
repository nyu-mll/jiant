--- conflicted
+++ resolved
@@ -1,9 +1,7 @@
 """Task definitions for question answering tasks."""
 import os
 import pandas as pd
-import re
 import json
-import logging as log
 import collections
 import gzip
 import random
@@ -26,11 +24,7 @@
 from jiant.utils.data_loaders import tokenize_and_truncate
 from jiant.utils.tokenizers import MosesTokenizer
 
-<<<<<<< HEAD
-from jiant.tasks.tasks import Task, SpanPredictionTask, TaggingTask
-=======
-from jiant.tasks.tasks import Task, SpanPredictionTask, MultipleChoiceTask
->>>>>>> 347f7432
+from jiant.tasks.tasks import Task, SpanPredictionTask, MultipleChoiceTask, TaggingTask
 from jiant.tasks.tasks import sentence_to_text_field
 from jiant.tasks.registry import register_task
 from ..utils.retokenize import get_aligner_fn, space_tokenize_with_spans, find_space_token_span
@@ -464,11 +458,7 @@
     def process_split(
         self, split, indexers, model_preprocessing_interface
     ) -> Iterable[Type[Instance]]:
-<<<<<<< HEAD
         def _make_instance(example):
-=======
-        def _make_instance(sentence_tokens, question_tokens, answer_span, idx):
->>>>>>> 347f7432
             d = dict()
 
             # For human-readability
@@ -591,7 +581,6 @@
         }
 
 
-<<<<<<< HEAD
 @register_task("qamr", rel_path="QAMR/")
 class QAMRTask(SpanPredictionTask):
     """ Question-Answer Meaning Representation (QAMR)
@@ -628,74 +617,10 @@
     def get_sentences(self) -> Iterable[Sequence[str]]:
         """ Yield sentences, used to compute vocabulary. """
         yield from self.sentences
-=======
-@register_task("commonsenseqa", rel_path="CommonsenseQA/")
-@register_task("commonsenseqa-easy", rel_path="CommonsenseQA/", easy=True)
-class CommonsenseQATask(MultipleChoiceTask):
-    """ Task class for CommonsenseQA Task.  """
-
-    def __init__(self, path, max_seq_len, name, easy=False, **kw):
-        super().__init__(name, **kw)
-        self.path = path
-        self.max_seq_len = max_seq_len
-
-        self.easy = easy
-        self.train_data_text = None
-        self.val_data_text = None
-        self.test_data_text = None
-
-        self.scorer1 = CategoricalAccuracy()
-        self.scorers = [self.scorer1]
-        self.val_metric = "%s_accuracy" % name
-        self.val_metric_decreases = False
-        self.n_choices = 5
-        self.label2choice_idx = {"A": 0, "B": 1, "C": 2, "D": 3, "E": 4}
-        self.choice_idx2label = ["A", "B", "C", "D", "E"]
-
-    def load_data(self):
-        """ Process the dataset located at path.  """
-
-        def _load_split(data_file):
-            questions, choices, targs, id_str = [], [], [], []
-            data = [json.loads(l) for l in open(data_file, encoding="utf-8")]
-            for example in data:
-                question = tokenize_and_truncate(
-                    self._tokenizer_name, "Q:" + example["question"]["stem"], self.max_seq_len
-                )
-                choices_dict = {
-                    a_choice["label"]: tokenize_and_truncate(
-                        self._tokenizer_name, "A:" + a_choice["text"], self.max_seq_len
-                    )
-                    for a_choice in example["question"]["choices"]
-                }
-                multiple_choices = [choices_dict[label] for label in self.choice_idx2label]
-                targ = self.label2choice_idx[example["answerKey"]] if "answerKey" in example else 0
-                example_id = example["id"]
-                questions.append(question)
-                choices.append(multiple_choices)
-                targs.append(targ)
-                id_str.append(example_id)
-            return [questions, choices, targs, id_str]
-
-        train_file = "train_rand_split_EASY.jsonl" if self.easy else "train_rand_split.jsonl"
-        val_file = "dev_rand_split_EASY.jsonl" if self.easy else "dev_rand_split.jsonl"
-        test_file = "test_rand_split_no_answers.jsonl"
-        self.train_data_text = _load_split(os.path.join(self.path, train_file))
-        self.val_data_text = _load_split(os.path.join(self.path, val_file))
-        self.test_data_text = _load_split(os.path.join(self.path, test_file))
-        self.sentences = (
-            self.train_data_text[0]
-            + self.val_data_text[0]
-            + [choice for choices in self.train_data_text[1] for choice in choices]
-            + [choice for choices in self.val_data_text[1] for choice in choices]
-        )
-        log.info("\tFinished loading CommonsenseQA data.")
->>>>>>> 347f7432
 
     def process_split(
         self, split, indexers, model_preprocessing_interface
     ) -> Iterable[Type[Instance]]:
-<<<<<<< HEAD
         def _make_instance(example):
             d = dict()
 
@@ -896,7 +821,73 @@
         "answer_str": answer_str,
         "space_processed_token_map": space_processed_token_map,
     }
-=======
+
+
+@register_task("commonsenseqa", rel_path="CommonsenseQA/")
+@register_task("commonsenseqa-easy", rel_path="CommonsenseQA/", easy=True)
+class CommonsenseQATask(MultipleChoiceTask):
+    """ Task class for CommonsenseQA Task.  """
+
+    def __init__(self, path, max_seq_len, name, easy=False, **kw):
+        super().__init__(name, **kw)
+        self.path = path
+        self.max_seq_len = max_seq_len
+
+        self.easy = easy
+        self.train_data_text = None
+        self.val_data_text = None
+        self.test_data_text = None
+
+        self.scorer1 = CategoricalAccuracy()
+        self.scorers = [self.scorer1]
+        self.val_metric = "%s_accuracy" % name
+        self.val_metric_decreases = False
+        self.n_choices = 5
+        self.label2choice_idx = {"A": 0, "B": 1, "C": 2, "D": 3, "E": 4}
+        self.choice_idx2label = ["A", "B", "C", "D", "E"]
+
+    def load_data(self):
+        """ Process the dataset located at path.  """
+
+        def _load_split(data_file):
+            questions, choices, targs, id_str = [], [], [], []
+            data = [json.loads(l) for l in open(data_file, encoding="utf-8")]
+            for example in data:
+                question = tokenize_and_truncate(
+                    self._tokenizer_name, "Q:" + example["question"]["stem"], self.max_seq_len
+                )
+                choices_dict = {
+                    a_choice["label"]: tokenize_and_truncate(
+                        self._tokenizer_name, "A:" + a_choice["text"], self.max_seq_len
+                    )
+                    for a_choice in example["question"]["choices"]
+                }
+                multiple_choices = [choices_dict[label] for label in self.choice_idx2label]
+                targ = self.label2choice_idx[example["answerKey"]] if "answerKey" in example else 0
+                example_id = example["id"]
+                questions.append(question)
+                choices.append(multiple_choices)
+                targs.append(targ)
+                id_str.append(example_id)
+            return [questions, choices, targs, id_str]
+
+        train_file = "train_rand_split_EASY.jsonl" if self.easy else "train_rand_split.jsonl"
+        val_file = "dev_rand_split_EASY.jsonl" if self.easy else "dev_rand_split.jsonl"
+        test_file = "test_rand_split_no_answers.jsonl"
+        self.train_data_text = _load_split(os.path.join(self.path, train_file))
+        self.val_data_text = _load_split(os.path.join(self.path, val_file))
+        self.test_data_text = _load_split(os.path.join(self.path, test_file))
+        self.sentences = (
+            self.train_data_text[0]
+            + self.val_data_text[0]
+            + [choice for choices in self.train_data_text[1] for choice in choices]
+            + [choice for choices in self.val_data_text[1] for choice in choices]
+        )
+        log.info("\tFinished loading CommonsenseQA data.")
+
+    def process_split(
+        self, split, indexers, model_preprocessing_interface
+    ) -> Iterable[Type[Instance]]:
         """ Process split text into a list of AllenNLP Instances. """
 
         def _make_instance(question, choices, label, id_str):
@@ -925,5 +916,4 @@
     def get_metrics(self, reset=False):
         """Get metrics specific to the task"""
         acc = self.scorer1.get_metric(reset)
-        return {"accuracy": acc}
->>>>>>> 347f7432
+        return {"accuracy": acc}