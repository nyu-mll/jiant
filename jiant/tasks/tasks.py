import collections
import itertools
import json
import logging as log
import os
from typing import Any, Dict, Iterable, List, Sequence, Type

import numpy as np
import pandas as pd
import torch


# Fields for instance processing
from allennlp.data import Instance, Token, vocabulary
from allennlp.data.fields import (
    LabelField,
    ListField,
    MetadataField,
    MultiLabelField,
    SpanField,
    TextField,
)
from allennlp.data.token_indexers import SingleIdTokenIndexer
from allennlp.training.metrics import Average, BooleanAccuracy, CategoricalAccuracy, F1Measure
from sklearn.metrics import mean_squared_error

from jiant.allennlp_mods.correlation import Correlation
from jiant.allennlp_mods.numeric_field import NumericField
from jiant.utils import utils
from jiant.utils.data_loaders import (
    get_tag_list,
    load_diagnostic_tsv,
    load_span_data,
    load_tsv,
    tokenize_and_truncate,
    load_pair_nli_jsonl,
)
from jiant.utils.tokenizers import get_tokenizer
from jiant.utils.retokenize import get_aligner_fn
from jiant.tasks.registry import register_task  # global task registry
from jiant.metrics.winogender_metrics import GenderParity
from jiant.metrics.nli_metrics import NLITwoClassAccuracy

"""Define the tasks and code for loading their data.

- As much as possible, following the existing task hierarchy structure.
- When inheriting, be sure to write and call load_data.
- Set all text data as an attribute, task.sentences (List[List[str]])
- Each task's val_metric should be name_metric, where metric is returned by
get_metrics(): e.g. if task.val_metric = task_name + "_accuracy", then
task.get_metrics() should return {"accuracy": accuracy_val, ... }
"""


UNK_TOK_ALLENNLP = "@@UNKNOWN@@"
UNK_TOK_ATOMIC = "UNKNOWN"  # an unk token that won't get split by tokenizers


def sentence_to_text_field(sent: Sequence[str], indexers: Any):
    """ Helper function to map a sequence of tokens into a sequence of
    AllenNLP Tokens, then wrap in a TextField with the given indexers """
    return TextField(list(map(Token, sent)), token_indexers=indexers)


def atomic_tokenize(
    sent: str, atomic_tok: str, nonatomic_toks: List[str], max_seq_len: int, tokenizer_name: str
):
    """ Replace tokens that will be split by tokenizer with a
    placeholder token. Tokenize, and then substitute the placeholder
    with the *first* nonatomic token in the list. """
    for nonatomic_tok in nonatomic_toks:
        sent = sent.replace(nonatomic_tok, atomic_tok)
    sent = tokenize_and_truncate(tokenizer_name, sent, max_seq_len)
    sent = [nonatomic_toks[0] if t == atomic_tok else t for t in sent]
    return sent


def process_single_pair_task_split(
    split,
    indexers,
    model_preprocessing_interface,
    is_pair=True,
    classification=True,
    label_namespace="labels",
    is_symmetrical_pair=False,
    skip_indexing=True,
):
    """
    Convert a dataset of sentences into padded sequences of indices. Shared
    across several classes.

    Args:
        - split (list[list[str]]): list of inputs (possibly pair) and outputs
        - indexers ()
        - model_preprocessing_interface: packed information from model that effects the task data
        - is_pair (Bool)
        - classification (Bool)
        - is_symmetrical_pair (Bool) whether reverse the sentences in a pair will change the result,
            if this is true, and the model allows uses_mirrored_pair, a mirrored pair will be added
            to the input

    Returns:
        - instances (Iterable[Instance]): an iterable of AllenNLP Instances with fields
    """
    # check here if using bert to avoid passing model info to tasks

    def _make_instance(input1, input2, labels, idx):
        d = {}
        d["sent1_str"] = MetadataField(" ".join(input1))
        if model_preprocessing_interface.model_flags["uses_pair_embedding"] and is_pair:
            inp = model_preprocessing_interface.boundary_token_fn(input1, input2)
            d["inputs"] = sentence_to_text_field(inp, indexers)
            d["sent2_str"] = MetadataField(" ".join(input2))
            if (
                model_preprocessing_interface.model_flags["uses_mirrored_pair"]
                and is_symmetrical_pair
            ):
                inp_m = model_preprocessing_interface.boundary_token_fn(input1, input2)
                d["inputs_m"] = sentence_to_text_field(inp_m, indexers)
        else:
            d["input1"] = sentence_to_text_field(
                model_preprocessing_interface.boundary_token_fn(input1), indexers
            )
            if input2:
                d["input2"] = sentence_to_text_field(
                    model_preprocessing_interface.boundary_token_fn(input2), indexers
                )
                d["sent2_str"] = MetadataField(" ".join(input2))
        if classification:
            d["labels"] = LabelField(
                labels, label_namespace=label_namespace, skip_indexing=skip_indexing
            )
        else:
            d["labels"] = NumericField(labels)

        d["idx"] = LabelField(idx, label_namespace="idxs_tags", skip_indexing=True)

        return Instance(d)

    split = list(split)
    if not is_pair:  # dummy iterator for input2
        split[1] = itertools.repeat(None)
    if len(split) < 4:  # counting iterator for idx
        assert len(split) == 3
        split.append(itertools.count())

    # Map over columns: input1, (input2), labels, idx
    instances = map(_make_instance, *split)
    return instances  # lazy iterator


def create_subset_scorers(count, scorer_type, **args_to_scorer):
    """
    Create a list scorers of designated type for each "coarse__fine" tag.
    This function is only used by tasks that need evalute results on tags,
    and should be called after loading all the splits.

    Parameters:
        count: N_tag, number of different "coarse__fine" tags
        scorer_type: which scorer to use
        **args_to_scorer: arguments passed to the scorer
    Returns:
        scorer_list: a list of N_tag scorer object
    """
    scorer_list = [scorer_type(**args_to_scorer) for _ in range(count)]
    return scorer_list


def update_subset_scorers(scorer_list, estimations, labels, tagmask):
    """
    Add the output and label of one minibatch to the subset scorer objects.
    This function is only used by tasks that need evalute results on tags,
    and should be called every minibatch when task.scorer are updated.

    Parameters:
        scorer_list: a list of N_tag scorer object
        estimations: a (bs, *) tensor, model estimation
        labels: a (bs, *) tensor, ground truth
        tagmask: a (bs, N_tag) 0-1 tensor, indicating tags of each sample
    """
    for tid, scorer in enumerate(scorer_list):
        subset_idx = torch.nonzero(tagmask[:, tid]).squeeze(dim=1)
        subset_estimations = estimations[subset_idx]
        subset_labels = labels[subset_idx]
        if len(subset_idx) > 0:
            scorer(subset_estimations, subset_labels)
    return


def collect_subset_scores(scorer_list, metric_name, tag_list, reset=False):
    """
    Get the scorer measures of each tag.
    This function is only used by tasks that need evalute results on tags,
    and should be called in get_metrics.

    Parameters:
        scorer_list: a list of N_tag scorer object
        metric_name: string, name prefix for this group
        tag_list: "coarse__fine" tag strings
    Returns:
        subset_scores: a dictionary from subset tags to scores
        reset:
    """
    subset_scores = {
        "%s_%s" % (metric_name, tag_str): scorer.get_metric(reset)
        for tag_str, scorer in zip(tag_list, scorer_list)
    }
    return subset_scores


class Task(object):
    """Generic class for a task

    Methods and attributes:
        - load_data: load dataset from a path and create splits
        - get_metrics:

    Outside the task:
        - process: pad and indexify data given a mapping
        - optimizer
    """

    def __init__(self, name, tokenizer_name):
        self.name = name
        self._tokenizer_name = tokenizer_name
        self.scorers = []
        self.eval_only_task = False
        self.sentences = None
        self.example_counts = None
        self.contributes_to_aggregate_score = True

    def load_data(self):
        """ Load data from path and create splits. """
        raise NotImplementedError

    def get_sentences(self) -> Iterable[Sequence[str]]:
        """ Yield sentences, used to compute vocabulary. """
        yield from self.sentences

    def count_examples(self, splits=["train", "val", "test"]):
        """ Count examples in the dataset. """
        self.example_counts = {}
        for split in splits:
            st = self.get_split_text(split)
            count = self.get_num_examples(st)
            self.example_counts[split] = count

    @property
    def tokenizer_name(self):
        return self._tokenizer_name

    @property
    def n_train_examples(self):
        return self.example_counts["train"]

    @property
    def n_val_examples(self):
        return self.example_counts["val"]

    def get_split_text(self, split: str):
        """ Get split text, typically as list of columns.

        Split should be one of 'train', 'val', or 'test'.
        """
        return getattr(self, "%s_data_text" % split)

    def get_num_examples(self, split_text):
        """ Return number of examples in the result of get_split_text.

        Subclass can override this if data is not stored in column format.
        """
        return len(split_text[0])

    def process_split(
        self, split, indexers, model_preprocessing_interface
    ) -> Iterable[Type[Instance]]:
        """ Process split text into a list of AllenNLP Instances. """
        raise NotImplementedError

    def get_metrics(self, reset: bool = False) -> Dict:
        """ Get metrics specific to the task. """
        raise NotImplementedError

    def get_scorers(self):
        return self.scorers

    def update_metrics(self, out, batch):
        raise NotImplementedError

    def handle_preds(self, preds, batch):
        """
        Function that does task-specific processing of predictions.
        """
        return preds


class ClassificationTask(Task):
    """ General classification task """

    pass


class RegressionTask(Task):
    """ General regression task """

    pass


class SingleClassificationTask(ClassificationTask):
    """ Generic sentence pair classification """

    def __init__(self, name, n_classes, **kw):
        super().__init__(name, **kw)
        self.n_classes = n_classes
        self.scorer1 = CategoricalAccuracy()
        self.scorers = [self.scorer1]
        self.val_metric = "%s_accuracy" % self.name
        self.val_metric_decreases = False

    def get_metrics(self, reset=False):
        """Get metrics specific to the task"""
        acc = self.scorer1.get_metric(reset)
        return {"accuracy": acc}

    def process_split(
        self, split, indexers, model_preprocessing_interface
    ) -> Iterable[Type[Instance]]:
        """ Process split text into a list of AllenNLP Instances. """
        return process_single_pair_task_split(
            split, indexers, model_preprocessing_interface, is_pair=False
        )

    def update_metrics(self, out, batch):
        logits = out["logits"]
        labels = out["labels"]
        assert len(self.get_scorers()) > 0, "Please specify a score metric"
        for scorer in self.get_scorers():
            scorer(logits, labels)


class PairClassificationTask(ClassificationTask):
    """ Generic sentence pair classification """

    def __init__(self, name, n_classes, **kw):
        super().__init__(name, **kw)
        assert n_classes > 0
        self.n_classes = n_classes
        self.scorer1 = CategoricalAccuracy()
        self.scorers = [self.scorer1]
        self.val_metric = "%s_accuracy" % self.name
        self.val_metric_decreases = False

    def get_metrics(self, reset=False):
        """Get metrics specific to the task"""
        acc = self.scorer1.get_metric(reset)
        return {"accuracy": acc}

    def process_split(
        self, split, indexers, model_preprocessing_interface
    ) -> Iterable[Type[Instance]]:
        """ Process split text into a list of AllenNLP Instances. """
        return process_single_pair_task_split(
            split, indexers, model_preprocessing_interface, is_pair=True
        )

    def update_metrics(self, out, batch):
        logits = out["logits"]
        labels = out["labels"]
        assert len(self.get_scorers()) > 0, "Please specify a score metric"
        for scorer in self.get_scorers():
            scorer(logits, labels)


class PairRegressionTask(RegressionTask):
    """ Generic sentence pair classification """

    def __init__(self, name, **kw):
        super().__init__(name, **kw)
        self.n_classes = 1
        self.scorer1 = Average()  # for average MSE
        self.scorers = [self.scorer1]
        self.val_metric = "%s_mse" % self.name
        self.val_metric_decreases = True

    def get_metrics(self, reset=False):
        """Get metrics specific to the task"""
        mse = self.scorer1.get_metric(reset)
        return {"mse": mse}

    def process_split(
        self, split, indexers, model_preprocessing_interface
    ) -> Iterable[Type[Instance]]:
        """ Process split text into a list of AllenNLP Instances. """
        return process_single_pair_task_split(
            split, indexers, model_preprocessing_interface, is_pair=True, classification=False
        )

    def update_metrics(self, out, batch):
        logits = out["logits"]
        labels = out["labels"]
        assert len(self.get_scorers()) > 0, "Please specify a score metric"
        for scorer in self.get_scorers():
            scorer(logits, labels)


class PairOrdinalRegressionTask(RegressionTask):
    """ Generic sentence pair ordinal regression.
        Currently just doing regression but added new class
        in case we find a good way to implement ordinal regression with NN"""

    def __init__(self, name, **kw):
        super().__init__(name, **kw)
        self.n_classes = 1
        self.scorer1 = Average()  # for average MSE
        self.scorer2 = Correlation("spearman")
        self.scorers = [self.scorer1, self.scorer2]
        self.val_metric = "%s_1-mse" % self.name
        self.val_metric_decreases = False

    def get_metrics(self, reset=False):
        mse = self.scorer1.get_metric(reset)
        spearmanr = self.scorer2.get_metric(reset)
        return {"1-mse": 1 - mse, "mse": mse, "spearmanr": spearmanr}

    def process_split(
        self, split, indexers, model_preprocessing_interface
    ) -> Iterable[Type[Instance]]:
        """ Process split text into a list of AllenNLP Instances. """
        return process_single_pair_task_split(
            split, indexers, model_preprocessing_interface, is_pair=True, classification=False
        )

    def update_metrics(self, out, batch):
        logits = out["logits"]
        labels = out["labels"]
        assert len(self.get_scorers()) > 0, "Please specify a score metric"
        for scorer in self.get_scorers():
            scorer(logits, labels)


class SequenceGenerationTask(Task):
    """ Generic sentence generation task """

    def __init__(self, name, **kw):
        super().__init__(name, **kw)
        self.scorer1 = Average()  # for average BLEU or something
        self.scorers = [self.scorer1]
        self.val_metric = "%s_bleu" % self.name
        self.val_metric_decreases = False
        log.warning(
            "BLEU scoring is turned off (current code in progress)."
            "Please use outputed prediction files to score offline"
        )

    def get_metrics(self, reset=False):
        """Get metrics specific to the task"""
        bleu = self.scorer1.get_metric(reset)
        return {"bleu": bleu}

    def update_metrics(self, out, batch):
        # currently don't support metrics for regression task
        # TODO(Yada): support them!
        return


class RankingTask(Task):
    """ Generic sentence ranking task, given some input """

    pass


@register_task("sst", rel_path="SST-2/")
class SSTTask(SingleClassificationTask):
    """ Task class for Stanford Sentiment Treebank.  """

    def __init__(self, path, max_seq_len, name, **kw):
        super(SSTTask, self).__init__(name, n_classes=2, **kw)
        self.path = path
        self.max_seq_len = max_seq_len

        self.train_data_text = None
        self.val_data_text = None
        self.test_data_text = None

    def load_data(self):
        """ Load data """
        self.train_data_text = load_tsv(
            self._tokenizer_name,
            os.path.join(self.path, "train.tsv"),
            max_seq_len=self.max_seq_len,
            s1_idx=0,
            s2_idx=None,
            label_idx=1,
            skip_rows=1,
        )
        self.val_data_text = load_tsv(
            self._tokenizer_name,
            os.path.join(self.path, "dev.tsv"),
            max_seq_len=self.max_seq_len,
            s1_idx=0,
            s2_idx=None,
            label_idx=1,
            skip_rows=1,
        )
        self.test_data_text = load_tsv(
            self._tokenizer_name,
            os.path.join(self.path, "test.tsv"),
            max_seq_len=self.max_seq_len,
            s1_idx=1,
            s2_idx=None,
            has_labels=False,
            return_indices=True,
            skip_rows=1,
        )
        self.sentences = self.train_data_text[0] + self.val_data_text[0]
        log.info("\tFinished loading SST data.")


@register_task("npi_adv_li", rel_path="NPI/probing/adverbs/licensor")
@register_task("npi_adv_sc", rel_path="NPI/probing/adverbs/scope_with_licensor")
@register_task("npi_adv_pr", rel_path="NPI/probing/adverbs/npi_present")
@register_task("npi_cond_li", rel_path="NPI/probing/conditionals/licensor")
@register_task("npi_cond_sc", rel_path="NPI/probing/conditionals/scope_with_licensor")
@register_task("npi_cond_pr", rel_path="NPI/probing/conditionals/npi_present")
@register_task("npi_negdet_li", rel_path="NPI/probing/determiner_negation_biclausal/licensor")
@register_task(
    "npi_negdet_sc", rel_path="NPI/probing/determiner_negation_biclausal/scope_with_licensor"
)
@register_task("npi_negdet_pr", rel_path="NPI/probing/determiner_negation_biclausal/npi_present")
@register_task("npi_negsent_li", rel_path="NPI/probing/sentential_negation_biclausal/licensor")
@register_task(
    "npi_negsent_sc", rel_path="NPI/probing/sentential_negation_biclausal/scope_with_licensor"
)
@register_task("npi_negsent_pr", rel_path="NPI/probing/sentential_negation_biclausal/npi_present")
@register_task("npi_only_li", rel_path="NPI/probing/only/licensor")
@register_task("npi_only_sc", rel_path="NPI/probing/only/scope_with_licensor")
@register_task("npi_only_pr", rel_path="NPI/probing/only/npi_present")
@register_task("npi_qnt_li", rel_path="NPI/probing/quantifiers/licensor")
@register_task("npi_qnt_sc", rel_path="NPI/probing/quantifiers/scope_with_licensor")
@register_task("npi_qnt_pr", rel_path="NPI/probing/quantifiers/npi_present")
@register_task("npi_ques_li", rel_path="NPI/probing/questions/licensor")
@register_task("npi_ques_sc", rel_path="NPI/probing/questions/scope_with_licensor")
@register_task("npi_ques_pr", rel_path="NPI/probing/questions/npi_present")
@register_task("npi_quessmp_li", rel_path="NPI/probing/simplequestions/licensor")
@register_task("npi_quessmp_sc", rel_path="NPI/probing/simplequestions/scope_with_licensor")
@register_task("npi_quessmp_pr", rel_path="NPI/probing/simplequestions/npi_present")
@register_task("npi_sup_li", rel_path="NPI/probing/superlative/licensor")
@register_task("npi_sup_sc", rel_path="NPI/probing/superlative/scope_with_licensor")
@register_task("npi_sup_pr", rel_path="NPI/probing/superlative/npi_present")
@register_task("cola_npi_adv", rel_path="NPI/splits/adverbs")
@register_task("cola_npi_cond", rel_path="NPI/splits/conditionals")
@register_task("cola_npi_negdet", rel_path="NPI/splits/determiner_negation_biclausal")
@register_task("cola_npi_negsent", rel_path="NPI/splits/sentential_negation_biclausal")
@register_task("cola_npi_only", rel_path="NPI/splits/only")
@register_task("cola_npi_ques", rel_path="NPI/splits/questions")
@register_task("cola_npi_quessmp", rel_path="NPI/splits/simplequestions")
@register_task("cola_npi_qnt", rel_path="NPI/splits/quantifiers")
@register_task("cola_npi_sup", rel_path="NPI/splits/superlative")
@register_task("all_cola_npi", rel_path="NPI/combs/all_env")
@register_task("wilcox_npi", rel_path="NPI/wilcox")
@register_task("hd_cola_npi_adv", rel_path="NPI/combs/minus_adverbs")
@register_task("hd_cola_npi_cond", rel_path="NPI/combs/minus_conditionals")
@register_task("hd_cola_npi_negdet", rel_path="NPI/combs/minus_determiner_negation_biclausal")
@register_task("hd_cola_npi_negsent", rel_path="NPI/combs/minus_sentential_negation_biclausal")
@register_task("hd_cola_npi_only", rel_path="NPI/combs/minus_only")
@register_task("hd_cola_npi_ques", rel_path="NPI/combs/minus_questions")
@register_task("hd_cola_npi_quessmp", rel_path="NPI/combs/minus_simplequestions")
@register_task("hd_cola_npi_qnt", rel_path="NPI/combs/minus_quantifiers")
@register_task("hd_cola_npi_sup", rel_path="NPI/combs/minus_superlative")
class CoLANPITask(SingleClassificationTask):
    """Class for NPI-related task; same with Warstdadt acceptability task but outputs labels for
       test-set
       Note: Used for an NYU seminar, data not yet public"""

    def __init__(self, path, max_seq_len, name, **kw):
        super(CoLANPITask, self).__init__(name, n_classes=2, **kw)
        self.path = path
        self.max_seq_len = max_seq_len

        self.train_data_text = None
        self.val_data_text = None
        self.test_data_text = None

        self.val_metric = "%s_mcc" % self.name
        self.val_metric_decreases = False
        # self.scorer1 = Average()
        self.scorer1 = Correlation("matthews")
        self.scorer2 = CategoricalAccuracy()
        self.scorers = [self.scorer1, self.scorer2]

    def load_data(self):
        """Load the data"""
        self.train_data_text = load_tsv(
            self._tokenizer_name,
            os.path.join(self.path, "train.tsv"),
            max_seq_len=self.max_seq_len,
            s1_idx=3,
            s2_idx=None,
            label_idx=1,
        )
        self.val_data_text = load_tsv(
            self._tokenizer_name,
            os.path.join(self.path, "dev.tsv"),
            max_seq_len=self.max_seq_len,
            s1_idx=3,
            s2_idx=None,
            label_idx=1,
        )
        self.test_data_text = load_tsv(
            self._tokenizer_name,
            os.path.join(self.path, "test_full.tsv"),
            max_seq_len=self.max_seq_len,
            s1_idx=3,
            s2_idx=None,
            label_idx=1,
        )
        self.sentences = self.train_data_text[0] + self.val_data_text[0]
        log.info("\tFinished loading NPI Data.")

    def get_metrics(self, reset=False):
        return {"mcc": self.scorer1.get_metric(reset), "accuracy": self.scorer2.get_metric(reset)}

    def update_metrics(self, out, batch):
        logits = out["logits"]
        labels = out["labels"]
        logits, labels = logits.detach(), labels.detach()
        _, preds = logits.max(dim=1)
        self.scorer1(preds, labels)
        self.scorer2(logits, labels)
        return


@register_task("cola", rel_path="CoLA/")
class CoLATask(SingleClassificationTask):
    """Class for Warstdadt acceptability task"""

    def __init__(self, path, max_seq_len, name, **kw):
        super(CoLATask, self).__init__(name, n_classes=2, **kw)
        self.path = path
        self.max_seq_len = max_seq_len

        self.train_data_text = None
        self.val_data_text = None
        self.test_data_text = None

        self.val_metric = "%s_mcc" % self.name
        self.val_metric_decreases = False
        # self.scorer1 = Average()
        self.scorer1 = Correlation("matthews")
        self.scorer2 = CategoricalAccuracy()
        self.scorers = [self.scorer1, self.scorer2]

    def load_data(self):
        """Load the data"""
        self.train_data_text = load_tsv(
            self._tokenizer_name,
            os.path.join(self.path, "train.tsv"),
            max_seq_len=self.max_seq_len,
            s1_idx=3,
            s2_idx=None,
            label_idx=1,
        )
        self.val_data_text = load_tsv(
            self._tokenizer_name,
            os.path.join(self.path, "dev.tsv"),
            max_seq_len=self.max_seq_len,
            s1_idx=3,
            s2_idx=None,
            label_idx=1,
        )
        self.test_data_text = load_tsv(
            self._tokenizer_name,
            os.path.join(self.path, "test.tsv"),
            max_seq_len=self.max_seq_len,
            s1_idx=1,
            s2_idx=None,
            has_labels=False,
            return_indices=True,
            skip_rows=1,
        )
        self.sentences = self.train_data_text[0] + self.val_data_text[0]
        log.info("\tFinished loading CoLA.")

    def get_metrics(self, reset=False):
        return {"mcc": self.scorer1.get_metric(reset), "accuracy": self.scorer2.get_metric(reset)}

    def update_metrics(self, out, batch):
        logits = out["logits"]
        labels = out["labels"]
        logits, labels = logits.detach(), labels.detach()
        _, preds = logits.max(dim=1)
        self.scorer1(preds, labels)
        self.scorer2(logits, labels)
        return


@register_task("cola-analysis", rel_path="CoLA/")
class CoLAAnalysisTask(SingleClassificationTask):
    def __init__(self, path, max_seq_len, name, **kw):
        super(CoLAAnalysisTask, self).__init__(name, n_classes=2, **kw)
        self.path = path
        self.max_seq_len = max_seq_len

        self.train_data_text = None
        self.val_data_text = None
        self.test_data_text = None

        self.tag_list = None
        self.tag_scorers1 = None
        self.tag_scorers2 = None

        self.val_metric = "%s_mcc" % self.name
        self.val_metric_decreases = False
        self.scorer1 = Correlation("matthews")
        self.scorer2 = CategoricalAccuracy()
        self.scorers = [self.scorer1, self.scorer2]

    def load_data(self):
        """Load the data"""
        # Load data from tsv
        tag_vocab = vocabulary.Vocabulary(counter=None)
        tr_data = load_tsv(
            tokenizer_name=self._tokenizer_name,
            data_file=os.path.join(self.path, "train_analysis.tsv"),
            max_seq_len=self.max_seq_len,
            s1_idx=3,
            s2_idx=None,
            label_idx=2,
            skip_rows=1,
            tag2idx_dict={"Domain": 1},
            tag_vocab=tag_vocab,
        )
        val_data = load_tsv(
            tokenizer_name=self._tokenizer_name,
            data_file=os.path.join(self.path, "dev_analysis.tsv"),
            max_seq_len=self.max_seq_len,
            s1_idx=3,
            s2_idx=None,
            label_idx=2,
            skip_rows=1,
            tag2idx_dict={
                "Domain": 1,
                "Simple": 4,
                "Pred": 5,
                "Adjunct": 6,
                "Arg Types": 7,
                "Arg Altern": 8,
                "Imperative": 9,
                "Binding": 10,
                "Question": 11,
                "Comp Clause": 12,
                "Auxillary": 13,
                "to-VP": 14,
                "N, Adj": 15,
                "S-Syntax": 16,
                "Determiner": 17,
                "Violations": 18,
            },
            tag_vocab=tag_vocab,
        )
        te_data = load_tsv(
            tokenizer_name=self._tokenizer_name,
            data_file=os.path.join(self.path, "test_analysis.tsv"),
            max_seq_len=self.max_seq_len,
            s1_idx=3,
            s2_idx=None,
            label_idx=2,
            skip_rows=1,
            tag2idx_dict={"Domain": 1},
            tag_vocab=tag_vocab,
        )
        self.train_data_text = tr_data[:1] + tr_data[2:]
        self.val_data_text = val_data[:1] + val_data[2:]
        self.test_data_text = te_data[:1] + te_data[2:]
        self.sentences = self.train_data_text[0] + self.val_data_text[0]
        # Create score for each tag from tag-index dict
        self.tag_list = get_tag_list(tag_vocab)
        self.tag_scorers1 = create_subset_scorers(
            count=len(self.tag_list), scorer_type=Correlation, corr_type="matthews"
        )
        self.tag_scorers2 = create_subset_scorers(
            count=len(self.tag_list), scorer_type=CategoricalAccuracy
        )
        log.info("\tFinished loading CoLA sperate domain.")

    def process_split(self, split, indexers, model_preprocessing_interface):
        def _make_instance(input1, labels, tagids):
            """ from multiple types in one column create multiple fields """
            d = {}
            d["input1"] = sentence_to_text_field(
                model_preprocessing_interface.boundary_token_fn(input1), indexers
            )
            d["sent1_str"] = MetadataField(" ".join(input1))
            d["labels"] = LabelField(labels, label_namespace="labels", skip_indexing=True)
            d["tagmask"] = MultiLabelField(
                tagids, label_namespace="tags", skip_indexing=True, num_labels=len(self.tag_list)
            )
            return Instance(d)

        instances = map(_make_instance, *split)
        return instances  # lazy iterator

    def update_metrics(self, out, batch):
        logits = out["logits"]
        labels = out["labels"]
        tagmask = batch.get("tagmask", None)
        logits, labels = logits.detach(), labels.detach()
        _, preds = logits.max(dim=1)
        self.scorer1(preds, labels)
        self.scorer2(logits, labels)
        if tagmask is not None:
            update_subset_scorers(self.tag_scorers1, preds, labels, tagmask)
            update_subset_scorers(self.tag_scorers2, logits, labels, tagmask)
        return

    def get_metrics(self, reset=False):
        """Get metrics specific to the task"""

        collected_metrics = {
            "mcc": self.scorer1.get_metric(reset),
            "accuracy": self.scorer2.get_metric(reset),
        }
        collected_metrics.update(
            collect_subset_scores(self.tag_scorers1, "mcc", self.tag_list, reset)
        )
        collected_metrics.update(
            collect_subset_scores(self.tag_scorers2, "accuracy", self.tag_list, reset)
        )
        return collected_metrics


@register_task("qqp", rel_path="QQP/")
@register_task("qqp-alt", rel_path="QQP/")  # second copy for different params
class QQPTask(PairClassificationTask):
    """ Task class for Quora Question Pairs. """

    def __init__(self, path, max_seq_len, name, **kw):
        super().__init__(name, n_classes=2, **kw)
        self.path = path
        self.max_seq_len = max_seq_len

        self.train_data_text = None
        self.val_data_text = None
        self.test_data_text = None

        self.scorer2 = F1Measure(1)
        self.scorers = [self.scorer1, self.scorer2]
        self.val_metric = "%s_acc_f1" % name
        self.val_metric_decreases = False

    def load_data(self):
        """Process the dataset located at data_file."""

        def label_fn(x):
            if x == "":
                return 0
            else:
                return int(x)

        self.train_data_text = load_tsv(
            self._tokenizer_name,
            os.path.join(self.path, "train.tsv"),
            max_seq_len=self.max_seq_len,
            s1_idx=3,
            s2_idx=4,
            label_idx=5,
            label_fn=label_fn,
            skip_rows=1,
        )
        self.val_data_text = load_tsv(
            self._tokenizer_name,
            os.path.join(self.path, "dev.tsv"),
            max_seq_len=self.max_seq_len,
            s1_idx=3,
            s2_idx=4,
            label_idx=5,
            label_fn=label_fn,
            skip_rows=1,
        )
        self.test_data_text = load_tsv(
            self._tokenizer_name,
            os.path.join(self.path, "test.tsv"),
            max_seq_len=self.max_seq_len,
            s1_idx=1,
            s2_idx=2,
            has_labels=False,
            return_indices=True,
            skip_rows=1,
        )
        self.sentences = (
            self.train_data_text[0]
            + self.train_data_text[1]
            + self.val_data_text[0]
            + self.val_data_text[1]
        )
        log.info("\tFinished loading QQP data.")

    def get_metrics(self, reset=False):
        """Get metrics specific to the task"""
        acc = self.scorer1.get_metric(reset)
        pcs, rcl, f1 = self.scorer2.get_metric(reset)
        return {
            "acc_f1": (acc + f1) / 2,
            "accuracy": acc,
            "f1": f1,
            "precision": pcs,
            "recall": rcl,
        }

    def process_split(
        self, split, indexers, model_preprocessing_interface
    ) -> Iterable[Type[Instance]]:
        """ Process split text into a list of AllenNLP Instances. """
        return process_single_pair_task_split(
            split, indexers, model_preprocessing_interface, is_pair=True, is_symmetrical_pair=True
        )


@register_task("mrpc", rel_path="MRPC/")
class MRPCTask(PairClassificationTask):
    """Task class for Microsoft Research Paraphase Task."""

    def __init__(self, path, max_seq_len, name, **kw):
        super(MRPCTask, self).__init__(name, n_classes=2, **kw)
        self.path = path
        self.max_seq_len = max_seq_len

        self.train_data_text = None
        self.val_data_text = None
        self.test_data_text = None

        self.scorer2 = F1Measure(1)
        self.scorers = [self.scorer1, self.scorer2]
        self.val_metric = "%s_acc_f1" % name
        self.val_metric_decreases = False

    def load_data(self):
        """ Process the dataset located at path.  """
        self.train_data_text = load_tsv(
            self._tokenizer_name,
            os.path.join(self.path, "train.tsv"),
            max_seq_len=self.max_seq_len,
            s1_idx=3,
            s2_idx=4,
            label_idx=0,
            skip_rows=1,
        )
        self.val_data_text = load_tsv(
            self._tokenizer_name,
            os.path.join(self.path, "dev.tsv"),
            max_seq_len=self.max_seq_len,
            s1_idx=3,
            s2_idx=4,
            label_idx=0,
            skip_rows=1,
        )
        self.test_data_text = load_tsv(
            self._tokenizer_name,
            os.path.join(self.path, "test.tsv"),
            max_seq_len=self.max_seq_len,
            s1_idx=3,
            s2_idx=4,
            has_labels=False,
            return_indices=True,
            skip_rows=1,
        )
        self.sentences = (
            self.train_data_text[0]
            + self.train_data_text[1]
            + self.val_data_text[0]
            + self.val_data_text[1]
        )
        log.info("\tFinished loading MRPC data.")

    def get_metrics(self, reset=False):
        """Get metrics specific to the task"""
        acc = self.scorer1.get_metric(reset)
        pcs, rcl, f1 = self.scorer2.get_metric(reset)
        return {
            "acc_f1": (acc + f1) / 2,
            "accuracy": acc,
            "f1": f1,
            "precision": pcs,
            "recall": rcl,
        }

    def process_split(
        self, split, indexers, model_preprocessing_interface
    ) -> Iterable[Type[Instance]]:
        """ Process split text into a list of AllenNLP Instances. """
        return process_single_pair_task_split(
            split, indexers, model_preprocessing_interface, is_pair=True, is_symmetrical_pair=True
        )


@register_task("sts-b", rel_path="STS-B/")
# second copy for different params
@register_task("sts-b-alt", rel_path="STS-B/")
class STSBTask(PairRegressionTask):
    """ Task class for Sentence Textual Similarity Benchmark.  """

    def __init__(self, path, max_seq_len, name, **kw):
        super(STSBTask, self).__init__(name, **kw)
        self.path = path
        self.max_seq_len = max_seq_len

        self.train_data_text = None
        self.val_data_text = None
        self.test_data_text = None

        self.scorer1 = Correlation("pearson")
        self.scorer2 = Correlation("spearman")
        self.scorers = [self.scorer1, self.scorer2]
        self.val_metric = "%s_corr" % self.name
        self.val_metric_decreases = False

    def load_data(self):
        """ Load data """
        self.train_data_text = load_tsv(
            self._tokenizer_name,
            os.path.join(self.path, "train.tsv"),
            max_seq_len=self.max_seq_len,
            skip_rows=1,
            s1_idx=7,
            s2_idx=8,
            label_idx=9,
            label_fn=lambda x: float(x) / 5,
        )
        self.val_data_text = load_tsv(
            self._tokenizer_name,
            os.path.join(self.path, "dev.tsv"),
            max_seq_len=self.max_seq_len,
            skip_rows=1,
            s1_idx=7,
            s2_idx=8,
            label_idx=9,
            label_fn=lambda x: float(x) / 5,
        )
        self.test_data_text = load_tsv(
            self._tokenizer_name,
            os.path.join(self.path, "test.tsv"),
            max_seq_len=self.max_seq_len,
            s1_idx=7,
            s2_idx=8,
            has_labels=False,
            return_indices=True,
            skip_rows=1,
        )
        self.sentences = (
            self.train_data_text[0]
            + self.train_data_text[1]
            + self.val_data_text[0]
            + self.val_data_text[1]
        )
        log.info("\tFinished loading STS Benchmark data.")

    def get_metrics(self, reset=False):
        pearsonr = self.scorer1.get_metric(reset)
        spearmanr = self.scorer2.get_metric(reset)
        return {"corr": (pearsonr + spearmanr) / 2, "pearsonr": pearsonr, "spearmanr": spearmanr}

    def process_split(
        self, split, indexers, model_preprocessing_interface
    ) -> Iterable[Type[Instance]]:
        """ Process split text into a list of AllenNLP Instances. """
        return process_single_pair_task_split(
            split,
            indexers,
            model_preprocessing_interface,
            is_pair=True,
            classification=False,
            is_symmetrical_pair=True,
        )


@register_task("snli", rel_path="SNLI/")
class SNLITask(PairClassificationTask):
    """ Task class for Stanford Natural Language Inference """

    def __init__(self, path, max_seq_len, name, **kw):
        """ Do stuff """
        super(SNLITask, self).__init__(name, n_classes=3, **kw)
        self.path = path
        self.max_seq_len = max_seq_len

        self.train_data_text = None
        self.val_data_text = None
        self.test_data_text = None

    def load_data(self):
        """ Process the dataset located at path.  """
        targ_map = {"neutral": 0, "entailment": 1, "contradiction": 2}

        self.train_data_text = load_tsv(
            self._tokenizer_name,
            os.path.join(self.path, "train.tsv"),
            max_seq_len=self.max_seq_len,
            label_fn=targ_map.__getitem__,
            s1_idx=7,
            s2_idx=8,
            label_idx=10,
            skip_rows=1,
        )
        self.val_data_text = load_tsv(
            self._tokenizer_name,
            os.path.join(self.path, "dev.tsv"),
            max_seq_len=self.max_seq_len,
            label_fn=targ_map.__getitem__,
            s1_idx=7,
            s2_idx=8,
            label_idx=10,
            skip_rows=1,
        )
        self.test_data_text = load_tsv(
            self._tokenizer_name,
            os.path.join(self.path, "test.tsv"),
            max_seq_len=self.max_seq_len,
            s1_idx=7,
            s2_idx=8,
            has_labels=False,
            return_indices=True,
            skip_rows=1,
        )
        self.sentences = (
            self.train_data_text[0]
            + self.train_data_text[1]
            + self.val_data_text[0]
            + self.val_data_text[1]
        )
        log.info("\tFinished loading SNLI data.")


@register_task("adversarial_nli_a1", rel_path="AdversarialNLI/", datasets=["R1"])
@register_task("adversarial_nli_a2", rel_path="AdversarialNLI/", datasets=["R2"])
@register_task("adversarial_nli_a3", rel_path="AdversarialNLI/", datasets=["R3"])
@register_task("adversarial_nli", rel_path="AdversarialNLI/", datasets=["R1", "R2", "R3"])
class AdversarialNLITask(PairClassificationTask):
    """Task class for use with Adversarial Natural Language Inference dataset.

    Configures a 3-class PairClassificationTask using Adversarial NLI data.
    Requires original ANLI dataset file structure under the relative path.
    Data: https://dl.fbaipublicfiles.com/anli/anli_v0.1.zip
    Paper: https://arxiv.org/abs/1910.14599

    Attributes:
        path (str): AdversarialNLI path relative to JIANT_DATA_DIR
        max_seq_len (int): max tokens allowed in a sequence
        train_data_text (list[list[str], list[str], list[int]]):
            list of lists of context, hypothesis, and target training data
        val_data_text (list[list[str], list[str], list[int]]):
            list of lists of context, hypothesis, and target val data
        test_data_text (list[list[str], list[str], list[int]]):
            list of lists of context, hypothesis, and target test data
        datasets (list[str]): list of sub-datasets used in task (e.g., R1)
        sentences (list): list of all (tokenized) context and hypothesis
            texts from train and val data.
    """

    def __init__(self, path, max_seq_len, name, datasets, **kw):
        """Initialize an AdversarialNLITask task.

        Args:
            path (str): AdversarialNLI path relative to the data dir
            max_seq_len (int): max tokens allowed in a sequence
            name (str): task name, specified in @register_task
            datasets (list[str]): list of ANLI sub-datasets used in task
        """
        super(AdversarialNLITask, self).__init__(name, n_classes=3, **kw)
        self.path = path
        self.max_seq_len = max_seq_len
        self.train_data_text = None
        self.val_data_text = None
        self.test_data_text = None
        self.datasets = datasets

    def _read_data(self, path: str) -> pd.core.frame.DataFrame:
        """Read json, tokenize text, encode labels as int, return dataframe."""
        df = pd.read_json(path_or_buf=path, encoding="UTF-8", lines=True)
        # for ANLI datasets n=neutral, e=entailment, c=contradiction
        df["target"] = df["label"].map({"n": 0, "e": 1, "c": 2})
        tokenizer = get_tokenizer(self._tokenizer_name)
        df["context"] = df["context"].apply(tokenizer.tokenize)
        df["hypothesis"] = df["hypothesis"].apply(tokenizer.tokenize)
        return df[["context", "hypothesis", "target"]]

    def load_data(self):
        """Read, preprocess and load data into an AdversarialNLITask.

        Assumes original dataset file structure under `self.rel_path`.
        Loads only the datasets (e.g., "R1") specified in the `datasets` attr.
        Populates task train_, val_, test_data_text and `sentence` attr.
        """
        train_dfs, val_dfs, test_dfs = [], [], []
        for dataset in self.datasets:
            train_dfs.append(self._read_data(os.path.join(self.path, dataset, "train.jsonl")))
            val_dfs.append(self._read_data(os.path.join(self.path, dataset, "dev.jsonl")))
            test_dfs.append(self._read_data(os.path.join(self.path, dataset, "test.jsonl")))
        train_df = pd.concat(train_dfs, axis=0, ignore_index=True)
        val_df = pd.concat(val_dfs, axis=0, ignore_index=True)
        test_df = pd.concat(test_dfs, axis=0, ignore_index=True)

        self.train_data_text = [
            train_df["context"].tolist(),
            train_df["hypothesis"].tolist(),
            train_df["target"].tolist(),
        ]
        self.val_data_text = [
            val_df["context"].tolist(),
            val_df["hypothesis"].tolist(),
            val_df["target"].tolist(),
        ]
        self.test_data_text = [
            test_df["context"].tolist(),
            test_df["hypothesis"].tolist(),
            test_df["target"].tolist(),
        ]

        self.sentences = (
            train_df["context"].tolist()
            + train_df["hypothesis"].tolist()
            + val_df["context"].tolist()
            + val_df["hypothesis"].tolist()
        )

        log.info("\tFinished loading ANLI data: " + self.name)


@register_task("mnli", rel_path="MNLI/")
# Alternate version with a modified evaluation metric. For use in transfer evaluations on
# two-class test sets like RTE. Example config override:
#   pretrain_tasks = mnli, target_tasks = \"mnli-two,rte\", rte += {use_classifier = mnli-two}
@register_task("mnli-two", rel_path="MNLI/", two_class_evaluation=True)
# Second copy that can be assigned separate task-specific config options.
@register_task("mnli-alt", rel_path="MNLI/")
@register_task("mnli-fiction", rel_path="MNLI/", genre="fiction")
@register_task("mnli-slate", rel_path="MNLI/", genre="slate")
@register_task("mnli-government", rel_path="MNLI/", genre="government")
@register_task("mnli-telephone", rel_path="MNLI/", genre="telephone")
@register_task("mnli-travel", rel_path="MNLI/", genre="travel")
class MultiNLITask(PairClassificationTask):
    """ Task class for Multi-Genre Natural Language Inference. """

    def __init__(self, path, max_seq_len, name, genre=None, two_class_evaluation=False, **kw):
        """Set up the MNLI task object.

        When genre is set to one of the ten MNLI genres, only examples matching that genre will be
        loaded in any split. That may result in some of the sections (train, dev mismatched, ...)
        being empty.

        When two_class_evaluation is set, merge the contradiction and neutral labels, for both
        predictions and gold labels, in the metric when evaluating on this task.
        """
        super(MultiNLITask, self).__init__(name, n_classes=3, **kw)
        self.path = path
        self.max_seq_len = max_seq_len
        self.genre = genre
        if two_class_evaluation:
            self.scorer1 = NLITwoClassAccuracy()
            self.scorers = [self.scorer1]

        self.train_data_text = None
        self.val_data_text = None
        self.test_data_text = None

    def load_data(self):
        """Process the dataset located at path."""
        targ_map = {"neutral": 0, "entailment": 1, "contradiction": 2}
        tr_data = load_tsv(
            self._tokenizer_name,
            os.path.join(self.path, "train.tsv"),
            max_seq_len=self.max_seq_len,
            s1_idx=8,
            s2_idx=9,
            label_idx=11,
            label_fn=targ_map.__getitem__,
            skip_rows=1,
            filter_idx=3,
            filter_value=self.genre,
        )

        # Warning to anyone who edits this: The reference label is column *15*,
        # not 11 as above.
        val_matched_data = load_tsv(
            self._tokenizer_name,
            os.path.join(self.path, "dev_matched.tsv"),
            max_seq_len=self.max_seq_len,
            s1_idx=8,
            s2_idx=9,
            label_idx=15,
            label_fn=targ_map.__getitem__,
            skip_rows=1,
            filter_idx=3,
            filter_value=self.genre,
        )
        val_mismatched_data = load_tsv(
            self._tokenizer_name,
            os.path.join(self.path, "dev_mismatched.tsv"),
            max_seq_len=self.max_seq_len,
            s1_idx=8,
            s2_idx=9,
            label_idx=15,
            label_fn=targ_map.__getitem__,
            skip_rows=1,
            filter_idx=3,
            filter_value=self.genre,
        )
        val_data = [m + mm for m, mm in zip(val_matched_data, val_mismatched_data)]
        val_data = tuple(val_data)

        te_matched_data = load_tsv(
            self._tokenizer_name,
            os.path.join(self.path, "test_matched.tsv"),
            max_seq_len=self.max_seq_len,
            s1_idx=8,
            s2_idx=9,
            has_labels=False,
            return_indices=True,
            skip_rows=1,
            filter_idx=3,
            filter_value=self.genre,
        )
        te_mismatched_data = load_tsv(
            self._tokenizer_name,
            os.path.join(self.path, "test_mismatched.tsv"),
            max_seq_len=self.max_seq_len,
            s1_idx=8,
            s2_idx=9,
            has_labels=False,
            return_indices=True,
            skip_rows=1,
            filter_idx=3,
            filter_value=self.genre,
        )
        te_data = [m + mm for m, mm in zip(te_matched_data, te_mismatched_data)]

        self.train_data_text = tr_data
        self.val_data_text = val_data
        self.test_data_text = te_data
        self.sentences = (
            self.train_data_text[0]
            + self.train_data_text[1]
            + self.val_data_text[0]
            + self.val_data_text[1]
        )
        log.info("\tFinished loading MNLI data.")


@register_task("mnli-ho", rel_path="MNLI/")
@register_task("mnli-two-ho", rel_path="MNLI/", two_class_evaluation=True)
@register_task("mnli-fiction-ho", rel_path="MNLI/", genre="fiction")
@register_task("mnli-slate-ho", rel_path="MNLI/", genre="slate")
@register_task("mnli-government-ho", rel_path="MNLI/", genre="government")
@register_task("mnli-telephone-ho", rel_path="MNLI/", genre="telephone")
@register_task("mnli-travel-ho", rel_path="MNLI/", genre="travel")
class MultiNLIHypothesisOnlyTask(SingleClassificationTask):
    """ Task class for MultiNLI hypothesis-only classification. """

    def __init__(self, path, max_seq_len, name, genre=None, two_class_evaluation=False, **kw):
        """Set up the MNLI-HO task object.

        When genre is set to one of the ten MNLI genres, only examples matching that genre will be
        loaded in any split. That may result in some of the sections (train, dev mismatched, ...)
        being empty.

        When two_class_evaluation is set, merge the contradiction and neutral labels, for both
        predictions and gold labels, in the metric when evaluating on this task.
        """
        super(MultiNLIHypothesisOnlyTask, self).__init__(name, n_classes=3, **kw)
        self.path = path
        self.max_seq_len = max_seq_len
        self.genre = genre

        if two_class_evaluation:
            self.scorer1 = NLITwoClassAccuracy()
            self.scorers = [self.scorer1]

        self.train_data_text = None
        self.val_data_text = None
        self.test_data_text = None

    def load_data(self):
        """Process the dataset located at path."""
        targ_map = {"neutral": 0, "entailment": 1, "contradiction": 2}
        tr_data = load_tsv(
            self._tokenizer_name,
            os.path.join(self.path, "train.tsv"),
            max_seq_len=self.max_seq_len,
            s1_idx=9,
            s2_idx=None,
            label_idx=11,
            label_fn=targ_map.__getitem__,
            skip_rows=1,
            filter_idx=3,
            filter_value=self.genre,
        )

        # Warning to anyone who edits this: The reference label is column *15*,
        # not 11 as above.
        val_matched_data = load_tsv(
            self._tokenizer_name,
            os.path.join(self.path, "dev_matched.tsv"),
            max_seq_len=self.max_seq_len,
            s1_idx=9,
            s2_idx=None,
            label_idx=15,
            label_fn=targ_map.__getitem__,
            skip_rows=1,
            filter_idx=3,
            filter_value=self.genre,
        )
        val_mismatched_data = load_tsv(
            self._tokenizer_name,
            os.path.join(self.path, "dev_mismatched.tsv"),
            max_seq_len=self.max_seq_len,
            s1_idx=9,
            s2_idx=None,
            label_idx=15,
            label_fn=targ_map.__getitem__,
            skip_rows=1,
            filter_idx=3,
            filter_value=self.genre,
        )
        val_data = [m + mm for m, mm in zip(val_matched_data, val_mismatched_data)]
        val_data = tuple(val_data)

        te_matched_data = load_tsv(
            self._tokenizer_name,
            os.path.join(self.path, "test_matched.tsv"),
            max_seq_len=self.max_seq_len,
            s1_idx=9,
            s2_idx=None,
            has_labels=False,
            return_indices=True,
            skip_rows=1,
            filter_idx=3,
            filter_value=self.genre,
        )
        te_mismatched_data = load_tsv(
            self._tokenizer_name,
            os.path.join(self.path, "test_mismatched.tsv"),
            max_seq_len=self.max_seq_len,
            s1_idx=9,
            s2_idx=None,
            has_labels=False,
            return_indices=True,
            skip_rows=1,
            filter_idx=3,
            filter_value=self.genre,
        )
        te_data = [m + mm for m, mm in zip(te_matched_data, te_mismatched_data)]

        self.train_data_text = tr_data
        self.val_data_text = val_data
        self.test_data_text = te_data
        self.sentences = self.train_data_text[0] + self.val_data_text[0]
        log.info("\tFinished loading MNLI-HO data.")


# GLUE diagnostic (3-class NLI), expects TSV
@register_task("glue-diagnostic", rel_path="MNLI/", n_classes=3)
# GLUE diagnostic (2 class NLI, merging neutral and contradiction into not_entailment)
@register_task("glue-diagnostic-binary", rel_path="RTE/", n_classes=2)
class GLUEDiagnosticTask(PairClassificationTask):
    """ Task class for GLUE diagnostic data """

    def __init__(self, path, max_seq_len, name, n_classes, **kw):
        super().__init__(name, n_classes, **kw)
        self.path = path
        self.max_seq_len = max_seq_len
        self.n_classes = n_classes

        self.train_data_text = None
        self.val_data_text = None
        self.test_data_text = None

        self.ix_to_lex_sem_dic = None
        self.ix_to_pr_ar_str_dic = None
        self.ix_to_logic_dic = None
        self.ix_to_knowledge_dic = None
        self._scorer_all_mcc = None
        self._scorer_all_acc = None

        self.contributes_to_aggregate_score = False
        self.eval_only_task = True

    def load_data(self):
        """load diagnostics data. The tags for every column are loaded as indices.
        They will be converted to bools in preprocess_split function"""

        # Will create separate scorer for every tag. tag_group is the name of the
        # column it will have its own scorer
        def create_score_function(scorer, arg_to_scorer, tags_dict, tag_group):
            setattr(self, "scorer__%s" % tag_group, scorer(arg_to_scorer))
            for index, tag in tags_dict.items():
                # 0 is missing value
                if index == 0:
                    continue
                setattr(self, "scorer__%s__%s" % (tag_group, tag), scorer(arg_to_scorer))

        if self.n_classes == 2:
            targ_map = {"neutral": 0, "entailment": 1, "contradiction": 0}
        elif self.n_classes == 3:
            targ_map = {"neutral": 0, "entailment": 1, "contradiction": 2}
        else:
            raise ValueError("Invalid number of classes for NLI task")

        diag_data_dic = load_diagnostic_tsv(
            self._tokenizer_name,
            os.path.join(self.path, "diagnostic-full.tsv"),
            max_seq_len=self.max_seq_len,
            s1_col="Premise",
            s2_col="Hypothesis",
            label_col="Label",
            label_fn=targ_map.__getitem__,
            skip_rows=1,
        )

        self.ix_to_lex_sem_dic = diag_data_dic["ix_to_lex_sem_dic"]
        self.ix_to_pr_ar_str_dic = diag_data_dic["ix_to_pr_ar_str_dic"]
        self.ix_to_logic_dic = diag_data_dic["ix_to_logic_dic"]
        self.ix_to_knowledge_dic = diag_data_dic["ix_to_knowledge_dic"]

        # Train, val, test splits are same. We only need one split but the code
        # probably expects all splits to be present.
        self.train_data_text = (
            diag_data_dic["sents1"],
            diag_data_dic["sents2"],
            diag_data_dic["targs"],
            diag_data_dic["idxs"],
            diag_data_dic["lex_sem"],
            diag_data_dic["pr_ar_str"],
            diag_data_dic["logic"],
            diag_data_dic["knowledge"],
        )
        self.val_data_text = self.train_data_text
        self.test_data_text = self.train_data_text
        self.sentences = (
            self.train_data_text[0]
            + self.train_data_text[1]
            + self.val_data_text[0]
            + self.val_data_text[1]
        )
        log.info("\tFinished loading diagnostic data.")

        # TODO: use FastMatthews instead to save memory.
        create_score_function(Correlation, "matthews", self.ix_to_lex_sem_dic, "lex_sem")
        create_score_function(Correlation, "matthews", self.ix_to_pr_ar_str_dic, "pr_ar_str")
        create_score_function(Correlation, "matthews", self.ix_to_logic_dic, "logic")
        create_score_function(Correlation, "matthews", self.ix_to_knowledge_dic, "knowledge")
        self._scorer_all_mcc = Correlation("matthews")  # score all examples according to MCC
        self._scorer_all_acc = CategoricalAccuracy()  # score all examples according to acc
        log.info("\tFinished creating score functions for diagnostic data.")

    def update_metrics(self, out, batch):
        self.update_diagnostic_metrics(out["logits"], batch["labels"], batch)

    def update_diagnostic_metrics(self, logits, labels, batch):
        # Updates scorer for every tag in a given column (tag_group) and also the
        # the scorer for the column itself.
        _, preds = logits.max(dim=1)

        def update_scores_for_tag_group(ix_to_tags_dic, tag_group):
            for ix, tag in ix_to_tags_dic.items():
                # 0 is for missing tag so here we use it to update scorer for the column
                # itself (tag_group).
                if ix == 0:
                    # This will contain 1s on positions where at least one of the tags of this
                    # column is present.
                    mask = batch[tag_group]
                    scorer_str = "scorer__%s" % tag_group
                # This branch will update scorers of individual tags in the
                # column
                else:
                    # batch contains_field for every tag. It's either 0 or 1.
                    mask = batch["%s__%s" % (tag_group, tag)]
                    scorer_str = "scorer__%s__%s" % (tag_group, tag)

                # This will take only values for which the tag is true.
                indices_to_pull = torch.nonzero(mask)
                # No example in the batch is labeled with the tag.
                if indices_to_pull.size()[0] == 0:
                    continue
                sub_labels = labels[indices_to_pull[:, 0]]
                sub_preds = preds[indices_to_pull[:, 0]]
                scorer = getattr(self, scorer_str)
                scorer(sub_preds, sub_labels)
            return

        # Updates scorers for each tag.
        update_scores_for_tag_group(self.ix_to_lex_sem_dic, "lex_sem")
        update_scores_for_tag_group(self.ix_to_pr_ar_str_dic, "pr_ar_str")
        update_scores_for_tag_group(self.ix_to_logic_dic, "logic")
        update_scores_for_tag_group(self.ix_to_knowledge_dic, "knowledge")
        self._scorer_all_mcc(preds, labels)
        self._scorer_all_acc(logits, labels)

    def process_split(
        self, split, indexers, model_preprocessing_interface
    ) -> Iterable[Type[Instance]]:
        """ Process split text into a list of AllenNLP Instances. """

        def create_labels_from_tags(fields_dict, ix_to_tag_dict, tag_arr, tag_group):
            # If there is something in this row then tag_group should be set to
            # 1.
            is_tag_group = 1 if len(tag_arr) != 0 else 0
            fields_dict[tag_group] = LabelField(
                is_tag_group, label_namespace=tag_group + "_tags", skip_indexing=True
            )
            # For every possible tag in the column set 1 if the tag is present for
            # this example, 0 otherwise.
            for ix, tag in ix_to_tag_dict.items():
                if ix == 0:
                    continue
                is_present = 1 if ix in tag_arr else 0
                fields_dict["%s__%s" % (tag_group, tag)] = LabelField(
                    is_present, label_namespace="%s__%s_tags" % (tag_group, tag), skip_indexing=True
                )
            return

        def _make_instance(input1, input2, label, idx, lex_sem, pr_ar_str, logic, knowledge):
            """ from multiple types in one column create multiple fields """
            d = {}
            if model_preprocessing_interface.model_flags["uses_pair_embedding"]:
                inp = model_preprocessing_interface.boundary_token_fn(input1, input2)
                d["inputs"] = sentence_to_text_field(inp, indexers)
            else:
                d["input1"] = sentence_to_text_field(
                    model_preprocessing_interface.boundary_token_fn(input1), indexers
                )
                d["input2"] = sentence_to_text_field(
                    model_preprocessing_interface.boundary_token_fn(input2), indexers
                )
            d["labels"] = LabelField(label, label_namespace="labels", skip_indexing=True)
            d["idx"] = LabelField(idx, label_namespace="idx_tags", skip_indexing=True)
            d["sent1_str"] = MetadataField(" ".join(input1))
            d["sent2_str"] = MetadataField(" ".join(input2))

            # adds keys to dict "d" for every possible type in the column
            create_labels_from_tags(d, self.ix_to_lex_sem_dic, lex_sem, "lex_sem")
            create_labels_from_tags(d, self.ix_to_pr_ar_str_dic, pr_ar_str, "pr_ar_str")
            create_labels_from_tags(d, self.ix_to_logic_dic, logic, "logic")
            create_labels_from_tags(d, self.ix_to_knowledge_dic, knowledge, "knowledge")

            return Instance(d)

        instances = map(_make_instance, *split)
        #  return list(instances)
        return instances  # lazy iterator

    def get_metrics(self, reset=False):
        """Get metrics specific to the task"""
        collected_metrics = {}

        def collect_metrics(ix_to_tag_dict, tag_group):
            for index, tag in ix_to_tag_dict.items():
                # Index 0 is used for missing data, here it will be used for score of the
                # whole category.
                if index == 0:
                    scorer_str = "scorer__%s" % tag_group
                    scorer = getattr(self, scorer_str)
                    collected_metrics["%s" % (tag_group)] = scorer.get_metric(reset)
                else:
                    scorer_str = "scorer__%s__%s" % (tag_group, tag)
                    scorer = getattr(self, scorer_str)
                    collected_metrics["%s__%s" % (tag_group, tag)] = scorer.get_metric(reset)

        collect_metrics(self.ix_to_lex_sem_dic, "lex_sem")
        collect_metrics(self.ix_to_pr_ar_str_dic, "pr_ar_str")
        collect_metrics(self.ix_to_logic_dic, "logic")
        collect_metrics(self.ix_to_knowledge_dic, "knowledge")
        collected_metrics["all_mcc"] = self._scorer_all_mcc.get_metric(reset)
        collected_metrics["accuracy"] = self._scorer_all_acc.get_metric(reset)
        return collected_metrics


# SuperGLUE diagnostic (2-class NLI), expects JSONL
@register_task("broadcoverage-diagnostic", rel_path="RTE/diagnostics")
class BroadCoverageDiagnosticTask(GLUEDiagnosticTask):
    """ Class for SuperGLUE broad coverage (linguistics, commonsense, world knowledge)
        diagnostic task """

    def __init__(self, path, max_seq_len, name, **kw):
        super().__init__(path, max_seq_len, name, n_classes=2, **kw)
        self.path = path
        self.max_seq_len = max_seq_len
        self.n_classes = 2

        self.train_data_text = None
        self.val_data_text = None
        self.test_data_text = None

        self.ix_to_lex_sem_dic = None
        self.ix_to_pr_ar_str_dic = None
        self.ix_to_logic_dic = None
        self.ix_to_knowledge_dic = None
        self._scorer_all_mcc = None
        self._scorer_all_acc = None
        self.eval_only_task = True

    def load_data(self):
        """load diagnostics data. The tags for every column are loaded as indices.
        They will be converted to bools in preprocess_split function"""

        def _build_label_vocab(labelspace, data):
            """ This function builds the vocab mapping for a particular labelspace,
            which in practice is a coarse-grained diagnostic category. """
            values = set([d[labelspace] for d in data if labelspace in d])
            vocab = vocabulary.Vocabulary(counter=None, non_padded_namespaces=[labelspace])
            for value in values:
                vocab.add_token_to_namespace(value, labelspace)
            idx_to_word = vocab.get_index_to_token_vocabulary(labelspace)
            word_to_idx = vocab.get_token_to_index_vocabulary(labelspace)
            indexed = [[word_to_idx[d[labelspace]]] if labelspace in d else [] for d in data]
            return word_to_idx, idx_to_word, indexed

        def create_score_function(scorer, arg_to_scorer, tags_dict, tag_group):
            """ Create a scorer for each tag in a given tag group.
            The entire tag_group also has its own scorer"""
            setattr(self, "scorer__%s" % tag_group, scorer(arg_to_scorer))
            for index, tag in tags_dict.items():
                # 0 is missing value
                if index == 0:
                    continue
                setattr(self, "scorer__%s__%s" % (tag_group, tag), scorer(arg_to_scorer))

        targ_map = {"entailment": 1, "not_entailment": 0}
        data = [json.loads(d) for d in open(os.path.join(self.path, "AX-b.jsonl"))]
        sent1s = [
            tokenize_and_truncate(self._tokenizer_name, d["sentence1"], self.max_seq_len)
            for d in data
        ]
        sent2s = [
            tokenize_and_truncate(self._tokenizer_name, d["sentence2"], self.max_seq_len)
            for d in data
        ]
        labels = [targ_map[d["label"]] for d in data]
        idxs = [int(d["idx"]) for d in data]
        lxs2idx, idx2lxs, lxs = _build_label_vocab("lexical-semantics", data)
        pas2idx, idx2pas, pas = _build_label_vocab("predicate-argument-structure", data)
        lgc2idx, idx2lgc, lgc = _build_label_vocab("logic", data)
        knw2idx, idx2knw, knw = _build_label_vocab("knowledge", data)
        diag_data_dic = {
            "sents1": sent1s,
            "sents2": sent2s,
            "targs": labels,
            "idxs": idxs,
            "lex_sem": lxs,
            "pr_ar_str": pas,
            "logic": lgc,
            "knowledge": knw,
            "ix_to_lex_sem_dic": idx2lxs,
            "ix_to_pr_ar_str_dic": idx2pas,
            "ix_to_logic_dic": idx2lgc,
            "ix_to_knowledge_dic": idx2knw,
        }

        self.ix_to_lex_sem_dic = diag_data_dic["ix_to_lex_sem_dic"]
        self.ix_to_pr_ar_str_dic = diag_data_dic["ix_to_pr_ar_str_dic"]
        self.ix_to_logic_dic = diag_data_dic["ix_to_logic_dic"]
        self.ix_to_knowledge_dic = diag_data_dic["ix_to_knowledge_dic"]

        # Train, val, test splits are same. We only need one split but the code
        # probably expects all splits to be present.
        self.train_data_text = (
            diag_data_dic["sents1"],
            diag_data_dic["sents2"],
            diag_data_dic["targs"],
            diag_data_dic["idxs"],
            diag_data_dic["lex_sem"],
            diag_data_dic["pr_ar_str"],
            diag_data_dic["logic"],
            diag_data_dic["knowledge"],
        )
        self.val_data_text = self.train_data_text
        self.test_data_text = self.train_data_text
        self.sentences = self.train_data_text[0] + self.train_data_text[1]
        log.info("\tFinished loading diagnostic data.")

        # TODO: use FastMatthews instead to save memory.
        create_score_function(Correlation, "matthews", self.ix_to_lex_sem_dic, "lex_sem")
        create_score_function(Correlation, "matthews", self.ix_to_pr_ar_str_dic, "pr_ar_str")
        create_score_function(Correlation, "matthews", self.ix_to_logic_dic, "logic")
        create_score_function(Correlation, "matthews", self.ix_to_knowledge_dic, "knowledge")
        self._scorer_all_mcc = Correlation("matthews")  # score all examples according to MCC
        self._scorer_all_acc = CategoricalAccuracy()  # score all examples according to acc
        log.info("\tFinished creating score functions for diagnostic data.")


@register_task("winogender-diagnostic", rel_path="RTE/diagnostics", n_classes=2)
class WinogenderTask(GLUEDiagnosticTask):
    """Supported winogender task """

    def __init__(self, path, max_seq_len, name, n_classes, **kw):
        super().__init__(path, max_seq_len, name, n_classes, **kw)
        self.path = path
        self.max_seq_len = max_seq_len
        self.n_classes = n_classes

        self.train_data_text = None
        self.val_data_text = None
        self.test_data = None
        self.acc_scorer = BooleanAccuracy()
        self.gender_parity_scorer = GenderParity()
        self.val_metric = "%s_accuracy" % name

    def load_data(self):
        """ Process the datasets located at path. """
        targ_map = {"not_entailment": 0, "entailment": 1}

        self.train_data_text = load_pair_nli_jsonl(
            os.path.join(self.path, "AX-g.jsonl"), self._tokenizer_name, self.max_seq_len, targ_map
        )
        self.val_data_text = load_pair_nli_jsonl(
            os.path.join(self.path, "AX-g.jsonl"), self._tokenizer_name, self.max_seq_len, targ_map
        )
        self.test_data_text = load_pair_nli_jsonl(
            os.path.join(self.path, "AX-g.jsonl"), self._tokenizer_name, self.max_seq_len, targ_map
        )
        self.sentences = (
            self.train_data_text[0]
            + self.train_data_text[1]
            + self.val_data_text[0]
            + self.val_data_text[1]
        )
        log.info("\tFinished loading winogender (from SuperGLUE formatted data).")

    def process_split(self, split, indexers, model_preprocessing_interface):
        def _make_instance(input1, input2, labels, idx, pair_id):
            d = {}
            d["sent1_str"] = MetadataField(" ".join(input1))
            if model_preprocessing_interface.model_flags["uses_pair_embedding"]:
                inp = model_preprocessing_interface.boundary_token_fn(input1, input2)
                d["inputs"] = sentence_to_text_field(inp, indexers)
                d["sent2_str"] = MetadataField(" ".join(input2))
            else:
                d["input1"] = sentence_to_text_field(
                    model_preprocessing_interface.boundary_token_fn(input1), indexers
                )
                if input2:
                    d["input2"] = sentence_to_text_field(
                        model_preprocessing_interface.boundary_token_fn(input2), indexers
                    )
                    d["sent2_str"] = MetadataField(" ".join(input2))
            d["labels"] = LabelField(labels, label_namespace="labels", skip_indexing=True)
            d["idx"] = LabelField(idx, label_namespace="idxs_tags", skip_indexing=True)
            d["pair_id"] = LabelField(pair_id, label_namespace="pair_id_tags", skip_indexing=True)
            return Instance(d)

        instances = map(_make_instance, *split)
        return instances  # lazy iterator

    def get_metrics(self, reset=False):
        return {
            "accuracy": self.acc_scorer.get_metric(reset),
            "gender_parity": self.gender_parity_scorer.get_metric(reset),
        }

    def update_diagnostic_metrics(self, logits, labels, batch):
        _, preds = logits.max(dim=1)
        self.acc_scorer(preds, labels)
        batch["preds"] = preds
        # Convert batch to dict to fit gender_parity_scorer API.
        batch_dict = [
            {
                key: batch[key][index]
                for key in batch.keys()
                if key not in ["input1", "input2", "inputs"]
            }
            for index in range(len(batch["sent1_str"]))
        ]
        self.gender_parity_scorer(batch_dict)


@register_task("rte", rel_path="RTE/")
class RTETask(PairClassificationTask):
    """ Task class for Recognizing Textual Entailment 1, 2, 3, 5 """

    def __init__(self, path, max_seq_len, name, **kw):
        super().__init__(name, n_classes=2, **kw)
        self.path = path
        self.max_seq_len = max_seq_len

        self.train_data_text = None
        self.val_data_text = None
        self.test_data_text = None

    def load_data(self):
        """ Process the datasets located at path. """
        targ_map = {"not_entailment": 0, "entailment": 1}
        self.train_data_text = load_tsv(
            self._tokenizer_name,
            os.path.join(self.path, "train.tsv"),
            max_seq_len=self.max_seq_len,
            label_fn=targ_map.__getitem__,
            s1_idx=1,
            s2_idx=2,
            label_idx=3,
            skip_rows=1,
        )
        self.val_data_text = load_tsv(
            self._tokenizer_name,
            os.path.join(self.path, "dev.tsv"),
            max_seq_len=self.max_seq_len,
            label_fn=targ_map.__getitem__,
            s1_idx=1,
            s2_idx=2,
            label_idx=3,
            skip_rows=1,
        )
        self.test_data_text = load_tsv(
            self._tokenizer_name,
            os.path.join(self.path, "test.tsv"),
            max_seq_len=self.max_seq_len,
            s1_idx=1,
            s2_idx=2,
            has_labels=False,
            return_indices=True,
            skip_rows=1,
        )
        self.sentences = (
            self.train_data_text[0]
            + self.train_data_text[1]
            + self.val_data_text[0]
            + self.val_data_text[1]
        )
        log.info("\tFinished loading RTE (from GLUE formatted data).")


@register_task("rte-superglue", rel_path="RTE/")
class RTESuperGLUETask(RTETask):
    """ Task class for Recognizing Textual Entailment 1, 2, 3, 5
    Uses JSONL format used by SuperGLUE"""

    def load_data(self):
        """ Process the datasets located at path. """
        targ_map = {"not_entailment": 0, True: 1, False: 0, "entailment": 1}

        def _load_jsonl(data_file):
            data = [json.loads(d) for d in open(data_file, encoding="utf-8")]
            sent1s, sent2s, trgs, idxs = [], [], [], []
            for example in data:
                sent1s.append(
                    tokenize_and_truncate(
                        self._tokenizer_name, example["premise"], self.max_seq_len
                    )
                )
                sent2s.append(
                    tokenize_and_truncate(
                        self._tokenizer_name, example["hypothesis"], self.max_seq_len
                    )
                )
                trg = targ_map[example["label"]] if "label" in example else 0
                trgs.append(trg)
                idxs.append(example["idx"])
            return [sent1s, sent2s, trgs, idxs]

        self.train_data_text = _load_jsonl(os.path.join(self.path, "train.jsonl"))
        self.val_data_text = _load_jsonl(os.path.join(self.path, "val.jsonl"))
        self.test_data_text = _load_jsonl(os.path.join(self.path, "test.jsonl"))

        self.sentences = (
            self.train_data_text[0]
            + self.train_data_text[1]
            + self.val_data_text[0]
            + self.val_data_text[1]
        )
        log.info("\tFinished loading RTE (from SuperGLUE formatted data).")


@register_task("qnli", rel_path="QNLI/")
# second copy for different params
@register_task("qnli-alt", rel_path="QNLI/")
class QNLITask(PairClassificationTask):
    """Task class for SQuAD NLI"""

    def __init__(self, path, max_seq_len, name, **kw):
        super(QNLITask, self).__init__(name, n_classes=2, **kw)
        self.path = path
        self.max_seq_len = max_seq_len

        self.train_data_text = None
        self.val_data_text = None
        self.test_data_text = None

    def load_data(self):
        """Load the data"""
        targ_map = {"not_entailment": 0, "entailment": 1}
        self.train_data_text = load_tsv(
            self._tokenizer_name,
            os.path.join(self.path, "train.tsv"),
            max_seq_len=self.max_seq_len,
            label_fn=targ_map.__getitem__,
            s1_idx=1,
            s2_idx=2,
            label_idx=3,
            skip_rows=1,
        )
        self.val_data_text = load_tsv(
            self._tokenizer_name,
            os.path.join(self.path, "dev.tsv"),
            max_seq_len=self.max_seq_len,
            label_fn=targ_map.__getitem__,
            s1_idx=1,
            s2_idx=2,
            label_idx=3,
            skip_rows=1,
        )
        self.test_data_text = load_tsv(
            self._tokenizer_name,
            os.path.join(self.path, "test.tsv"),
            max_seq_len=self.max_seq_len,
            s1_idx=1,
            s2_idx=2,
            has_labels=False,
            return_indices=True,
            skip_rows=1,
        )
        self.sentences = (
            self.train_data_text[0]
            + self.train_data_text[1]
            + self.val_data_text[0]
            + self.val_data_text[1]
        )
        log.info("\tFinished loading QNLI.")


@register_task("wnli", rel_path="WNLI/")
class WNLITask(PairClassificationTask):
    """Class for Winograd NLI task"""

    def __init__(self, path, max_seq_len, name, **kw):
        super(WNLITask, self).__init__(name, n_classes=2, **kw)
        self.path = path
        self.max_seq_len = max_seq_len

        self.train_data_text = None
        self.val_data_text = None
        self.test_data_text = None

    def load_data(self):
        """Load the data"""
        self.train_data_text = load_tsv(
            self._tokenizer_name,
            os.path.join(self.path, "train.tsv"),
            max_seq_len=self.max_seq_len,
            s1_idx=1,
            s2_idx=2,
            label_idx=3,
            skip_rows=1,
        )
        self.val_data_text = load_tsv(
            self._tokenizer_name,
            os.path.join(self.path, "dev.tsv"),
            max_seq_len=self.max_seq_len,
            s1_idx=1,
            s2_idx=2,
            label_idx=3,
            skip_rows=1,
        )
        self.test_data_text = load_tsv(
            self._tokenizer_name,
            os.path.join(self.path, "test.tsv"),
            max_seq_len=self.max_seq_len,
            s1_idx=1,
            s2_idx=2,
            has_labels=False,
            return_indices=True,
            skip_rows=1,
        )
        self.sentences = (
            self.train_data_text[0]
            + self.train_data_text[1]
            + self.val_data_text[0]
            + self.val_data_text[1]
        )
        log.info("\tFinished loading Winograd.")


@register_task("joci", rel_path="JOCI/")
class JOCITask(PairOrdinalRegressionTask):
    """Class for JOCI ordinal regression task"""

    def __init__(self, path, max_seq_len, name, **kw):
        super(JOCITask, self).__init__(name, **kw)
        self.path = path
        self.max_seq_len = max_seq_len

        self.train_data_text = None
        self.val_data_text = None
        self.test_data_text = None

    def load_data(self):
        self.train_data_text = load_tsv(
            self._tokenizer_name,
            os.path.join(self.path, "train.tsv"),
            max_seq_len=self.max_seq_len,
            skip_rows=1,
            s1_idx=0,
            s2_idx=1,
            label_idx=2,
        )
        self.val_data_text = load_tsv(
            self._tokenizer_name,
            os.path.join(self.path, "dev.tsv"),
            max_seq_len=self.max_seq_len,
            skip_rows=1,
            s1_idx=0,
            s2_idx=1,
            label_idx=2,
        )
        self.test_data_text = load_tsv(
            self._tokenizer_name,
            os.path.join(self.path, "test.tsv"),
            max_seq_len=self.max_seq_len,
            skip_rows=1,
            s1_idx=0,
            s2_idx=1,
            label_idx=2,
        )
        self.sentences = (
            self.train_data_text[0]
            + self.train_data_text[1]
            + self.val_data_text[0]
            + self.val_data_text[1]
        )
        log.info("\tFinished loading JOCI data.")


@register_task("wiki103_classif", rel_path="WikiText103/")
class Wiki103Classification(PairClassificationTask):
    """Pair Classificaiton Task using Wiki103"""

    def __init__(self, path, max_seq_len, name, **kw):
        super().__init__(name, n_classes=2, **kw)
        self.scorer2 = None
        self.val_metric = "%s_accuracy" % self.name
        self.val_metric_decreases = False
        self.files_by_split = {
            "train": os.path.join(path, "train.sentences.txt"),
            "val": os.path.join(path, "valid.sentences.txt"),
            "test": os.path.join(path, "test.sentences.txt"),
        }
        self.max_seq_len = max_seq_len
        self.min_seq_len = 0

    def load_data(self):
        # Data is exposed as iterable: no preloading
        pass

    def get_split_text(self, split: str):
        """ Get split text as iterable of records.
        Split should be one of 'train', 'val', or 'test'.
        """
        return self.load_data_for_path(self.files_by_split[split])

    def load_data_for_path(self, path):
        """ Rather than return a whole list of examples, stream them
        See WikiTextLMTask for an explanation of the preproc"""
        nonatomics_toks = [UNK_TOK_ALLENNLP, "<unk>"]
        with open(path) as txt_fh:
            for row in txt_fh:
                toks = row.strip()
                if not toks:
                    continue
                sent = atomic_tokenize(
                    toks,
                    UNK_TOK_ATOMIC,
                    nonatomics_toks,
                    self.max_seq_len,
                    tokenizer_name=self._tokenizer_name,
                )
                if sent.count("=") >= 2 or len(toks) < self.min_seq_len + 2:
                    continue
                yield sent

    def get_sentences(self) -> Iterable[Sequence[str]]:
        """ Yield sentences, used to compute vocabulary. """
        for split in self.files_by_split:
            # Don't use test set for vocab building.
            if split.startswith("test"):
                continue
            path = self.files_by_split[split]
            for sent in self.load_data_for_path(path):
                yield sent

    def process_split(
        self, split, indexers, model_preprocessing_interface
    ) -> Iterable[Type[Instance]]:
        """ Process a language modeling split.  Split is a single list of sentences here.  """

        def _make_instance(input1, input2, labels):
            d = {}
            d["input1"] = sentence_to_text_field(
                model_preprocessing_interface.boundary_token_fn(input1), indexers
            )
            d["input2"] = sentence_to_text_field(
                model_preprocessing_interface.boundary_token_fn(input2), indexers
            )
            d["labels"] = LabelField(labels, label_namespace="labels", skip_indexing=True)
            return Instance(d)

        first = True
        for sent in split:
            if first:
                prev_sent = sent
                first = False
                continue
            yield _make_instance(prev_sent, sent, 1)
            prev_sent = sent

    def count_examples(self):
        """ Compute here b/c we're streaming the sentences. """
        example_counts = {}
        for split, split_path in self.files_by_split.items():
            # pair sentence # = sent # - 1
            example_counts[split] = sum(1 for line in open(split_path)) - 1
        self.example_counts = example_counts


# Task class for DisSent with Wikitext 103 only considering clauses from within a single sentence
# Data sets should be prepared as described in Nie, Bennett, and Goodman (2017)
@register_task("dissentwiki", rel_path="DisSent/wikitext/", prefix="wikitext.dissent.single_sent")
# Task class for DisSent with Wikitext 103 considering clauses from within a single sentence
# or across two sentences.
# Data sets should be prepared as described in Nie, Bennett, and Goodman (2017)
@register_task("dissentwikifullbig", rel_path="DisSent/wikitext/", prefix="wikitext.dissent.big")
class DisSentTask(PairClassificationTask):
    """ Task class for DisSent, dataset agnostic.
        Based on Nie, Bennett, and Goodman (2017), but with different datasets.
    """

    def __init__(self, path, max_seq_len, prefix, name, **kw):
        """ There are 8 classes because there are 8 discourse markers in
            the dataset (and, but, because, if, when, before, though, so)
        """
        super().__init__(name, n_classes=8, **kw)
        self.max_seq_len = max_seq_len
        self.files_by_split = {
            "train": os.path.join(path, "%s.train" % prefix),
            "val": os.path.join(path, "%s.valid" % prefix),
            "test": os.path.join(path, "%s.test" % prefix),
        }

    def load_data(self):
        # Data is exposed as iterable: no preloading
        pass

    def get_split_text(self, split: str):
        """ Get split text as iterable of records.

        Split should be one of 'train', 'val', or 'test'.
        """
        return self.load_data_for_path(self.files_by_split[split])

    def load_data_for_path(self, path):
        """ Load data """
        with open(path, "r") as txt_fh:
            for row in txt_fh:
                row = row.strip().split("\t")
                if len(row) != 3 or not (row[0] and row[1] and row[2]):
                    continue
                sent1 = tokenize_and_truncate(self._tokenizer_name, row[0], self.max_seq_len)
                sent2 = tokenize_and_truncate(self._tokenizer_name, row[1], self.max_seq_len)
                targ = int(row[2])
                yield (sent1, sent2, targ)

    def get_sentences(self) -> Iterable[Sequence[str]]:
        """ Yield sentences, used to compute vocabulary. """
        for split in self.files_by_split:
            """ Don't use test set for vocab building. """
            if split.startswith("test"):
                continue
            path = self.files_by_split[split]
            for sent1, sent2, _ in self.load_data_for_path(path):
                yield sent1
                yield sent2

    def count_examples(self):
        """ Compute the counts here b/c we're streaming the sentences. """
        example_counts = {}
        for split, split_path in self.files_by_split.items():
            example_counts[split] = sum(1 for line in open(split_path))
        self.example_counts = example_counts

    def process_split(
        self, split, indexers, model_preprocessing_interface
    ) -> Iterable[Type[Instance]]:
        """ Process split text into a list of AllenNLP Instances. """

        def _make_instance(input1, input2, labels):
            d = {}
            if model_preprocessing_interface.model_flags["uses_pair_embedding"]:
                inp = model_preprocessing_interface.boundary_token_fn(
                    input1, input2
                )  # drop leading [CLS] token
                d["inputs"] = sentence_to_text_field(inp, indexers)
            else:
                d["input1"] = sentence_to_text_field(
                    model_preprocessing_interface.boundary_token_fn(input1), indexers
                )
                d["input2"] = sentence_to_text_field(
                    model_preprocessing_interface.boundary_token_fn(input2), indexers
                )
            d["labels"] = LabelField(labels, label_namespace="labels", skip_indexing=True)
            return Instance(d)

        for sent1, sent2, trg in split:
            yield _make_instance(sent1, sent2, trg)


@register_task("recast-puns", rel_path="DNC/recast_puns_data")
@register_task("recast-ner", rel_path="DNC/recast_ner_data")
@register_task("recast-verbnet", rel_path="DNC/recast_verbnet_data")
@register_task("recast-verbcorner", rel_path="DNC/recast_verbcorner_data")
@register_task("recast-sentiment", rel_path="DNC/recast_sentiment_data")
@register_task("recast-factuality", rel_path="DNC/recast_factuality_data")
@register_task("recast-winogender", rel_path="DNC/manually-recast-winogender")
@register_task("recast-lexicosyntax", rel_path="DNC/lexicosyntactic_recasted")
@register_task("recast-kg", rel_path="DNC/kg-relations")
class RecastNLITask(PairClassificationTask):
    """ Task class for NLI Recast Data"""

    def __init__(self, path, max_seq_len, name, **kw):
        super(RecastNLITask, self).__init__(name, n_classes=2, **kw)
        self.path = path
        self.max_seq_len = max_seq_len

        self.train_data_text = None
        self.val_data_text = None
        self.test_data_text = None

    def load_data(self):
        self.train_data_text = load_tsv(
            self._tokenizer_name,
            os.path.join(self.path, "train.tsv"),
            max_seq_len=self.max_seq_len,
            s1_idx=1,
            s2_idx=2,
            skip_rows=0,
            label_idx=3,
        )
        self.val_data_text = load_tsv(
            self._tokenizer_name,
            os.path.join(self.path, "dev.tsv"),
            max_seq_len=self.max_seq_len,
            s1_idx=0,
            s2_idx=1,
            skip_rows=0,
            label_idx=3,
        )
        self.test_data_text = load_tsv(
            self._tokenizer_name,
            os.path.join(self.path, "test.tsv"),
            max_seq_len=self.max_seq_len,
            s1_idx=1,
            s2_idx=2,
            skip_rows=0,
            label_idx=3,
        )
        self.sentences = (
            self.train_data_text[0]
            + self.train_data_text[1]
            + self.val_data_text[0]
            + self.val_data_text[1]
        )
        log.info("\tFinished loading recast probing data.")


class TaggingTask(Task):
    """ Generic tagging task, one tag per word """

    def __init__(self, name, num_tags, **kw):
        super().__init__(name, **kw)
        assert num_tags > 0
        self.num_tags = num_tags
        self.scorer1 = CategoricalAccuracy()
        self.scorers = [self.scorer1]
        self.val_metric = "%s_accuracy" % self.name
        self.val_metric_decreases = False
        self.all_labels = [str(i) for i in range(self.num_tags)]
        self._label_namespace = self.name + "_tags"
        self.target_indexer = {"words": SingleIdTokenIndexer(namespace=self._label_namespace)}

        self.train_data_text = None
        self.val_data_text = None
        self.test_data_text = None

    def get_metrics(self, reset=False):
        """Get metrics specific to the task"""
        acc = self.scorer1.get_metric(reset)
        return {"accuracy": acc}

    def get_all_labels(self) -> List[str]:
        return self.all_labels

    def update_metrics(self, out, batch):
        logits = out["logits"]
        labels = batch["labels"]
        assert len(self.get_scorers()) > 0, "Please specify a score metric"
        for scorer in self.get_scorers():
            scorer(logits, labels)


@register_task("ccg", rel_path="CCG/")
class CCGTaggingTask(TaggingTask):
    """ CCG supertagging as a task.
        Using the supertags from CCGbank. """

    def __init__(self, path, max_seq_len, name, tokenizer_name, **kw):
        """ There are 1363 supertags in CCGBank without introduced token. """
        from jiant.huggingface_transformers_interface import input_module_uses_transformers

        subword_tokenization = input_module_uses_transformers(tokenizer_name)
        super().__init__(
            name, 1363 + int(subword_tokenization), tokenizer_name=tokenizer_name, **kw
        )
        self.path = path
        self.INTRODUCED_TOKEN = "1363"
        self.subword_tokenization = subword_tokenization
        self.max_seq_len = max_seq_len
        self.train_data_text = None
        self.val_data_text = None
        self.test_data_text = None

    def update_metrics(self, out, batch):
        logits, labels = out["logits"], out["labels"]
        for scorer in self.get_scorers():
            scorer(logits, labels)

    def process_split(
        self, split, indexers, model_preprocessing_interface
    ) -> Iterable[Type[Instance]]:
        """ Process a CCG tagging task """

        def _make_instance(input1, input2, target, mask):
            d = {}
            d["inputs"] = sentence_to_text_field(
                model_preprocessing_interface.boundary_token_fn(input1), indexers
            )
            d["sent1_str"] = MetadataField(" ".join(input1))
            d["targs"] = sentence_to_text_field(target, self.target_indexer)
            d["mask"] = MultiLabelField(
                mask, label_namespace="idx_tags", skip_indexing=True, num_labels=511
            )
            return Instance(d)

        split = list(split)
        split[1] = itertools.repeat(None)

        instances = map(_make_instance, *split)
        return instances

    def load_data(self):
        tr_data = load_tsv(
            self._tokenizer_name,
            os.path.join(self.path, "ccg.train." + self._tokenizer_name),
            max_seq_len=self.max_seq_len,
            s1_idx=1,
            s2_idx=None,
            label_idx=2,
            skip_rows=1,
            delimiter="\t",
            label_fn=lambda t: t.split(" "),
        )
        val_data = load_tsv(
            self._tokenizer_name,
            os.path.join(self.path, "ccg.dev." + self._tokenizer_name),
            max_seq_len=self.max_seq_len,
            s1_idx=1,
            s2_idx=None,
            label_idx=2,
            skip_rows=1,
            delimiter="\t",
            label_fn=lambda t: t.split(" "),
        )
        te_data = load_tsv(
            self._tokenizer_name,
            os.path.join(self.path, "ccg.test." + self._tokenizer_name),
            max_seq_len=self.max_seq_len,
            s1_idx=1,
            s2_idx=None,
            label_idx=2,
            skip_rows=1,
            delimiter="\t",
            has_labels=False,
        )

        # Get the mask for each sentence, where the mask is whether or not
        # the token was split off by tokenization. We want to only count the first
        # sub-piece in the BERT tokenization in the loss and score, following Devlin's NER
        # experiment
        # [BERT: Pretraining of Deep Bidirectional Transformers for Language Understanding]
        # (https://arxiv.org/abs/1810.04805)
        if self.subword_tokenization:
            import numpy.ma as ma

            masks = []
            for dataset in [tr_data, val_data]:
                dataset_mask = []
                for i in range(len(dataset[2])):
                    mask = ma.getmask(
                        ma.masked_where(
                            np.array(dataset[2][i]) != self.INTRODUCED_TOKEN,
                            np.array(dataset[2][i]),
                        )
                    )
                    mask_indices = np.where(mask)[0].tolist()
                    dataset_mask.append(mask_indices)
                masks.append(dataset_mask)

        # mock labels for test data (tagging)
        te_targs = [["0"] * len(x) for x in te_data[0]]
        te_mask = [list(range(len(x))) for x in te_data[0]]
        self.train_data_text = list(tr_data) + [masks[0]]
        self.val_data_text = list(val_data) + [masks[1]]
        self.test_data_text = list(te_data[:2]) + [te_targs] + [te_mask]
        self.sentences = self.train_data_text[0] + self.val_data_text[0]
        log.info("\tFinished loading CCGTagging data.")


class SpanClassificationTask(Task):
    """
    Generic class for span tasks.
    Acts as a classifier, but with multiple targets for each input text.
    Targets are of the form (span1, span2,..., span_n, label), where the spans are
    half-open token intervals [i, j).
    The number of spans is constant across examples.
    """

    def __init__(
        self,
        path: str,
        max_seq_len: int,
        name: str,
        label_file: str = None,
        files_by_split: Dict[str, str] = None,
        num_spans: int = 2,
        **kw,
    ):
        """
        Construct a span task.
        @register_task.

        Parameters
        ---------------------
            path: data directory
            max_seq_len: maximum sequence length (currently ignored)
            name: task name
            label_file: relative path to labels file
                - should be a line-delimited file where each line is a value the
                label can take.
            files_by_split: split name ('train', 'val', 'test') mapped to
                relative filenames (e.g. 'train': 'train.json')
        """
        super().__init__(name, **kw)

        assert label_file is not None
        assert files_by_split is not None
        self._files_by_split = {
            split: os.path.join(path, fname) for split, fname in files_by_split.items()
        }
        self.num_spans = num_spans
        self.max_seq_len = max_seq_len

        self._iters_by_split = None

        self.label_file = os.path.join(path, label_file)
        self.n_classes = None
        self._label_namespace = self.name + "_labels"

        self.acc_scorer = BooleanAccuracy()  # binary accuracy
        self.f1_scorer = F1Measure(positive_label=1)  # binary F1 overall
        self.scorers = [self.acc_scorer, self.f1_scorer]
        self.val_metric = "%s_f1" % self.name
        self.val_metric_decreases = False

    def _stream_records(self, filename):
        """
        Helper function for loading the data, which is in json format and
        checks if it has targets.
        """
        skip_ctr = 0
        total_ctr = 0
        for record in utils.load_json_data(filename):
            total_ctr += 1
            if not record.get("targets", None):
                skip_ctr += 1
                continue
            yield record
        log.info(
            "Read=%d, Skip=%d, Total=%d from %s",
            total_ctr - skip_ctr,
            skip_ctr,
            total_ctr,
            filename,
        )

    def get_split_text(self, split: str):
        """
        Get split text as iterable of records.
        Split should be one of 'train', 'val', or 'test'.
        """
        return self._iters_by_split[split]

    def get_num_examples(self, split_text):
        """
        Return number of examples in the result of get_split_text.
        Subclass can override this if data is not stored in column format.
        """
        return len(split_text)

    def _make_span_field(self, s, text_field, offset=1):
        # AllenNLP span extractor expects inclusive span indices
        # so minus 1 at the end index.
        return SpanField(s[0] + offset, s[1] - 1 + offset, text_field)

    def make_instance(self, record, idx, indexers, model_preprocessing_interface) -> Type[Instance]:
        """Convert a single record to an AllenNLP Instance."""
        tokens = record["text"].split()
        tokens, offset = model_preprocessing_interface.boundary_token_fn(tokens, get_offset=True)
        text_field = sentence_to_text_field(tokens, indexers)

        example = {}
        example["idx"] = MetadataField(idx)

        example["input1"] = text_field

        for i in range(self.num_spans):
            example["span" + str(i + 1) + "s"] = ListField(
                [self._make_span_field(record["target"]["span" + str(i + 1)], text_field, offset)]
            )
        example["labels"] = LabelField(
            record["label"], label_namespace="labels", skip_indexing=True
        )
        return Instance(example)

    def process_split(
        self, records, indexers, model_preprocessing_interface
    ) -> Iterable[Type[Instance]]:
        """ Process split text into a list of AllenNLP Instances. """

        def _map_fn(r, idx):
            return self.make_instance(r, idx, indexers, model_preprocessing_interface)

        return map(_map_fn, records, itertools.count())

    def get_sentences(self) -> Iterable[Sequence[str]]:
        """ Yield sentences, used to compute vocabulary. """
        for split, iter in self._iters_by_split.items():
            # Don't use test set for vocab building.
            if split.startswith("test"):
                continue
            for record in iter:
                yield record["text"].split()

    def get_metrics(self, reset=False):
        """Get metrics specific to the task"""
        metrics = {}
        metrics["acc"] = self.acc_scorer.get_metric(reset)
        precision, recall, f1 = self.f1_scorer.get_metric(reset)
        metrics["precision"] = precision
        metrics["recall"] = recall
        metrics["f1"] = f1
        return metrics

    def update_metrics(self, out, batch):
        logits = out["logits"]
        labels = batch["labels"]
        assert len(self.get_scorers()) > 0, "Please specify a score metric"
        for scorer in self.get_scorers():
            scorer(logits, labels)


@register_task("commitbank", rel_path="CB/")
class CommitmentTask(PairClassificationTask):
    """ NLI-formatted task detecting speaker commitment.
    Data and more info at github.com/mcdm/CommitmentBank/
    Paper forthcoming. """

    def __init__(self, path, max_seq_len, name, **kw):
        """ We use three F1 trackers, one for each class to compute multi-class F1 """
        super().__init__(name, n_classes=3, **kw)
        self.path = path
        self.max_seq_len = max_seq_len

        self.train_data_text = None
        self.val_data_text = None
        self.test_data_text = None

        self.scorer2 = F1Measure(0)
        self.scorer3 = F1Measure(1)
        self.scorer4 = F1Measure(2)
        self.scorers = [self.scorer1, self.scorer2, self.scorer3, self.scorer4]
        self.val_metric = "%s_f1" % name

    def load_data(self):
        """Process the dataset located at each data file.
           The target needs to be split into tokens because
           it is a sequence (one tag per input token). """
        targ_map = {"neutral": 0, "entailment": 1, "contradiction": 2}

        def _load_data(data_file):
            data = [json.loads(l) for l in open(data_file, encoding="utf-8").readlines()]
            sent1s, sent2s, targs, idxs = [], [], [], []
            for example in data:
                sent1s.append(
                    tokenize_and_truncate(
                        self._tokenizer_name, example["premise"], self.max_seq_len
                    )
                )
                sent2s.append(
                    tokenize_and_truncate(
                        self._tokenizer_name, example["hypothesis"], self.max_seq_len
                    )
                )
                trg = targ_map[example["label"]] if "label" in example else 0
                targs.append(trg)
                idxs.append(example["idx"])
            assert len(sent1s) == len(sent2s) == len(targs) == len(idxs), "Error processing CB data"
            return [sent1s, sent2s, targs, idxs]

        self.train_data_text = _load_data(os.path.join(self.path, "train.jsonl"))
        self.val_data_text = _load_data(os.path.join(self.path, "val.jsonl"))
        self.test_data_text = _load_data(os.path.join(self.path, "test.jsonl"))
        self.sentences = (
            self.train_data_text[0]
            + self.val_data_text[0]
            + self.train_data_text[1]
            + self.val_data_text[1]
        )

        log.info("\tFinished loading CommitmentBank data.")

    def get_metrics(self, reset=False):
        """Get metrics specific to the task.
            - scorer1 tracks accuracy
            - scorers{2,3,4} compute class-specific F1,
                and we macro-average to get multi-class F1"""
        acc = self.scorer1.get_metric(reset)
        pcs1, rcl1, f11 = self.scorer2.get_metric(reset)
        pcs2, rcl2, f12 = self.scorer3.get_metric(reset)
        pcs3, rcl3, f13 = self.scorer4.get_metric(reset)
        pcs = (pcs1 + pcs2 + pcs3) / 3
        rcl = (rcl1 + rcl2 + rcl3) / 3
        f1 = (f11 + f12 + f13) / 3
        return {"accuracy": acc, "f1": f1, "precision": pcs, "recall": rcl}


@register_task("wic", rel_path="WiC/")
class WiCTask(PairClassificationTask):
    """ Task class for Words in Context. """

    def __init__(self, path, max_seq_len, name, **kw):
        super().__init__(name, n_classes=2, **kw)
        self.path = path
        self.max_seq_len = max_seq_len

        self.train_data_text = None
        self.val_data_text = None
        self.test_data_text = None

        self.scorer1 = CategoricalAccuracy()
        self.scorer2 = F1Measure(1)
        self.scorers = [self.scorer1, self.scorer2]
        self.val_metric = "%s_accuracy" % name
        self.val_metric_decreases = False

    def load_data(self):
        """Process the dataset located at data_file."""

        trg_map = {"true": 1, "false": 0, True: 1, False: 0}

        aligner_fn = get_aligner_fn(self._tokenizer_name)

        def _process_preserving_word(sent, word):
            """ Find out the index of the [first] instance of the word in the original sentence,
            and project the span containing marked word to the span containing tokens created from
            the marked word. """
            token_aligner, sent_tok = aligner_fn(sent)
            raw_start_idx = len(sent.split(word)[0].split(" ")) - 1
            # after spliting, there could be three cases, 1. a tailing space, 2. characters in front
            # of the keyword, 3. the sentence starts with the keyword
            raw_end_idx = len(word.split()) + raw_start_idx
            start_idx, end_idx = token_aligner.project_span(raw_start_idx, raw_end_idx)
            assert end_idx > start_idx, "Invalid marked word indices. Something is wrong."
            return sent_tok, start_idx, end_idx

        def _load_split(data_file):
            sents1, sents2, idxs1, idxs2, trgs, idxs = [], [], [], [], [], []
            with open(data_file, "r") as data_fh:
                for row in data_fh:
                    row = json.loads(row)
                    sent1 = row["sentence1"]
                    sent2 = row["sentence2"]
                    word1 = sent1[row["start1"] : row["end1"]]
                    word2 = sent2[row["start2"] : row["end2"]]
                    sent1, start1, end1 = _process_preserving_word(sent1, word1)
                    sent2, start2, end2 = _process_preserving_word(sent2, word2)
                    sents1.append(sent1)
                    sents2.append(sent2)
                    idxs1.append((start1, end1))
                    idxs2.append((start2, end2))
                    trg = trg_map[row["label"]] if "label" in row else 0
                    trgs.append(trg)
                    idxs.append(row["idx"])
                    assert (
                        "version" in row and row["version"] == 1.1
                    ), "WiC version is not v1.1; examples indices are likely incorrect and data "
                    "is likely pre-tokenized. Please re-download the data from "
                    "super.gluebenchmark.com."
                return [sents1, sents2, idxs1, idxs2, trgs, idxs]

        self.train_data_text = _load_split(os.path.join(self.path, "train.jsonl"))
        self.val_data_text = _load_split(os.path.join(self.path, "val.jsonl"))
        self.test_data_text = _load_split(os.path.join(self.path, "test.jsonl"))
        self.sentences = (
            self.train_data_text[0]
            + self.train_data_text[1]
            + self.val_data_text[0]
            + self.val_data_text[1]
        )
        log.info("\tFinished loading WiC data.")

    def process_split(self, split, indexers, model_preprocessing_interface):
        """
        Convert a dataset of sentences into padded sequences of indices. Shared
        across several classes.

        """
        # check here if using bert to avoid passing model info to tasks

        def _make_instance(input1, input2, idxs1, idxs2, labels, idx):
            d = {}
            d["sent1_str"] = MetadataField(" ".join(input1))
            d["sent2_str"] = MetadataField(" ".join(input2))
            if model_preprocessing_interface.model_flags["uses_pair_embedding"]:
                inp, offset1, offset2 = model_preprocessing_interface.boundary_token_fn(
                    input1, input2, get_offset=True
                )
                d["inputs"] = sentence_to_text_field(inp[: self.max_seq_len], indexers)
            else:
                inp1, offset1 = model_preprocessing_interface.boundary_token_fn(
                    input1, get_offset=True
                )
                inp2, offset2 = model_preprocessing_interface.boundary_token_fn(
                    input2, get_offset=True
                )
                d["input1"] = sentence_to_text_field(inp1[: self.max_seq_len], indexers)
                d["input2"] = sentence_to_text_field(inp2[: self.max_seq_len], indexers)
            d["idx1"] = ListField(
                [
                    NumericField(i)
                    for i in range(
                        min(idxs1[0] + offset1, self.max_seq_len - 1),
                        min(idxs1[1] + offset1, self.max_seq_len),
                    )
                ]
            )
            d["idx2"] = ListField(
                [
                    NumericField(i)
                    for i in range(
                        min(idxs2[0] + offset2, self.max_seq_len - 1),
                        min(idxs2[1] + offset2, self.max_seq_len),
                    )
                ]
            )
            d["labels"] = LabelField(labels, label_namespace="labels", skip_indexing=True)
            d["idx"] = LabelField(idx, label_namespace="idxs_tags", skip_indexing=True)

            return Instance(d)

        # Map over columns: input1, (input2), labels, idx
        instances = map(_make_instance, *split)
        return instances  # lazy iterator

    def get_metrics(self, reset=False):
        """Get metrics specific to the task"""
        acc = self.scorer1.get_metric(reset)
        pcs, rcl, f1 = self.scorer2.get_metric(reset)
        return {"accuracy": acc, "f1": f1, "precision": pcs, "recall": rcl}


class MultipleChoiceTask(Task):
    """ Generic task class for a multiple choice
    where each example consists of a question and
    a (possibly variable) number of possible answers"""

    def update_metrics(self, out, batch):
        logits = out["logits"]
        labels = batch["label"]
        assert len(self.get_scorers()) > 0, "Please specify a score metric"
        for scorer in self.get_scorers():
            scorer(logits, labels)


@register_task("SocialIQA", rel_path="SocialIQA/")
class SocialIQATask(MultipleChoiceTask):
    """ Task class for SocialIQA.
    Paper: https://homes.cs.washington.edu/~msap/pdfs/sap2019socialIQa.pdf
    Website and data: https://maartensap.github.io/social-iqa/
    """

    def __init__(self, path, max_seq_len, name, **kw):
        super().__init__(name, **kw)
        self.path = path
        self.max_seq_len = max_seq_len

        self.train_data_text = None
        self.val_data_text = None
        self.test_data_text = None

        self.scorer1 = CategoricalAccuracy()
        self.scorers = [self.scorer1]
        self.val_metric = "%s_accuracy" % name
        self.val_metric_decreases = False
        self.n_choices = 3
        self._label_namespace = self.name + "_tags"

    def get_all_labels(self):
        return ["A", "B", "C", "D"]

    def load_data(self):
        """ Process the dataset located at path.  """

        def _load_split(data_file):
            contexts, questions, choices, targs = [], [], [], []
            data = [json.loads(l) for l in open(data_file, encoding="utf-8")]
            for example in data:
                context = example["context"]
                choice1 = example["answerA"]
                choice2 = example["answerB"]
                choice3 = example["answerC"]
                question = example["question"]
                choice = [
                    tokenize_and_truncate(self._tokenizer_name, choice, self.max_seq_len)
                    for choice in [choice1, choice2, choice3]
                ]
                targ = example["correct"] if "correct" in example else 0
                contexts.append(
                    tokenize_and_truncate(self._tokenizer_name, context, self.max_seq_len)
                )
                choices.append(choice)
                questions.append(
                    tokenize_and_truncate(self._tokenizer_name, question, self.max_seq_len)
                )
                targs.append(targ)
            return [contexts, choices, questions, targs]

        self.train_data_text = _load_split(os.path.join(self.path, "socialIQa_v1.4_trn.jsonl"))
        self.val_data_text = _load_split(os.path.join(self.path, "socialIQa_v1.4_dev.jsonl"))
        self.test_data_text = _load_split(os.path.join(self.path, "socialIQa_v1.4_tst.jsonl"))
        self.sentences = (
            self.train_data_text[0]
            + self.val_data_text[0]
            + [choice for choices in self.train_data_text[1] for choice in choices]
            + [choice for choices in self.val_data_text[1] for choice in choices]
        )
        log.info("\tFinished loading SocialIQA data.")

    def process_split(
        self, split, indexers, model_preprocessing_interface
    ) -> Iterable[Type[Instance]]:
        """ Process split text into a list of AllenNLP Instances. """

        def _make_instance(context, choices, question, label, idx):
            d = {}
            d["question_str"] = MetadataField(" ".join(context))
            if not model_preprocessing_interface.model_flags["uses_pair_embedding"]:
                d["question"] = sentence_to_text_field(
                    model_preprocessing_interface.boundary_token_fn(context), indexers
                )
            for choice_idx, choice in enumerate(choices):
                inp = (
                    model_preprocessing_interface.boundary_token_fn(context, question + choice)
                    if model_preprocessing_interface.model_flags["uses_pair_embedding"]
                    else model_preprocessing_interface.boundary_token_fn(choice)
                )
                d["choice%d" % choice_idx] = sentence_to_text_field(inp, indexers)
                d["choice%d_str" % choice_idx] = MetadataField(" ".join(choice))
            d["label"] = LabelField(label, label_namespace=self._label_namespace)
            d["idx"] = LabelField(idx, label_namespace="idxs_tags", skip_indexing=True)
            return Instance(d)

        split = list(split)
        if len(split) < 5:
            split.append(itertools.count())
        instances = map(_make_instance, *split)
        return instances

    def get_metrics(self, reset=False):
        """Get metrics specific to the task"""
        acc = self.scorer1.get_metric(reset)
        return {"accuracy": acc}


class SpanPredictionTask(Task):
    """ Generic task class for predicting a span """

    n_classes = 2

    def update_metrics(self, out, batch):
<<<<<<< HEAD
        batch_size = sum(out["n_exs"]).item()
=======
        batch_size = len(out["logits"]["span_start"])
>>>>>>> d5489ed3
        logits_dict = out["logits"]
        pred_span_start = torch.argmax(logits_dict["span_start"], dim=1).cpu().numpy()
        pred_span_end = torch.argmax(logits_dict["span_end"], dim=1).cpu().numpy()

        pred_str_list = self.get_pred_str(
            out["logits"], batch, batch_size, pred_span_start, pred_span_end
        )
        gold_str_list = batch["answer_str"]

        """ A batch of logits+answer strings and the questions they go with """
        self.f1_metric(pred_str_list=pred_str_list, gold_str_list=gold_str_list)
        self.em_metric(pred_str_list=pred_str_list, gold_str_list=gold_str_list)

    def get_pred_str(self, preds, batch, batch_size, pred_span_start, pred_span_end):
        """
        For span prediction, we compute metrics based on span strings. This function
        gets the span string based on start and end index predictions. 

        """
        pred_str_list = []
        for i in range(batch_size):

            # Adjust for start_offset (e.g. [CLS] tokens).
            pred_span_start_i = pred_span_start[i] - batch["start_offset"][i]
            pred_span_end_i = pred_span_end[i] - batch["start_offset"][i]

            # Ensure that predictions fit within the range of valid tokens
            pred_span_start_i = min(
                pred_span_start_i, len(batch["space_processed_token_map"][i]) - 1
            )
            pred_span_end_i = min(
                max(pred_span_end_i, pred_span_start_i + 1),
                len(batch["space_processed_token_map"][i]) - 1,
            )

            # space_processed_token_map is a list of tuples
            #   (space_token, processed_token (e.g. BERT), space_token_index)
            # The assumption is that each space_token corresponds to multiple processed_tokens.
            # After we get the corresponding start/end space_token_indices, we can do " ".join
            #   to get the corresponding string that is definitely within the original input.
            # One constraint here is that our predictions can only go up to a the granularity of
            # space_tokens. This is not so bad because SQuAD-style scripts also remove punctuation.
            pred_char_span_start = batch["space_processed_token_map"][i][pred_span_start_i][2]
            pred_char_span_end = batch["space_processed_token_map"][i][pred_span_end_i][2]
            pred_str_list.append(
                " ".join(
                    batch["passage_str"][i].split()[pred_char_span_start:pred_char_span_end]
                ).strip()
            )
        return pred_str_list

    def handle_preds(self, preds, batch):
        batch_size = len(preds["span_start"])
        preds["span_str"] = self.get_pred_str(
            preds, batch, batch_size, preds["span_start"], preds["span_end"]
        )
        return preds


@register_task("copa", rel_path="COPA/")
class COPATask(MultipleChoiceTask):
    """ Task class for Choice of Plausible Alternatives Task.  """

    def __init__(self, path, max_seq_len, name, **kw):
        super().__init__(name, **kw)
        self.path = path
        self.max_seq_len = max_seq_len

        self.train_data_text = None
        self.val_data_text = None
        self.test_data_text = None

        self.scorer1 = CategoricalAccuracy()
        self.scorers = [self.scorer1]
        self.val_metric = "%s_accuracy" % name
        self.val_metric_decreases = False
        self.n_choices = 2

    def load_data(self):
        """ Process the dataset located at path.  """

        def _load_split(data_file):
            contexts, questions, choicess, targs = [], [], [], []
            data = [json.loads(l) for l in open(data_file, encoding="utf-8")]
            for example in data:
                context = example["premise"]
                choice1 = example["choice1"]
                choice2 = example["choice2"]
                question = example["question"]
                question = (
                    "What was the cause of this?"
                    if question == "cause"
                    else "What happened as a result?"
                )
                choices = [
                    tokenize_and_truncate(self._tokenizer_name, choice, self.max_seq_len)
                    for choice in [choice1, choice2]
                ]
                targ = example["label"] if "label" in example else 0
                contexts.append(
                    tokenize_and_truncate(self._tokenizer_name, context, self.max_seq_len)
                )
                choicess.append(choices)
                questions.append(
                    tokenize_and_truncate(self._tokenizer_name, question, self.max_seq_len)
                )
                targs.append(targ)
            return [contexts, choicess, questions, targs]

        self.train_data_text = _load_split(os.path.join(self.path, "train.jsonl"))
        self.val_data_text = _load_split(os.path.join(self.path, "val.jsonl"))
        self.test_data_text = _load_split(os.path.join(self.path, "test.jsonl"))
        self.sentences = (
            self.train_data_text[0]
            + self.val_data_text[0]
            + [choice for choices in self.train_data_text[1] for choice in choices]
            + [choice for choices in self.val_data_text[1] for choice in choices]
        )
        log.info("\tFinished loading COPA (as QA) data.")

    def process_split(
        self, split, indexers, model_preprocessing_interface
    ) -> Iterable[Type[Instance]]:
        """ Process split text into a list of AllenNLP Instances. """

        def _make_instance(context, choices, question, label, idx):
            d = {}
            d["question_str"] = MetadataField(" ".join(context))
            if not model_preprocessing_interface.model_flags["uses_pair_embedding"]:
                d["question"] = sentence_to_text_field(
                    model_preprocessing_interface.boundary_token_fn(context), indexers
                )
            for choice_idx, choice in enumerate(choices):
                inp = (
                    model_preprocessing_interface.boundary_token_fn(context, question + choice)
                    if model_preprocessing_interface.model_flags["uses_pair_embedding"]
                    else model_preprocessing_interface.boundary_token_fn(choice)
                )
                d["choice%d" % choice_idx] = sentence_to_text_field(inp, indexers)
                d["choice%d_str" % choice_idx] = MetadataField(" ".join(choice))
            d["label"] = LabelField(label, label_namespace="labels", skip_indexing=True)
            d["idx"] = LabelField(idx, label_namespace="idxs_tags", skip_indexing=True)
            return Instance(d)

        split = list(split)
        if len(split) < 5:
            split.append(itertools.count())
        instances = map(_make_instance, *split)
        return instances

    def get_metrics(self, reset=False):
        """Get metrics specific to the task"""
        acc = self.scorer1.get_metric(reset)
        return {"accuracy": acc}


@register_task("swag", rel_path="SWAG/")
class SWAGTask(MultipleChoiceTask):
    """ Task class for Situations with Adversarial Generations.  """

    def __init__(self, path, max_seq_len, name, **kw):
        super().__init__(name, **kw)
        self.path = path
        self.max_seq_len = max_seq_len

        self.train_data_text = None
        self.val_data_text = None
        self.test_data_text = None

        self.scorer1 = CategoricalAccuracy()
        self.scorers = [self.scorer1]
        self.val_metric = "%s_accuracy" % name
        self.val_metric_decreases = False
        self.n_choices = 4

    def load_data(self):
        """ Process the dataset located at path.  """

        def _load_split(data_file):
            questions, choicess, targs = [], [], []
            data = pd.read_csv(data_file)
            for ex_idx, ex in data.iterrows():
                sent1 = tokenize_and_truncate(self._tokenizer_name, ex["sent1"], self.max_seq_len)
                questions.append(sent1)
                sent2_prefix = ex["sent2"]
                choices = []
                for i in range(4):
                    choice = sent2_prefix + " " + ex["ending%d" % i]
                    choice = tokenize_and_truncate(self._tokenizer_name, choice, self.max_seq_len)
                    choices.append(choice)
                choicess.append(choices)
                targ = ex["label"] if "label" in ex else 0
                targs.append(targ)
            return [questions, choicess, targs]

        self.train_data_text = _load_split(os.path.join(self.path, "train.csv"))
        self.val_data_text = _load_split(os.path.join(self.path, "val.csv"))
        self.test_data_text = _load_split(os.path.join(self.path, "test.csv"))
        self.sentences = (
            self.train_data_text[0]
            + self.val_data_text[0]
            + [choice for choices in self.train_data_text[1] for choice in choices]
            + [choice for choices in self.val_data_text[1] for choice in choices]
        )
        log.info("\tFinished loading SWAG data.")

    def process_split(
        self, split, indexers, model_preprocessing_interface
    ) -> Iterable[Type[Instance]]:
        """ Process split text into a list of AllenNLP Instances. """

        def _make_instance(question, choices, label, idx):
            d = {}
            d["question_str"] = MetadataField(" ".join(question))
            if not model_preprocessing_interface.model_flags["uses_pair_embedding"]:
                d["question"] = sentence_to_text_field(
                    model_preprocessing_interface.boundary_token_fn(question), indexers
                )
            for choice_idx, choice in enumerate(choices):
                inp = (
                    model_preprocessing_interface.boundary_token_fn(question, choice)
                    if model_preprocessing_interface.model_flags["uses_pair_embedding"]
                    else model_preprocessing_interface.boundary_token_fn(choice)
                )
                d["choice%d" % choice_idx] = sentence_to_text_field(inp, indexers)
                d["choice%d_str" % choice_idx] = MetadataField(" ".join(choice))
            d["label"] = LabelField(label, label_namespace="labels", skip_indexing=True)
            d["idx"] = LabelField(idx, label_namespace="idxs_tags", skip_indexing=True)
            return Instance(d)

        split = list(split)
        if len(split) < 4:
            split.append(itertools.count())
        instances = map(_make_instance, *split)
        return instances

    def get_metrics(self, reset=False):
        """Get metrics specific to the task"""
        acc = self.scorer1.get_metric(reset)
        return {"accuracy": acc}


@register_task("hellaswag", rel_path="HellaSwag/")
class HellaSwagTask(MultipleChoiceTask):
    """ Task class for HellaSwag.  """

    def __init__(self, path, max_seq_len, name, **kw):
        super().__init__(name, **kw)
        self.path = path
        self.max_seq_len = max_seq_len

        self.train_data_text = None
        self.val_data_text = None
        self.test_data_text = None

        self.scorer1 = CategoricalAccuracy()
        self.scorers = [self.scorer1]
        self.val_metric = "%s_accuracy" % name
        self.val_metric_decreases = False
        self.n_choices = 4

    def load_data(self):
        """ Process the dataset located at path.  """

        def _load_split(data_file):
            questions, choicess, targs, idxs = [], [], [], []
            data = [json.loads(l) for l in open(data_file, encoding="utf-8")]
            for example in data:
                sent1 = tokenize_and_truncate(
                    self._tokenizer_name, example["ctx_a"], self.max_seq_len
                )
                questions.append(sent1)
                sent2_prefix = example["ctx_b"]
                choices = [
                    tokenize_and_truncate(
                        self._tokenizer_name, sent2_prefix + " " + ending, self.max_seq_len
                    )
                    for ending in example["endings"]
                ]
                choicess.append(choices)
                targ = example["label"] if "label" in example else 0
                idx = example["ind"]
                targs.append(targ)
                idxs.append(idx)
            return [questions, choicess, targs, idxs]

        self.train_data_text = _load_split(os.path.join(self.path, "hellaswag_train.jsonl"))
        self.val_data_text = _load_split(os.path.join(self.path, "hellaswag_val.jsonl"))
        self.test_data_text = _load_split(os.path.join(self.path, "hellaswag_test.jsonl"))
        self.sentences = (
            self.train_data_text[0]
            + self.val_data_text[0]
            + [choice for choices in self.train_data_text[1] for choice in choices]
            + [choice for choices in self.val_data_text[1] for choice in choices]
        )
        log.info("\tFinished loading HellaSwag data.")

    def process_split(
        self, split, indexers, model_preprocessing_interface
    ) -> Iterable[Type[Instance]]:
        """ Process split text into a list of AllenNLP Instances. """

        def _make_instance(question, choices, label, idx):
            d = {}
            d["question_str"] = MetadataField(" ".join(question))
            if not model_preprocessing_interface.model_flags["uses_pair_embedding"]:
                d["question"] = sentence_to_text_field(
                    model_preprocessing_interface.boundary_token_fn(question), indexers
                )
            for choice_idx, choice in enumerate(choices):
                inp = (
                    model_preprocessing_interface.boundary_token_fn(question, choice)
                    if model_preprocessing_interface.model_flags["uses_pair_embedding"]
                    else model_preprocessing_interface.boundary_token_fn(choice)
                )
                d["choice%d" % choice_idx] = sentence_to_text_field(inp, indexers)
                d["choice%d_str" % choice_idx] = MetadataField(" ".join(choice))
            d["label"] = LabelField(label, label_namespace="labels", skip_indexing=True)
            d["idx"] = LabelField(idx, label_namespace="idxs_tags", skip_indexing=True)
            return Instance(d)

        split = list(split)
        instances = map(_make_instance, *split)
        return instances

    def get_metrics(self, reset=False):
        """Get metrics specific to the task"""
        acc = self.scorer1.get_metric(reset)
        return {"accuracy": acc}


@register_task("winograd-coreference", rel_path="WSC")
class WinogradCoreferenceTask(SpanClassificationTask):
    def __init__(self, path, **kw):
        self._files_by_split = {"train": "train.jsonl", "val": "val.jsonl", "test": "test.jsonl"}
        self.num_spans = 2
        super().__init__(
            files_by_split=self._files_by_split, label_file="labels.txt", path=path, **kw
        )
        self.n_classes = 2
        self.val_metric = "%s_acc" % self.name

    def load_data(self):
        iters_by_split = collections.OrderedDict()
        for split, filename in self._files_by_split.items():
            if filename.endswith("test.jsonl"):
                iters_by_split[split] = load_span_data(
                    self.tokenizer_name, filename, has_labels=False
                )
            else:
                iters_by_split[split] = load_span_data(
                    self.tokenizer_name, filename, label_fn=lambda x: int(x)
                )
        self._iters_by_split = iters_by_split

    def update_metrics(self, out, batch):
        logits = out["logits"]
        labels = batch["labels"]
        logits, labels = logits.detach(), labels.detach()
        _, preds = logits.max(dim=1)

        self.f1_scorer(logits, labels)  # expects [batch_size, n_classes] for preds
        self.acc_scorer(preds, labels)  # expects [batch_size, 1] for both

    def get_metrics(self, reset=False):
        """Get metrics specific to the task"""
        collected_metrics = {
            "f1": self.f1_scorer.get_metric(reset)[2],
            "acc": self.acc_scorer.get_metric(reset),
        }
        return collected_metrics


@register_task("boolq", rel_path="BoolQ")
class BooleanQuestionTask(PairClassificationTask):
    """Task class for Boolean Questions Task."""

    def __init__(self, path, max_seq_len, name, **kw):
        super().__init__(name, n_classes=2, **kw)
        self.path = path
        self.max_seq_len = max_seq_len

        self.train_data_text = None
        self.val_data_text = None
        self.test_data_text = None

        self.scorer2 = F1Measure(1)
        self.scorers = [self.scorer1, self.scorer2]
        self.val_metric = "%s_acc_f1" % name
        self.val_metric_decreases = False

    def load_data(self):
        """ Process the dataset located at path.  """

        def _load_jsonl(data_file):
            raw_data = [json.loads(d) for d in open(data_file, encoding="utf-8")]
            data = []
            for d in raw_data:
                question = tokenize_and_truncate(
                    self._tokenizer_name, d["question"], self.max_seq_len
                )
                passage = tokenize_and_truncate(
                    self._tokenizer_name, d["passage"], self.max_seq_len
                )
                new_datum = {"question": question, "passage": passage}
                answer = d["label"] if "label" in d else False
                new_datum["label"] = answer
                data.append(new_datum)
            return data

        self.train_data_text = _load_jsonl(os.path.join(self.path, "train.jsonl"))
        self.val_data_text = _load_jsonl(os.path.join(self.path, "val.jsonl"))
        self.test_data_text = _load_jsonl(os.path.join(self.path, "test.jsonl"))

        self.sentences = [d["question"] for d in self.train_data_text + self.val_data_text] + [
            d["passage"] for d in self.train_data_text + self.val_data_text
        ]
        log.info("\tFinished loading BoolQ data.")

    def process_split(
        self, split, indexers, model_preprocessing_interface
    ) -> Iterable[Type[Instance]]:
        """ Process split text into a list of AllenNLP Instances. """

        def _make_instance(d, idx):
            new_d = {}
            new_d["question_str"] = MetadataField(" ".join(d["question"]))
            new_d["passage_str"] = MetadataField(" ".join(d["passage"]))
            if not model_preprocessing_interface.model_flags["uses_pair_embedding"]:
                new_d["input1"] = sentence_to_text_field(
                    model_preprocessing_interface.boundary_token_fn(d["passage"]), indexers
                )
                new_d["input2"] = sentence_to_text_field(
                    model_preprocessing_interface.boundary_token_fn(d["question"]), indexers
                )
            else:  # BERT/XLNet
                psg_qst = model_preprocessing_interface.boundary_token_fn(
                    d["passage"], d["question"]
                )
                new_d["inputs"] = sentence_to_text_field(psg_qst, indexers)
            new_d["labels"] = LabelField(d["label"], label_namespace="labels", skip_indexing=True)
            new_d["idx"] = LabelField(idx, label_namespace="idxs_tags", skip_indexing=True)
            return Instance(new_d)

        split = [split, itertools.count()]
        instances = map(_make_instance, *split)
        return instances

    def get_metrics(self, reset=False):
        """Get metrics specific to the task"""
        acc = self.scorer1.get_metric(reset)
        pcs, rcl, f1 = self.scorer2.get_metric(reset)
        return {
            "acc_f1": (acc + f1) / 2,
            "accuracy": acc,
            "f1": f1,
            "precision": pcs,
            "recall": rcl,
        }

    def count_examples(self, splits=["train", "val", "test"]):
        """ Count examples in the dataset. """
        self.example_counts = {}
        for split in splits:
            st = self.get_split_text(split)
            self.example_counts[split] = len(st)


@register_task("anli", rel_path="aNLI")
class AlphaNLITask(MultipleChoiceTask):
    """
    Task class for Abductive Natural Language Inference.

    Paper: https://arxiv.org/abs/1908.05739
    Website: https://leaderboard.allenai.org/anli/submissions/get-started
    """

    def __init__(self, path, max_seq_len, name, **kw):
        super().__init__(name, **kw)
        self.path = path
        self.max_seq_len = max_seq_len

        self.train_data_text = None
        self.val_data_text = None
        self.test_data_text = None

        self.scorer1 = CategoricalAccuracy()
        self.scorers = [self.scorer1]
        self.val_metric = "%s_accuracy" % name
        self.val_metric_decreases = False
        self.n_choices = 2

    def load_data(self):
        """ Process the dataset located at path.  """

        def _load_split(inputs_file, labels_file):
            obs1, hyp1, hyp2, obs2 = [], [], [], []
            with open(inputs_file, encoding="utf-8") as f:
                for line in f:
                    row = json.loads(line)
                    obs1.append(
                        tokenize_and_truncate(self._tokenizer_name, row["obs1"], self.max_seq_len)
                    )
                    hyp1.append(
                        tokenize_and_truncate(self._tokenizer_name, row["hyp1"], self.max_seq_len)
                    )
                    hyp2.append(
                        tokenize_and_truncate(self._tokenizer_name, row["hyp2"], self.max_seq_len)
                    )
                    obs2.append(
                        tokenize_and_truncate(self._tokenizer_name, row["obs2"], self.max_seq_len)
                    )
            with open(labels_file) as f:
                labels = [int(i) - 1 for i in f.read().split()]  # -1 to get {0, 1} labels
            return [obs1, hyp1, hyp2, obs2, labels]

        self.train_data_text = _load_split(
            inputs_file=os.path.join(self.path, "train.jsonl"),
            labels_file=os.path.join(self.path, "train-labels.lst"),
        )
        self.val_data_text = _load_split(
            inputs_file=os.path.join(self.path, "dev.jsonl"),
            labels_file=os.path.join(self.path, "dev-labels.lst"),
        )

        log.warning("aNLI has no public test set, so we reuse the dev set as a stand-in")
        self.test_data_text = self.val_data_text
        self.sentences = (
            self.train_data_text[0]
            + self.train_data_text[1]
            + self.train_data_text[2]
            + self.train_data_text[3]
            + self.val_data_text[0]
            + self.val_data_text[1]
            + self.val_data_text[2]
            + self.val_data_text[3]
        )
        log.info("\tFinished loading aNLI data.")

    def process_split(
        self, split, indexers, model_preprocessing_interface
    ) -> Iterable[Type[Instance]]:
        """ Process split text into a list of AllenNLP Instances. """

        def _make_instance(obs1, hyp1, hyp2, obs2, label, idx):
            d = {}
            if not model_preprocessing_interface.model_flags["uses_pair_embedding"]:
                # We're combining obs1 and obs2 in a potentially suboptimal way here
                d["question"] = sentence_to_text_field(
                    model_preprocessing_interface.boundary_token_fn(obs1 + obs2), indexers
                )
                d["question_str"] = MetadataField(" ".join(obs1 + obs2))
                for hyp_idx, hyp in enumerate([hyp1, hyp2]):
                    d["choice%d" % hyp_idx] = sentence_to_text_field(
                        model_preprocessing_interface.boundary_token_fn(hyp), indexers
                    )
                    d["choice%d_str" % hyp_idx] = MetadataField(" ".join(hyp))
            else:
                for hyp_idx, hyp in enumerate([hyp1, hyp2]):
                    inp = (
                        model_preprocessing_interface.boundary_token_fn(obs1 + hyp, obs2)
                        if model_preprocessing_interface.model_flags["uses_pair_embedding"]
                        else model_preprocessing_interface.boundary_token_fn(hyp)
                    )
                    d["choice%d" % hyp_idx] = sentence_to_text_field(inp, indexers)
                    d["choice%d_str" % hyp_idx] = MetadataField(" ".join(inp))
            d["label"] = LabelField(label, label_namespace="labels", skip_indexing=True)
            d["idx"] = LabelField(idx, label_namespace="idxs_tags", skip_indexing=True)
            return Instance(d)

        split = list(split)
        if len(split) < 6:
            split.append(itertools.count())
        instances = map(_make_instance, *split)
        return instances

    def get_metrics(self, reset=False):
        """Get metrics specific to the task"""
        acc = self.scorer1.get_metric(reset)
        return {"accuracy": acc}


@register_task("scitail", rel_path="SciTailV1.1/tsv_format/")
class SciTailTask(PairClassificationTask):
    """ Task class for SciTail http://data.allenai.org/scitail/ """

    def __init__(self, path, max_seq_len, name, **kw):
        super().__init__(name, n_classes=2, **kw)
        self.path = path
        self.max_seq_len = max_seq_len

        self.train_data_text = None
        self.val_data_text = None
        self.test_data_text = None

    def load_data(self):
        """Process and load Scitail data"""
        targ_map = {"neutral": 0, "entails": 1}
        self.train_data_text = load_tsv(
            self._tokenizer_name,
            os.path.join(self.path, "scitail_1.0_train.tsv"),
            max_seq_len=self.max_seq_len,
            label_fn=targ_map.__getitem__,
        )
        self.val_data_text = load_tsv(
            self._tokenizer_name,
            os.path.join(self.path, "scitail_1.0_dev.tsv"),
            max_seq_len=self.max_seq_len,
            label_fn=targ_map.__getitem__,
        )
        self.test_data_text = load_tsv(
            self._tokenizer_name,
            os.path.join(self.path, "scitail_1.0_test.tsv"),
            max_seq_len=self.max_seq_len,
            label_fn=targ_map.__getitem__,
            return_indices=True,
        )
        self.sentences = (
            self.train_data_text[0]
            + self.train_data_text[1]
            + self.val_data_text[0]
            + self.val_data_text[1]
        )
        log.info("\tFinished loading SciTail")


@register_task("winogrande", rel_path="Winogrande/", train_size="xl")
# For experiment record management convenience, we use winogrande as an alias of winogrande-xl
@register_task("winogrande-xl", rel_path="Winogrande/", train_size="xl")
@register_task("winogrande-l", rel_path="Winogrande/", train_size="l")
@register_task("winogrande-m", rel_path="Winogrande/", train_size="m")
@register_task("winogrande-s", rel_path="Winogrande/", train_size="s")
@register_task("winogrande-xs", rel_path="Winogrande/", train_size="xs")
class WinograndeTask(MultipleChoiceTask):
    def __init__(self, path, max_seq_len, name, train_size, **kw):
        """
        Task class for Winogrande dataset.

        Paper: https://arxiv.org/abs/1907.10641
        Website (data download): https://mosaic.allenai.org/projects/winogrande
        Reference code: https://github.com/allenai/winogrande
        """
        super().__init__(name, **kw)
        self.path = path
        self.max_seq_len = max_seq_len
        self.train_size = train_size
        self.n_choices = 2

        self.train_data_text = None
        self.val_data_text = None
        self.test_data_text = None

        self.scorer1 = CategoricalAccuracy()
        self.scorers = [self.scorer1]
        self.val_metric = "%s_accuracy" % name
        self.val_metric_decreases = False

    def load_data(self):
        def _load_data(data_file):
            data = [json.loads(l) for l in open(data_file, encoding="utf-8").readlines()]
            contexts, choices, labels, idxs = [], [], [], []
            for i, example in enumerate(data):
                sent_part1, sent_part2 = example["sentence"].split("_")
                sent_part1_tokens = tokenize_and_truncate(
                    self._tokenizer_name, sent_part1, self.max_seq_len
                )
                choice_tokens = [
                    tokenize_and_truncate(
                        self._tokenizer_name, example["option1"] + sent_part2, self.max_seq_len
                    ),
                    tokenize_and_truncate(
                        self._tokenizer_name, example["option2"] + sent_part2, self.max_seq_len
                    ),
                ]
                contexts.append(sent_part1_tokens)
                choices.append(choice_tokens)
                labels.append(int(example["answer"] if "answer" in example else "1") - 1)
                idxs.append(example["qID"])
            return [contexts, choices, labels, idxs]

        self.train_data_text = _load_data(
            os.path.join(self.path, "train_%s.jsonl" % self.train_size)
        )
        self.val_data_text = _load_data(os.path.join(self.path, "dev.jsonl"))
        self.test_data_text = _load_data(os.path.join(self.path, "test.jsonl"))
        self.sentences = (
            self.train_data_text[0]
            + self.val_data_text[0]
            + self.train_data_text[1][0]
            + self.train_data_text[1][1]
            + self.val_data_text[1][0]
            + self.val_data_text[1][1]
        )

        log.info("\tFinished loading Winogrande data.")

    def process_split(
        self, split, indexers, model_preprocessing_interface
    ) -> Iterable[Type[Instance]]:
        """ Process split text into a list of AllenNLP Instances. """

        def _make_instance(context, choices, label, idx):
            # because Winogrande uses MultiTaskModel._mc_forward as its forward funcion, we adapt
            # to the keywords specified in _mc_forward, i.e. "question", "choice1" and "choice2".
            d = {}
            d["question_str"] = MetadataField(" ".join(context))
            if not model_preprocessing_interface.model_flags["uses_pair_embedding"]:
                d["question"] = sentence_to_text_field(
                    model_preprocessing_interface.boundary_token_fn(context), indexers
                )
            for choice_idx, choice in enumerate(choices):
                inp = (
                    model_preprocessing_interface.boundary_token_fn(context, choice)
                    if model_preprocessing_interface.model_flags["uses_pair_embedding"]
                    else model_preprocessing_interface.boundary_token_fn(choice)
                )
                d["choice%d" % choice_idx] = sentence_to_text_field(inp, indexers)
                d["choice%d_str" % choice_idx] = MetadataField(" ".join(choice))
            d["label"] = LabelField(label, label_namespace="labels", skip_indexing=True)
            d["idx"] = MetadataField(idx)
            return Instance(d)

        split = list(split)
        instances = map(_make_instance, *split)
        return instances

    def get_metrics(self, reset=False):
        """Get metrics specific to the task"""
        acc = self.scorer1.get_metric(reset)
        return {"accuracy": acc}<|MERGE_RESOLUTION|>--- conflicted
+++ resolved
@@ -3000,11 +3000,7 @@
     n_classes = 2
 
     def update_metrics(self, out, batch):
-<<<<<<< HEAD
-        batch_size = sum(out["n_exs"]).item()
-=======
         batch_size = len(out["logits"]["span_start"])
->>>>>>> d5489ed3
         logits_dict = out["logits"]
         pred_span_start = torch.argmax(logits_dict["span_start"], dim=1).cpu().numpy()
         pred_span_end = torch.argmax(logits_dict["span_end"], dim=1).cpu().numpy()
