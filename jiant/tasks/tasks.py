--- conflicted
+++ resolved
@@ -521,139 +521,6 @@
         return
 
 
-<<<<<<< HEAD
-=======
-@register_task("cola-analysis", rel_path="CoLA/")
-class CoLAAnalysisTask(SingleClassificationTask):
-    def __init__(self, path, max_seq_len, name, **kw):
-        super(CoLAAnalysisTask, self).__init__(name, n_classes=2, **kw)
-        self.path = path
-        self.max_seq_len = max_seq_len
-
-        self.train_data_text = None
-        self.val_data_text = None
-        self.test_data_text = None
-
-        self.tag_list = None
-        self.tag_scorers1 = None
-        self.tag_scorers2 = None
-
-        self.val_metric = "%s_mcc" % self.name
-        self.val_metric_decreases = False
-        self.scorer1 = Correlation("matthews")
-        self.scorer2 = CategoricalAccuracy()
-        self.scorers = [self.scorer1, self.scorer2]
-
-    def load_data(self):
-        """Load the data"""
-        # Load data from tsv
-        tag_vocab = vocabulary.Vocabulary(counter=None)
-        tr_data = load_tsv(
-            tokenizer_name=self._tokenizer_name,
-            data_file=os.path.join(self.path, "train_analysis.tsv"),
-            max_seq_len=self.max_seq_len,
-            s1_idx=3,
-            s2_idx=None,
-            label_idx=2,
-            skip_rows=1,
-            tag2idx_dict={"Domain": 1},
-            tag_vocab=tag_vocab,
-        )
-        val_data = load_tsv(
-            tokenizer_name=self._tokenizer_name,
-            data_file=os.path.join(self.path, "dev_analysis.tsv"),
-            max_seq_len=self.max_seq_len,
-            s1_idx=3,
-            s2_idx=None,
-            label_idx=2,
-            skip_rows=1,
-            tag2idx_dict={
-                "Domain": 1,
-                "Simple": 4,
-                "Pred": 5,
-                "Adjunct": 6,
-                "Arg Types": 7,
-                "Arg Altern": 8,
-                "Imperative": 9,
-                "Binding": 10,
-                "Question": 11,
-                "Comp Clause": 12,
-                "Auxillary": 13,
-                "to-VP": 14,
-                "N, Adj": 15,
-                "S-Syntax": 16,
-                "Determiner": 17,
-                "Violations": 18,
-            },
-            tag_vocab=tag_vocab,
-        )
-        te_data = load_tsv(
-            tokenizer_name=self._tokenizer_name,
-            data_file=os.path.join(self.path, "test_analysis.tsv"),
-            max_seq_len=self.max_seq_len,
-            s1_idx=3,
-            s2_idx=None,
-            label_idx=2,
-            skip_rows=1,
-            tag2idx_dict={"Domain": 1},
-            tag_vocab=tag_vocab,
-        )
-        self.train_data_text = tr_data[:1] + tr_data[2:]
-        self.val_data_text = val_data[:1] + val_data[2:]
-        self.test_data_text = te_data[:1] + te_data[2:]
-        self.sentences = self.train_data_text[0] + self.val_data_text[0]
-        # Create score for each tag from tag-index dict
-        self.tag_list = get_tag_list(tag_vocab)
-        self.tag_scorers1 = create_subset_scorers(
-            count=len(self.tag_list), scorer_type=Correlation, corr_type="matthews"
-        )
-        self.tag_scorers2 = create_subset_scorers(
-            count=len(self.tag_list), scorer_type=CategoricalAccuracy
-        )
-        log.info("\tFinished loading CoLA sperate domain.")
-
-    def process_split(self, split, indexers, boundary_token_fn):
-        def _make_instance(input1, labels, tagids):
-            """ from multiple types in one column create multiple fields """
-            d = {}
-            d["input1"] = sentence_to_text_field(boundary_token_fn(input1), indexers)
-            d["sent1_str"] = MetadataField(" ".join(input1))
-            d["labels"] = LabelField(labels, label_namespace="labels", skip_indexing=True)
-            d["tagmask"] = MultiLabelField(
-                tagids, label_namespace="tags", skip_indexing=True, num_labels=len(self.tag_list)
-            )
-            return Instance(d)
-
-        instances = map(_make_instance, *split)
-        return instances  # lazy iterator
-
-    def update_metrics(self, logits, labels, tagmask=None):
-        logits, labels = logits.detach(), labels.detach()
-        _, preds = logits.max(dim=1)
-        self.scorer1(preds, labels)
-        self.scorer2(logits, labels)
-        if tagmask is not None:
-            update_subset_scorers(self.tag_scorers1, preds, labels, tagmask)
-            update_subset_scorers(self.tag_scorers2, logits, labels, tagmask)
-        return
-
-    def get_metrics(self, reset=False):
-        """Get metrics specific to the task"""
-
-        collected_metrics = {
-            "mcc": self.scorer1.get_metric(reset),
-            "accuracy": self.scorer2.get_metric(reset),
-        }
-        collected_metrics.update(
-            collect_subset_scores(self.tag_scorers1, "mcc", self.tag_list, reset)
-        )
-        collected_metrics.update(
-            collect_subset_scores(self.tag_scorers2, "accuracy", self.tag_list, reset)
-        )
-        return collected_metrics
-
-
->>>>>>> 657b2c9e
 @register_task("qqp", rel_path="QQP/")
 @register_task("qqp-alt", rel_path="QQP/")  # second copy for different params
 class QQPTask(PairClassificationTask):
