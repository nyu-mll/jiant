--- conflicted
+++ resolved
@@ -41,10 +41,7 @@
 from jiant.tasks.lib.qqp import QqpTask
 from jiant.tasks.lib.qnli import QnliTask
 from jiant.tasks.lib.quoref import QuorefTask
-<<<<<<< HEAD
 from jiant.tasks.lib.race import RaceTask
-=======
->>>>>>> 76e2826c
 from jiant.tasks.lib.record import ReCoRDTask
 from jiant.tasks.lib.rte import RteTask
 from jiant.tasks.lib.ropes import RopesTask
@@ -120,10 +117,7 @@
     "qnli": QnliTask,
     "qqp": QqpTask,
     "quoref": QuorefTask,
-<<<<<<< HEAD
     "race": RaceTask,
-=======
->>>>>>> 76e2826c
     "record": ReCoRDTask,
     "ropes": RopesTask,
     "rte": RteTask,
