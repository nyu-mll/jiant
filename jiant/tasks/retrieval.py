import os
from typing import Optional

from jiant.tasks.lib.abductive_nli import AbductiveNliTask
from jiant.tasks.lib.acceptability_judgement.definiteness import AcceptabilityDefinitenessTask
from jiant.tasks.lib.adversarial_nli import AdversarialNliTask
from jiant.tasks.lib.boolq import BoolQTask
from jiant.tasks.lib.bucc2018 import Bucc2018Task
from jiant.tasks.lib.ccg import CCGTask
from jiant.tasks.lib.cola import ColaTask
from jiant.tasks.lib.commitmentbank import CommitmentBankTask
from jiant.tasks.lib.commonsenseqa import CommonsenseQATask
from jiant.tasks.lib.edge_probing.nonterminal import NonterminalTask
from jiant.tasks.lib.copa import CopaTask
from jiant.tasks.lib.edge_probing.coref import CorefTask
from jiant.tasks.lib.cosmosqa import CosmosQATask
from jiant.tasks.lib.edge_probing.dep import DepTask
from jiant.tasks.lib.edge_probing.dpr import DprTask
from jiant.tasks.lib.glue_diagnostics import GlueDiagnosticsTask
from jiant.tasks.lib.hellaswag import HellaSwagTask
from jiant.tasks.lib.mlm_simple import MLMSimpleTask
from jiant.tasks.lib.mlm_premasked import MLMPremaskedTask
from jiant.tasks.lib.mlm_pretokenized import MLMPretokenizedTask
from jiant.tasks.lib.mlqa import MlqaTask
from jiant.tasks.lib.mnli import MnliTask
from jiant.tasks.lib.mnli_mismatched import MnliMismatchedTask
from jiant.tasks.lib.mrpc import MrpcTask
from jiant.tasks.lib.multirc import MultiRCTask
from jiant.tasks.lib.edge_probing.ner import NerTask
from jiant.tasks.lib.panx import PanxTask
from jiant.tasks.lib.pawsx import PawsXTask
from jiant.tasks.lib.edge_probing.pos import PosTask
from jiant.tasks.lib.qamr import QAMRTask
from jiant.tasks.lib.qasrl import QASRLTask
from jiant.tasks.lib.qqp import QqpTask
from jiant.tasks.lib.qnli import QnliTask
from jiant.tasks.lib.record import ReCoRDTask
from jiant.tasks.lib.rte import RteTask
from jiant.tasks.lib.scitail import SciTailTask
from jiant.tasks.lib.senteval.tense import SentevalTenseTask
from jiant.tasks.lib.edge_probing.semeval import SemevalTask
from jiant.tasks.lib.snli import SnliTask
from jiant.tasks.lib.socialiqa import SocialIQATask
from jiant.tasks.lib.edge_probing.spr1 import Spr1Task
from jiant.tasks.lib.edge_probing.spr2 import Spr2Task
from jiant.tasks.lib.squad import SquadTask
from jiant.tasks.lib.edge_probing.srl import SrlTask
from jiant.tasks.lib.sst import SstTask
from jiant.tasks.lib.stsb import StsbTask
from jiant.tasks.lib.superglue_axg import SuperglueWinogenderDiagnosticsTask
from jiant.tasks.lib.superglue_axb import SuperglueBroadcoverageDiagnosticsTask
from jiant.tasks.lib.swag import SWAGTask
from jiant.tasks.lib.tatoeba import TatoebaTask
from jiant.tasks.lib.tydiqa import TyDiQATask
from jiant.tasks.lib.udpos import UdposTask
from jiant.tasks.lib.wic import WiCTask
from jiant.tasks.lib.wnli import WnliTask
from jiant.tasks.lib.wsc import WSCTask
from jiant.tasks.lib.xnli import XnliTask
from jiant.tasks.lib.xquad import XquadTask
<<<<<<< HEAD
from jiant.tasks.lib.mcscript import MCScriptTask
=======
from jiant.tasks.lib.arct import ArctTask
>>>>>>> b23c0f7e

from jiant.tasks.core import Task
from jiant.utils.python.io import read_json


TASK_DICT = {
    "abductive_nli": AbductiveNliTask,
    "superglue_axg": SuperglueWinogenderDiagnosticsTask,
    "acceptability_definiteness": AcceptabilityDefinitenessTask,
    "adversarial_nli": AdversarialNliTask,
    "boolq": BoolQTask,
    "bucc2018": Bucc2018Task,
    "cb": CommitmentBankTask,
    "ccg": CCGTask,
    "cola": ColaTask,
    "commonsenseqa": CommonsenseQATask,
    "nonterminal": NonterminalTask,
    "copa": CopaTask,
    "coref": CorefTask,
    "cosmosqa": CosmosQATask,
    "dep": DepTask,
    "dpr": DprTask,
    "glue_diagnostics": GlueDiagnosticsTask,
    "hellaswag": HellaSwagTask,
    "mlm_simple": MLMSimpleTask,
    "mlm_premasked": MLMPremaskedTask,
    "mlm_pretokenized": MLMPretokenizedTask,
    "mlqa": MlqaTask,
    "mnli": MnliTask,
    "mnli_mismatched": MnliMismatchedTask,
    "multirc": MultiRCTask,
    "mrpc": MrpcTask,
    "ner": NerTask,
    "pawsx": PawsXTask,
    "panx": PanxTask,
    "pos": PosTask,
    "qamr": QAMRTask,
    "qasrl": QASRLTask,
    "qnli": QnliTask,
    "qqp": QqpTask,
    "record": ReCoRDTask,
    "rte": RteTask,
    "scitail": SciTailTask,
    "senteval_tense": SentevalTenseTask,
    "semeval": SemevalTask,
    "snli": SnliTask,
    "socialiqa": SocialIQATask,
    "spr1": Spr1Task,
    "spr2": Spr2Task,
    "squad": SquadTask,
    "srl": SrlTask,
    "sst": SstTask,
    "stsb": StsbTask,
    "superglue_axb": SuperglueBroadcoverageDiagnosticsTask,
    "swag": SWAGTask,
    "tatoeba": TatoebaTask,
    "tydiqa": TyDiQATask,
    "udpos": UdposTask,
    "wic": WiCTask,
    "wnli": WnliTask,
    "wsc": WSCTask,
    "xnli": XnliTask,
    "xquad": XquadTask,
<<<<<<< HEAD
    "mcscript": MCScriptTask,
=======
    "arct": ArctTask,
>>>>>>> b23c0f7e
}


def get_task_class(task_name: str):
    task_class = TASK_DICT[task_name]
    assert issubclass(task_class, Task)
    return task_class


def create_task_from_config(config: dict, base_path: Optional[str] = None, verbose: bool = False):
    """Create task instance from task config.

    Args:
        config (Dict): task config map.
        base_path (str): if the path is not absolute, path is assumed to be relative to base_path.
        verbose (bool): True if task config should be printed during task creation.

    Returns:
        Task instance.

    """
    task_class = get_task_class(config["task"])
    for k in config["paths"].keys():
        path = config["paths"][k]
        # TODO: Refactor paths  (Issue #54)
        if isinstance(path, str) and not os.path.isabs(path):
            assert base_path
            config["paths"][k] = os.path.join(base_path, path)
    task_kwargs = config.get("kwargs", {})
    if verbose:
        print(task_class.__name__)
        for k, v in config["paths"].items():
            print(f"  [{k}]: {v}")
    # noinspection PyArgumentList
    return task_class(name=config["name"], path_dict=config["paths"], **task_kwargs)


def create_task_from_config_path(config_path: str, verbose: bool = False):
    """Creates task instance from task config filepath.

    Args:
        config_path (str): config filepath.
        verbose (bool): True if task config should be printed during task creation.

    Returns:
        Task instance.

    """
    return create_task_from_config(
        read_json(config_path), base_path=os.path.split(config_path)[0], verbose=verbose,
    )<|MERGE_RESOLUTION|>--- conflicted
+++ resolved
@@ -58,11 +58,8 @@
 from jiant.tasks.lib.wsc import WSCTask
 from jiant.tasks.lib.xnli import XnliTask
 from jiant.tasks.lib.xquad import XquadTask
-<<<<<<< HEAD
 from jiant.tasks.lib.mcscript import MCScriptTask
-=======
 from jiant.tasks.lib.arct import ArctTask
->>>>>>> b23c0f7e
 
 from jiant.tasks.core import Task
 from jiant.utils.python.io import read_json
@@ -126,11 +123,8 @@
     "wsc": WSCTask,
     "xnli": XnliTask,
     "xquad": XquadTask,
-<<<<<<< HEAD
     "mcscript": MCScriptTask,
-=======
     "arct": ArctTask,
->>>>>>> b23c0f7e
 }
 
 
