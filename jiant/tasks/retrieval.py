import os
from typing import Optional

from jiant.tasks.lib.abductive_nli import AbductiveNliTask
from jiant.tasks.lib.acceptability_judgement.definiteness import AcceptabilityDefinitenessTask
from jiant.tasks.lib.adversarial_nli import AdversarialNliTask
from jiant.tasks.lib.boolq import BoolQTask
from jiant.tasks.lib.bucc2018 import Bucc2018Task
from jiant.tasks.lib.ccg import CCGTask
from jiant.tasks.lib.cola import ColaTask
from jiant.tasks.lib.commitmentbank import CommitmentBankTask
from jiant.tasks.lib.commonsenseqa import CommonsenseQATask
from jiant.tasks.lib.edge_probing.nonterminal import NonterminalTask
from jiant.tasks.lib.copa import CopaTask
from jiant.tasks.lib.edge_probing.coref import CorefTask
from jiant.tasks.lib.cosmosqa import CosmosQATask
from jiant.tasks.lib.edge_probing.dep import DepTask
from jiant.tasks.lib.edge_probing.dpr import DprTask
from jiant.tasks.lib.glue_diagnostics import GlueDiagnosticsTask
from jiant.tasks.lib.hellaswag import HellaSwagTask
from jiant.tasks.lib.mlm_simple import MLMSimpleTask
from jiant.tasks.lib.mlm_premasked import MLMPremaskedTask
from jiant.tasks.lib.mlm_pretokenized import MLMPretokenizedTask
from jiant.tasks.lib.mlqa import MlqaTask
from jiant.tasks.lib.mnli import MnliTask
from jiant.tasks.lib.mnli_mismatched import MnliMismatchedTask
from jiant.tasks.lib.mrpc import MrpcTask
from jiant.tasks.lib.multirc import MultiRCTask
from jiant.tasks.lib.edge_probing.ner import NerTask
from jiant.tasks.lib.newsqa import NewsQATask
from jiant.tasks.lib.panx import PanxTask
from jiant.tasks.lib.pawsx import PawsXTask
from jiant.tasks.lib.edge_probing.pos import PosTask
from jiant.tasks.lib.qamr import QAMRTask
from jiant.tasks.lib.qasrl import QASRLTask
from jiant.tasks.lib.qqp import QqpTask
from jiant.tasks.lib.qnli import QnliTask
<<<<<<< HEAD
from jiant.tasks.lib.quoref import QuorefTask
=======
from jiant.tasks.lib.race import RaceTask
>>>>>>> c71ff517
from jiant.tasks.lib.record import ReCoRDTask
from jiant.tasks.lib.rte import RteTask
from jiant.tasks.lib.ropes import RopesTask
from jiant.tasks.lib.scitail import SciTailTask
from jiant.tasks.lib.senteval.tense import SentevalTenseTask
from jiant.tasks.lib.edge_probing.semeval import SemevalTask
from jiant.tasks.lib.snli import SnliTask
from jiant.tasks.lib.socialiqa import SocialIQATask
from jiant.tasks.lib.edge_probing.spr1 import Spr1Task
from jiant.tasks.lib.edge_probing.spr2 import Spr2Task
from jiant.tasks.lib.squad import SquadTask
from jiant.tasks.lib.edge_probing.srl import SrlTask
from jiant.tasks.lib.sst import SstTask
from jiant.tasks.lib.stsb import StsbTask
from jiant.tasks.lib.superglue_axg import SuperglueWinogenderDiagnosticsTask
from jiant.tasks.lib.superglue_axb import SuperglueBroadcoverageDiagnosticsTask
from jiant.tasks.lib.swag import SWAGTask
from jiant.tasks.lib.tatoeba import TatoebaTask
from jiant.tasks.lib.tydiqa import TyDiQATask
from jiant.tasks.lib.udpos import UdposTask
from jiant.tasks.lib.wic import WiCTask
from jiant.tasks.lib.wnli import WnliTask
from jiant.tasks.lib.wsc import WSCTask
from jiant.tasks.lib.xnli import XnliTask
from jiant.tasks.lib.xquad import XquadTask

from jiant.tasks.core import Task
from jiant.utils.python.io import read_json


TASK_DICT = {
    "abductive_nli": AbductiveNliTask,
    "superglue_axg": SuperglueWinogenderDiagnosticsTask,
    "acceptability_definiteness": AcceptabilityDefinitenessTask,
    "adversarial_nli": AdversarialNliTask,
    "boolq": BoolQTask,
    "bucc2018": Bucc2018Task,
    "cb": CommitmentBankTask,
    "ccg": CCGTask,
    "cola": ColaTask,
    "commonsenseqa": CommonsenseQATask,
    "nonterminal": NonterminalTask,
    "copa": CopaTask,
    "coref": CorefTask,
    "cosmosqa": CosmosQATask,
    "dep": DepTask,
    "dpr": DprTask,
    "glue_diagnostics": GlueDiagnosticsTask,
    "hellaswag": HellaSwagTask,
    "mlm_simple": MLMSimpleTask,
    "mlm_premasked": MLMPremaskedTask,
    "mlm_pretokenized": MLMPretokenizedTask,
    "mlqa": MlqaTask,
    "mnli": MnliTask,
    "mnli_mismatched": MnliMismatchedTask,
    "multirc": MultiRCTask,
    "mrpc": MrpcTask,
    "ner": NerTask,
    "newsqa": NewsQATask,
    "pawsx": PawsXTask,
    "panx": PanxTask,
    "pos": PosTask,
    "qamr": QAMRTask,
    "qasrl": QASRLTask,
    "qnli": QnliTask,
    "qqp": QqpTask,
<<<<<<< HEAD
    "quoref": QuorefTask,
=======
    "race": RaceTask,
>>>>>>> c71ff517
    "record": ReCoRDTask,
    "ropes": RopesTask,
    "rte": RteTask,
    "scitail": SciTailTask,
    "senteval_tense": SentevalTenseTask,
    "semeval": SemevalTask,
    "snli": SnliTask,
    "socialiqa": SocialIQATask,
    "spr1": Spr1Task,
    "spr2": Spr2Task,
    "squad": SquadTask,
    "srl": SrlTask,
    "sst": SstTask,
    "stsb": StsbTask,
    "superglue_axb": SuperglueBroadcoverageDiagnosticsTask,
    "swag": SWAGTask,
    "tatoeba": TatoebaTask,
    "tydiqa": TyDiQATask,
    "udpos": UdposTask,
    "wic": WiCTask,
    "wnli": WnliTask,
    "wsc": WSCTask,
    "xnli": XnliTask,
    "xquad": XquadTask,
}


def get_task_class(task_name: str):
    task_class = TASK_DICT[task_name]
    assert issubclass(task_class, Task)
    return task_class


def create_task_from_config(config: dict, base_path: Optional[str] = None, verbose: bool = False):
    """Create task instance from task config.

    Args:
        config (Dict): task config map.
        base_path (str): if the path is not absolute, path is assumed to be relative to base_path.
        verbose (bool): True if task config should be printed during task creation.

    Returns:
        Task instance.

    """
    task_class = get_task_class(config["task"])
    for k in config["paths"].keys():
        path = config["paths"][k]
        # TODO: Refactor paths  (Issue #54)
        if isinstance(path, str) and not os.path.isabs(path):
            assert base_path
            config["paths"][k] = os.path.join(base_path, path)
    task_kwargs = config.get("kwargs", {})
    if verbose:
        print(task_class.__name__)
        for k, v in config["paths"].items():
            print(f"  [{k}]: {v}")
    # noinspection PyArgumentList
    return task_class(name=config["name"], path_dict=config["paths"], **task_kwargs)


def create_task_from_config_path(config_path: str, verbose: bool = False):
    """Creates task instance from task config filepath.

    Args:
        config_path (str): config filepath.
        verbose (bool): True if task config should be printed during task creation.

    Returns:
        Task instance.

    """
    return create_task_from_config(
        read_json(config_path), base_path=os.path.split(config_path)[0], verbose=verbose,
    )<|MERGE_RESOLUTION|>--- conflicted
+++ resolved
@@ -35,11 +35,8 @@
 from jiant.tasks.lib.qasrl import QASRLTask
 from jiant.tasks.lib.qqp import QqpTask
 from jiant.tasks.lib.qnli import QnliTask
-<<<<<<< HEAD
 from jiant.tasks.lib.quoref import QuorefTask
-=======
 from jiant.tasks.lib.race import RaceTask
->>>>>>> c71ff517
 from jiant.tasks.lib.record import ReCoRDTask
 from jiant.tasks.lib.rte import RteTask
 from jiant.tasks.lib.ropes import RopesTask
@@ -106,11 +103,8 @@
     "qasrl": QASRLTask,
     "qnli": QnliTask,
     "qqp": QqpTask,
-<<<<<<< HEAD
     "quoref": QuorefTask,
-=======
     "race": RaceTask,
->>>>>>> c71ff517
     "record": ReCoRDTask,
     "ropes": RopesTask,
     "rte": RteTask,
