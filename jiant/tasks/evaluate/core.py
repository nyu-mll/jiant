import itertools
import json
from dataclasses import dataclass

import numpy as np
import pandas as pd
import seqeval.metrics as seqeval_metrics
import torch
from sklearn.metrics import f1_score, matthews_corrcoef
from scipy.stats import pearsonr, spearmanr
from typing import Dict, List

import jiant.shared.model_resolution as model_resolution
import jiant.tasks as tasks
import jiant.tasks.lib.templates.squad_style.core as squad_style
import jiant.tasks.lib.templates.squad_style.utils as squad_style_utils
import jiant.tasks.lib.mlqa as mlqa_lib
import jiant.tasks.lib.bucc2018 as bucc2018_lib
import jiant.tasks.lib.tatoeba as tatoeba_lib
from jiant.tasks.lib.templates import mlm as mlm_template
from jiant.utils.python.datastructures import ExtendedDataClassMixin
from jiant.utils.python.io import read_json
from jiant.utils.string_comparing import string_f1_score, exact_match_score


@dataclass
class Metrics(ExtendedDataClassMixin):
    major: float
    minor: Dict


class BaseEvaluation:
    pass


class BaseAccumulator:
    def update(self, batch_logits, batch_loss, batch, batch_metadata):
        raise NotImplementedError()

    def get_guids(self):
        return None

    def get_accumulated(self):
        raise NotImplementedError()


class BaseEvaluationScheme:
    def get_accumulator(self) -> BaseAccumulator:
        raise NotImplementedError()

    def get_labels_from_cache_and_examples(self, task, cache, examples):
        # Depending on the task, labels may be more easily extracted from
        #   a cache or raw examples.
        # Provide the EvaluationScheme with either, but delegate to another function
        #   using only one.
        raise NotImplementedError()

    def get_preds_from_accumulator(self, task, accumulator):
        raise NotImplementedError()

    def compute_metrics_from_accumulator(
        self, task, accumulator: BaseAccumulator, tokenizer, labels
    ) -> Metrics:
        raise NotImplementedError()


class ConcatenateLogitsAccumulator(BaseAccumulator):
    def __init__(self):
        self.logits_list = []
        self.guid_list = []

    def update(self, batch_logits, batch_loss, batch, batch_metadata):
        self.logits_list.append(batch_logits)
        batch_guid = batch_metadata.get("guid")
        if batch_guid is not None:
            self.guid_list.extend(batch_guid)

    def get_guids(self):
        if self.guid_list:
            return np.concatenate(self.guid_list)
        else:
            return None

    def get_accumulated(self):
        all_logits = np.concatenate(self.logits_list)
        return all_logits


class ConcatenateLossAccumulator(BaseAccumulator):
    def __init__(self):
        self.loss_list = []

    def update(self, batch_logits, batch_loss, batch, batch_metadata):
        self.loss_list.append(batch_loss)

    def get_accumulated(self):
        all_loss = np.array(self.loss_list)
        return all_loss


class ConcatenateStringListAccumulator(BaseAccumulator):
    def __init__(self):
        self.str_list = []

    def update(self, batch_logits, batch_loss, batch, batch_metadata):
        bs = len(batch_logits)
        span_pred = batch_logits.argmax(axis=1)
        pred_token_start, pred_token_end = span_pred[:, 0], span_pred[:, 1]
        pred_char_start = batch.token_idx_to_char_idx_start.cpu().numpy()[
            range(bs), pred_token_start
        ]
        pred_char_end = batch.token_idx_to_char_idx_end.cpu().numpy()[range(bs), pred_token_end]
        self.str_list.extend(
            [
                s[i1 : i2 + 1]
                for i1, i2, s in zip(pred_char_start, pred_char_end, batch.selection_str)
            ]
        )

    def get_accumulated(self):
        return self.str_list


class SpanPredictionF1andEMScheme(BaseEvaluationScheme):
    def get_accumulator(self):
        return ConcatenateStringListAccumulator()

    def get_labels_from_cache_and_examples(self, task, cache, examples):
        return [datum["data_row"].gt_span_str for datum in cache.iter_all()]

    def get_preds_from_accumulator(self, task, accumulator):
        return accumulator.get_accumulated()

    @classmethod
    def compute_metrics_from_preds_and_labels(cls, preds, labels):
        em = sum([exact_match_score(s1, s2) for s1, s2 in zip(preds, labels)]) / len(labels)
        f1 = sum([string_f1_score(s1, s2) for s1, s2 in zip(preds, labels)]) / len(labels)
        scores = {"f1": f1, "em": em, "avg": (f1 + em) / 2}
        return Metrics(major=scores["avg"], minor=scores)

    def compute_metrics_from_accumulator(
        self, task, accumulator: ConcatenateStringListAccumulator, tokenizer, labels: list
    ) -> Metrics:
        preds = self.get_preds_from_accumulator(task=task, accumulator=accumulator)
        return self.compute_metrics_from_preds_and_labels(preds=preds, labels=labels)


class RecordAccumulator(ConcatenateLogitsAccumulator):
    def __init__(self):
        super().__init__()
        self.entity_strs = []
        self.gold_label_list = []

    def update(self, batch_logits, batch_loss, batch, batch_metadata):
        super().update(batch_logits, batch_loss, batch, batch_metadata)
        self.entity_strs.extend(batch.entity_str)
        self.gold_label_list.extend(batch.label_set)

    def get_accumulated(self):
        return super().get_accumulated(), self.entity_strs

    def get_gold_label_list(self):
        return self.gold_label_list


class MLMPremaskedAccumulator(BaseAccumulator):
    def __init__(self):
        self.loss_list = []
        self.logits_list = []

    def update(self, batch_logits, batch_loss, batch, batch_metadata):
        batch_size = len(batch)
        # Select the tokens that we do MLM prediction on
        masked_tokens_selector = (
            batch.masked_lm_labels.cpu().numpy() != mlm_template.NON_MASKED_TOKEN_LABEL_ID
        )
        for i in range(batch_size):
            # noinspection PyUnresolvedReferences
            self.logits_list.append(batch_logits[i][masked_tokens_selector[i]])
        self.loss_list.append(batch_loss)

    def get_accumulated(self):
        return self.loss_list, self.logits_list


class TatoebaAccumulator(BaseAccumulator):
    def __init__(self):
        self.embeddings_list = []
        self.is_english_list = []

    def update(self, batch_logits, batch_loss, batch, batch_metadata):
        self.embeddings_list.append(batch_logits)
        self.is_english_list.append(batch.is_english.cpu().numpy())

    @classmethod
    def get_guids(cls):
        return None

    def get_accumulated(self):
        all_embeddings = np.concatenate(self.embeddings_list)
        is_english_arr = np.concatenate(self.is_english_list).astype(bool)
        return all_embeddings, is_english_arr


class Bucc2018Accumulator(BaseAccumulator):
    def __init__(self):
        self.embeddings_list = []
        self.is_english_list = []
        self.text_hash_list = []
        self.guid_list = []

    def update(self, batch_logits, batch_loss, batch, batch_metadata):
        self.embeddings_list.append(batch_logits)
        self.is_english_list.append(batch.is_english.cpu().numpy())
        self.text_hash_list += batch.text_hash
        self.guid_list += batch.guid

    @classmethod
    def get_guids(cls):
        return None

    def get_accumulated(self):
        return {
            "all_embeddings": np.concatenate(self.embeddings_list),
            "is_english_arr": np.concatenate(self.is_english_list).astype(bool),
            "text_hash_list": self.text_hash_list,
            "guid_list": self.guid_list,
        }


class BaseLogitsEvaluationScheme(BaseEvaluationScheme):
    def get_accumulator(self):
        return ConcatenateLogitsAccumulator()

    def get_labels_from_cache_and_examples(self, task, cache, examples):
        return get_label_ids_from_cache(cache=cache)

    def get_preds_from_accumulator(self, task, accumulator):
        raise NotImplementedError()

    def compute_metrics_from_accumulator(
        self, task, accumulator: ConcatenateLogitsAccumulator, tokenizer, labels: list
    ) -> Metrics:
        preds = self.get_preds_from_accumulator(task=task, accumulator=accumulator)
        return self.compute_metrics_from_preds_and_labels(preds=preds, labels=labels)

    def compute_metrics_from_preds_and_labels(self, preds, labels):
        raise NotImplementedError()


class SimpleAccuracyEvaluationScheme(BaseLogitsEvaluationScheme):
    @classmethod
    def get_preds_from_accumulator(cls, task, accumulator):
        logits = accumulator.get_accumulated()
        return np.argmax(logits, axis=1)

    @classmethod
    def compute_metrics_from_preds_and_labels(cls, preds, labels):
        # noinspection PyUnresolvedReferences
        acc = float((preds == labels).mean())
        return Metrics(major=acc, minor={"acc": acc})


class MCTACOEvaluationScheme(BaseLogitsEvaluationScheme):
    @classmethod
    def get_preds_from_accumulator(self, task, accumulator):
        logits = accumulator.get_accumulated()
        pred = np.argmax(logits, axis=1)
        guid = accumulator.guid_list
        return guid, pred

    @classmethod
    def compute_metrics_from_accumulator(self, task, accumulator, tokenizer, labels) -> Metrics:
        guid, pred = self.get_preds_from_accumulator(task=task, accumulator=accumulator)
        em_ls = []
        f1_ls = []
        label_pred_by_question = {}

        for one_guid, one_pred, one_label in zip(guid, pred, labels):
            split, question_id, example_id = one_guid.split("-")
            if question_id not in label_pred_by_question:
                label_pred_by_question[question_id] = [], []
            label_pred_by_question[question_id][0].append(one_label)
            label_pred_by_question[question_id][1].append(one_pred)

        em_ls = [
            float(group_label == group_pred)
            for group_label, group_pred in label_pred_by_question.values()
        ]
        f1_ls = [
            f1_score(y_true=group_label, y_pred=group_pred)
            for group_label, group_pred in label_pred_by_question.values()
        ]

        em = sum(em_ls) / len(em_ls)
        f1 = sum(f1_ls) / len(f1_ls)
        minor = {
            "em": em,
            "f1": f1,
            "f1_em": (f1 + em) / 2,
        }
        metrics = Metrics(major=minor["f1_em"], minor=minor,)
        return metrics


class MultiLabelAccAndF1EvaluationScheme(BaseLogitsEvaluationScheme):
    def get_labels_from_cache_and_examples(self, task, cache, examples):
        return get_multi_label_ids_from_cache(cache=cache)

    def get_preds_from_accumulator(self, task, accumulator):
        logits = accumulator.get_accumulated()
        return (logits > 0.5).astype(int)

    @classmethod
    def compute_metrics_from_preds_and_labels(cls, preds, labels):
        # noinspection PyUnresolvedReferences
        acc = float((preds == labels).mean())
        labels = np.array(labels)
        minor = {
            "acc": acc,
            "f1_micro": f1_score(y_true=labels, y_pred=preds, average="micro"),
            "acc_and_f1_micro": (acc + f1_score(y_true=labels, y_pred=preds, average="micro")) / 2,
        }
        return Metrics(major=minor["acc_and_f1_micro"], minor=minor)


class AccAndF1EvaluationScheme(BaseLogitsEvaluationScheme):
    def get_preds_from_accumulator(self, task, accumulator):
        logits = accumulator.get_accumulated()
        return np.argmax(logits, axis=1)

    @classmethod
    def compute_metrics_from_preds_and_labels(cls, preds, labels):
        # noinspection PyUnresolvedReferences
        acc = float((preds == labels).mean())
        labels = np.array(labels)
        f1 = f1_score(y_true=labels, y_pred=preds)
        minor = {
            "acc": acc,
            "f1": f1,
            "acc_and_f1": (acc + f1) / 2,
        }
        return Metrics(major=minor["acc_and_f1"], minor=minor)


class MCCEvaluationScheme(BaseLogitsEvaluationScheme):
    def get_preds_from_accumulator(self, task, accumulator):
        logits = accumulator.get_accumulated()
        return np.argmax(logits, axis=1)

    @classmethod
    def compute_metrics_from_preds_and_labels(cls, preds, labels):
        mcc = matthews_corrcoef(labels, preds)
        return Metrics(major=mcc, minor={"mcc": mcc})


class PearsonAndSpearmanEvaluationScheme(BaseLogitsEvaluationScheme):
    def get_labels_from_cache_and_examples(self, task, cache, examples):
        return get_label_vals_from_cache(cache=cache)

    def get_preds_from_accumulator(self, task, accumulator):
        logits = accumulator.get_accumulated()
        return np.squeeze(logits, axis=-1)

    @classmethod
    def compute_metrics_from_preds_and_labels(cls, preds, labels):
        pearson_corr = float(pearsonr(preds, labels)[0])
        spearman_corr = float(spearmanr(preds, labels)[0])
        minor = {
            "pearson": pearson_corr,
            "spearmanr": spearman_corr,
            "corr": (pearson_corr + spearman_corr) / 2,
        }
        return Metrics(major=minor["corr"], minor=minor)


class MultipleChoiceAccuracyEvaluationScheme(BaseLogitsEvaluationScheme):
    def get_accumulator(self):
        return ConcatenateLogitsAccumulator()

    @classmethod
    def get_labels_from_examples(cls, task, examples):
        return get_multiple_choice_label_ids_from_examples(task=task, examples=examples)

    def get_labels_from_cache_and_examples(self, task, cache, examples):
        return get_multiple_choice_labels_from_cache(cache=cache)

    def get_preds_from_accumulator(self, task, accumulator):
        return SimpleAccuracyEvaluationScheme.get_preds_from_accumulator(
            task=task, accumulator=accumulator,
        )

    def compute_metrics_from_preds_and_labels(self, preds, labels):
        return SimpleAccuracyEvaluationScheme.compute_metrics_from_preds_and_labels(
            preds=preds, labels=labels
        )


class CommitmentBankEvaluationScheme(BaseLogitsEvaluationScheme):
    def get_preds_from_accumulator(self, task, accumulator):
        logits = accumulator.get_accumulated()
        return np.argmax(logits, axis=1)

    @classmethod
    def compute_metrics_from_preds_and_labels(cls, preds, labels):
        # noinspection PyUnresolvedReferences
        acc = float((preds == labels).mean())
        labels = np.array(labels)
        f11 = f1_score(y_true=labels == 0, y_pred=preds == 0)
        f12 = f1_score(y_true=labels == 1, y_pred=preds == 1)
        f13 = f1_score(y_true=labels == 2, y_pred=preds == 2)
        avg_f1 = mean(f11, f12, f13)
        return Metrics(
            major=mean(acc, avg_f1),
            minor={"acc": acc, "avg_f1": avg_f1, "f11": f11, "f12": f12, "f13": f13},
        )


class MultiRCEvaluationScheme(BaseEvaluationScheme):
    def get_accumulator(self):
        return ConcatenateLogitsAccumulator()

    @classmethod
    def get_labels_from_examples(cls, task, examples):
        label_values = get_label_ids(examples=examples, task=task)
        question_ids = np.array([example.question_id for example in examples])
        assert len(label_values) == len(question_ids)
        return [
            {"label_values": lab, "question_ids": qid}
            for lab, qid in zip(label_values, question_ids)
        ]

    @classmethod
    def get_labels_from_cache(cls, cache):
        label_values = []
        question_ids = []
        for datum in cache.iter_all():
            label_values.append(datum["data_row"].label_id)
            question_ids.append(datum["data_row"].question_id)
        label_values = np.array(label_values)
        question_ids = np.array(question_ids)
        assert len(label_values) == len(question_ids)
        return [
            {"label_values": lab, "question_ids": qid}
            for lab, qid in zip(label_values, question_ids)
        ]

    def get_labels_from_cache_and_examples(self, task, cache, examples):
        return self.get_labels_from_examples(task=task, examples=examples)

    def get_preds_from_accumulator(self, task, accumulator):
        logits = accumulator.get_accumulated()
        return np.argmax(logits, axis=-1)

    def compute_metrics_from_accumulator(
        self, task, accumulator: ConcatenateLogitsAccumulator, tokenizer, labels: list
    ) -> Metrics:
        preds = self.get_preds_from_accumulator(task=task, accumulator=accumulator)
        return self.compute_metrics_from_preds_and_labels(preds=preds, labels=labels,)

    @classmethod
    def compute_metrics_from_preds_and_labels(cls, preds, labels):
        df = pd.DataFrame(labels)
        assert "label_values" in df.columns
        assert "question_ids" in df.columns
        df["preds"] = preds
        # noinspection PyUnresolvedReferences
        exact_match = (
            df.groupby("question_ids")
            .apply(lambda _: (_["preds"] == _["label_values"]).all())
            .mean()
        )
        exact_match = float(exact_match)
        f1 = f1_score(y_true=df["label_values"], y_pred=df["preds"])
        return Metrics(major=mean(exact_match, f1), minor={"em": exact_match, "f1": f1},)


@dataclass
class RecordLabelData:
    passage_idx: int
    question_idx: int
    entity_str: str
    answers_dict: Dict[str, str]


class ReCordEvaluationScheme(BaseEvaluationScheme):
    def get_accumulator(self):
        return RecordAccumulator()

    @classmethod
    def get_labels_from_examples(cls, examples):
        return [
            RecordLabelData(
                passage_idx=example.passage_idx,
                question_idx=example.question_idx,
                entity_str=example.entity_str,
                answers_dict=example.answers_dict,
            )
            for example in examples
        ]

    @classmethod
    def get_labels_from_cache_and_examples(cls, task, cache, examples):
        return cls.get_labels_from_examples(examples=examples)

    @classmethod
    def get_preds_from_accumulator(cls, task, accumulator):
        logits, entity_strs = accumulator.get_accumulated()
        guid_list = accumulator.get_guids()

        question_ids = []
        for guid in guid_list:
            question_ids.append(guid.split("-")[2])

        # group logits by question id then reorder for submission
        # need question id, logit, and entity_str
        # for example, dict of question id to logit and entity_str
        max_logits = {}
        for logit, entity_str, question_id in zip(logits, entity_strs, question_ids):
            if (question_id not in max_logits) or (max_logits[question_id]["logit"][1] < logit[1]):
                max_logits[question_id] = {"logit": logit, "entity_str": entity_str}

        # Convert labels of max_logits to prediction format
        preds = []
        for question_idx, logit_entity in max_logits.items():
            preds.append({"idx": question_idx, "label": logit_entity["entity_str"]})

        return preds

    def compute_metrics_from_accumulator(
        self, task, accumulator: RecordAccumulator, tokenizer, labels: List
    ) -> Metrics:
        predictions_dict, metrics = self.compute_preds_and_metrics(task, accumulator)
        return metrics

    @classmethod
    def compute_preds_and_metrics(cls, task, accumulator):
        f1_ls = []
        em_ls = []
        predictions_dict = {}

        preds = cls.get_preds_from_accumulator(task, accumulator)
        guid_list = guid_list = accumulator.get_guids()
        gold_label_list_of_sets = accumulator.get_gold_label_list()

        question_ids = []
        for guid in guid_list:
            question_ids.append(guid.split("-")[2])

        # Reduce list of gold label sets to a gold label set per question_id
        gold_labels = {}
        for question_id, gold_label_set in zip(question_ids, gold_label_list_of_sets):
            if question_id in gold_labels:
                assert gold_label_set == gold_labels[question_id]
            else:
                gold_labels[question_id] = gold_label_set

        for pred, gold_label_set in zip(preds, gold_labels.values()):
            pred_ans = pred["label"]

            # F1
            f1 = cls.metric_max_over_ground_truths(string_f1_score, pred_ans, gold_label_set)
            f1_ls.append(f1)

            # EM
            em = cls.metric_max_over_ground_truths(exact_match_score, pred_ans, gold_label_set)
            em_ls.append(em)

        em = sum(em_ls) / len(em_ls)
        f1 = sum(f1_ls) / len(f1_ls)
        minor = {
            "em": em,
            "f1": f1,
            "f1_em": (f1 + em) / 2,
        }
        metrics = Metrics(major=minor["f1_em"], minor=minor,)
        return predictions_dict, metrics

    @classmethod
    def metric_max_over_ground_truths(cls, metric_fn, prediction, ground_truths):
        """Compute max metric between prediction and each ground truth.
        From official ReCoRD eval script
        """
        scores_for_ground_truths = []
        for ground_truth in ground_truths:
            score = metric_fn(prediction, ground_truth)
            scores_for_ground_truths.append(score)
        return max(scores_for_ground_truths)


class CCGEvaluationScheme(BaseEvaluationScheme):
    def get_accumulator(self):
        return ConcatenateLogitsAccumulator()

    @classmethod
    def get_label_ids_from_cache(cls, cache):
        return [
            {"label_ids": datum["data_row"].label_ids, "label_mask": datum["data_row"].label_mask}
            for datum in cache.iter_all()
        ]

    @classmethod
    def get_labels_from_cache_and_examples(cls, task, cache, examples):
        return cls.get_label_ids_from_cache(cache=cache)

    def get_preds_from_accumulator(self, task, accumulator):
        logits = accumulator.get_accumulated()
        return np.argmax(logits, axis=-1)

    def compute_metrics_from_accumulator(
        self, task, accumulator: ConcatenateLogitsAccumulator, tokenizer, labels: list
    ) -> Metrics:
        preds = self.get_preds_from_accumulator(task=task, accumulator=accumulator)
        return self.compute_metrics_from_preds_and_labels(preds=preds, labels=labels,)

    @classmethod
    def compute_metrics_from_preds_and_labels(cls, preds, labels):
        label_ids = np.stack([row["label_ids"] for row in labels])
        label_mask = np.stack([row["label_mask"] for row in labels])

        # Account for smart-truncate
        assert (label_mask[:, preds.shape[-1] :] == 0).all()
        label_ids = label_ids[:, : preds.shape[-1]]
        label_mask = label_mask[:, : preds.shape[-1]]

        bool_mask = label_mask.reshape(-1).astype(bool)
        flat_preds = preds.reshape(-1)[bool_mask]
        flat_labels = label_ids.reshape(-1)[bool_mask]
        return cls.compute_metrics_from_flat_preds_and_labels(
            flat_preds=flat_preds, flat_labels=flat_labels,
        )

    @classmethod
    def compute_metrics_from_flat_preds_and_labels(cls, flat_preds, flat_labels):
        return SimpleAccuracyEvaluationScheme.compute_metrics_from_preds_and_labels(
            preds=flat_preds, labels=flat_labels,
        )


class F1TaggingEvaluationScheme(BaseEvaluationScheme):
    def get_accumulator(self):
        return ConcatenateLogitsAccumulator()

    @classmethod
    def get_labels_from_cache_and_examples(cls, task, cache, examples):
        labels = []
        for datum in cache.iter_all():
            label_mask = datum["data_row"].label_mask.astype(bool)
            pos_list = [
                task.ID_TO_LABEL[pos_id] for pos_id in datum["data_row"].label_ids[label_mask]
            ]
            label = {
                "pos_list": pos_list,
                "label_mask": label_mask,
            }
            labels.append(label)
            assert len(pos_list) == label_mask.sum()
        return labels

    def get_preds_from_accumulator(self, task, accumulator):
        logits = accumulator.get_accumulated()
        return np.argmax(logits, axis=-1)

    def compute_metrics_from_accumulator(
        self, task, accumulator: ConcatenateLogitsAccumulator, tokenizer, labels: list
    ) -> Metrics:
        preds = self.get_preds_from_accumulator(task=task, accumulator=accumulator)
        return self.compute_metrics_from_preds_and_labels(task=task, preds=preds, labels=labels,)

    @classmethod
    def compute_metrics_from_preds_and_labels(cls, task, preds, labels):
        label_mask = np.stack([row["label_mask"] for row in labels])

        # Account for smart-truncate
        assert (label_mask[:, preds.shape[-1] :] == 0).all()
        label_mask = label_mask[:, : preds.shape[-1]]

        labels_for_eval = [label["pos_list"] for label in labels]
        preds_for_eval = []
        assert len(labels) == preds.shape[0]
        for i in range(len(labels)):
            relevant_preds = preds[i][label_mask[i]]
            relevant_preds_pos = [task.ID_TO_LABEL[pos_id] for pos_id in relevant_preds]
            preds_for_eval.append(relevant_preds_pos)

        minor = {
            "precision": seqeval_metrics.precision_score(labels_for_eval, preds_for_eval),
            "recall": seqeval_metrics.recall_score(labels_for_eval, preds_for_eval),
            "f1": seqeval_metrics.f1_score(labels_for_eval, preds_for_eval),
        }
        return Metrics(major=minor["f1"], minor=minor,)


class SQuADEvaluationScheme(BaseEvaluationScheme):
    @classmethod
    def get_accumulator(cls) -> BaseAccumulator:
        return ConcatenateLogitsAccumulator()

    @classmethod
    def get_labels_from_cache(cls, cache):
        return [cls.get_label_from_data_row(datum["data_row"]) for datum in cache.iter_all()]

    @classmethod
    def get_labels_from_cache_and_examples(cls, task, cache, examples):
        return cls.get_labels_from_cache(cache=cache)

    def get_preds_from_accumulator(self, task, accumulator):
        raise NotImplementedError("Currently can't be done without access to dataset")

    def compute_metrics_from_accumulator(
        self, task, accumulator: BaseAccumulator, tokenizer, labels
    ) -> Metrics:
        logits = accumulator.get_accumulated()
        results, predictions = squad_style.compute_predictions_logits_v3(
            data_rows=labels,
            logits=logits,
            n_best_size=task.n_best_size,
            max_answer_length=task.max_answer_length,
            do_lower_case=model_resolution.resolve_is_lower_case(tokenizer),
            version_2_with_negative=task.version_2_with_negative,
            null_score_diff_threshold=task.null_score_diff_threshold,
            tokenizer=tokenizer,
        )
        if task.version_2_with_negative:
            # Return the score after the best thresholds for answering has been selected
            return Metrics(major=(results["best_f1"] + results["best_exact"]) / 2, minor=results)
        else:
            return Metrics(major=(results["f1"] + results["exact"]) / 2, minor=results)

    @classmethod
    def get_label_from_data_row(cls, data_row):
        return squad_style.PartialDataRow.from_data_row(data_row)


class XlingQAEvaluationScheme(BaseEvaluationScheme):
    @classmethod
    def get_accumulator(cls) -> BaseAccumulator:
        return ConcatenateLogitsAccumulator()

    @classmethod
    def get_labels_from_cache(cls, cache):
        return [cls.get_label_from_data_row(datum["data_row"]) for datum in cache.iter_all()]

    @classmethod
    def get_labels_from_cache_and_examples(cls, task, cache, examples):
        return cls.get_labels_from_cache(cache=cache)

    def get_preds_from_accumulator(self, task, accumulator):
        raise NotImplementedError("Currently can't be done without access to dataset")

    def compute_metrics_from_accumulator(
        self, task, accumulator: BaseAccumulator, tokenizer, labels
    ) -> Metrics:
        logits = accumulator.get_accumulated()
        assert isinstance(task, (tasks.TyDiQATask, tasks.XquadTask))
        lang = task.language
        results, predictions = squad_style.compute_predictions_logits_v3(
            data_rows=labels,
            logits=logits,
            n_best_size=task.n_best_size,
            max_answer_length=task.max_answer_length,
            do_lower_case=model_resolution.resolve_is_lower_case(tokenizer),
            version_2_with_negative=task.version_2_with_negative,
            null_score_diff_threshold=task.null_score_diff_threshold,
            skip_get_final_text=(lang == "zh"),
            tokenizer=tokenizer,
        )
        return Metrics(major=(results["f1"] + results["exact"]) / 2, minor=results,)

    @classmethod
    def get_label_from_data_row(cls, data_row):
        return squad_style.PartialDataRow.from_data_row(data_row)


class MLQAEvaluationScheme(SQuADEvaluationScheme):
    def get_preds_from_accumulator(self, task, accumulator):
        raise NotImplementedError("Too hard for now, too much handled in one giant lib")

    def compute_metrics_from_accumulator(
        self, task, accumulator: BaseAccumulator, tokenizer, labels
    ) -> Metrics:

        # Todo: Fix val labels cache
        # This is a quick hack
        logits = accumulator.get_accumulated()
        partial_examples = squad_style.data_rows_to_partial_examples(data_rows=labels)
        all_pred_results = squad_style.logits_to_pred_results_list(logits)
        assert task.context_language == task.question_language
        lang = task.context_language
        predictions = squad_style_utils.compute_predictions_logits_v2(
            partial_examples=partial_examples,
            all_results=all_pred_results,
            n_best_size=task.n_best_size,
            max_answer_length=task.max_answer_length,
            do_lower_case=model_resolution.resolve_is_lower_case(tokenizer),
            version_2_with_negative=task.version_2_with_negative,
            null_score_diff_threshold=task.null_score_diff_threshold,
            tokenizer=tokenizer,
            skip_get_final_text=(lang == "zh"),
            verbose=True,
        )
        dataset = read_json(task.val_path)["data"]
        results = mlqa_lib.evaluate(dataset=dataset, predictions=predictions, lang=lang,)
        return Metrics(major=(results["f1"] + results["exact_match"]) / 2, minor=results,)


class MLMEvaluationScheme(BaseEvaluationScheme):
    @classmethod
    def get_accumulator(cls) -> BaseAccumulator:
        return ConcatenateLossAccumulator()

    def get_labels_from_cache_and_examples(self, task, cache, examples):
        # This is a dummy function. There are no external labels.
        return [None]

    def get_preds_from_accumulator(self, task, accumulator):
        raise NotImplementedError("Not possible")

    def compute_metrics_from_accumulator(
        self, task, accumulator: BaseAccumulator, tokenizer, labels
    ) -> Metrics:
        loss_list = accumulator.get_accumulated()
        average_loss = mean(loss_list)
        perplexity = np.exp(average_loss)
        return Metrics(
            # Major = negative perplexity
            major=-perplexity,
            minor={"perplexity": perplexity},
        )


class MLMPremaskedEvaluationScheme(MLMEvaluationScheme):
    @classmethod
    def get_accumulator(cls) -> BaseAccumulator:
        return MLMPremaskedAccumulator()

    @classmethod
    def get_labels_from_cache_and_examples(cls, task, cache, examples):
        labels = []
        for datum in cache.iter_all():
            masked_lm_labels = datum["data_row"].masked_lm_labels
            labels.append(
                masked_lm_labels[masked_lm_labels != mlm_template.NON_MASKED_TOKEN_LABEL_ID]
            )
        return labels

    def get_preds_from_accumulator(self, task, accumulator):
        _, preds = accumulator.get_accumulated()
        return preds

    def compute_metrics_from_accumulator(
        self, task, accumulator: BaseAccumulator, tokenizer, labels
    ) -> Metrics:
        loss_list, _ = accumulator.get_accumulated()
        average_loss = mean(loss_list)
        perplexity = np.exp(average_loss)
        return Metrics(
            # Major = negative perplexity
            major=-perplexity,
            minor={"perplexity": perplexity},
        )


class TatoebaEvaluationScheme(BaseEvaluationScheme):
    def get_accumulator(self):
        return TatoebaAccumulator()

    def get_labels_from_cache_and_examples(self, task, cache, examples):
        return task.get_val_labels()

    def get_preds_from_accumulator(self, task, accumulator):
        all_embeddings, is_english_arr = accumulator.get_accumulated()
        other_lang_embeddings = all_embeddings[~is_english_arr]
        eng_embeddings = all_embeddings[is_english_arr]
        predictions = tatoeba_lib.similarity_search(
            x=other_lang_embeddings,
            y=eng_embeddings,
            dim=other_lang_embeddings.shape[-1],
            normalize=True,
        ).flatten()
        return predictions

    def compute_metrics_from_accumulator(
        self, task, accumulator: ConcatenateLogitsAccumulator, tokenizer, labels: list
    ) -> Metrics:
        preds = self.get_preds_from_accumulator(task=task, accumulator=accumulator)
        return self.compute_metrics_from_preds_and_labels(preds=preds, labels=labels,)

    @classmethod
    def compute_metrics_from_preds_and_labels(cls, preds, labels):
        # noinspection PyUnresolvedReferences
        acc = (preds == labels).mean()
        return Metrics(major=acc, minor={"acc": acc})


class Bucc2018EvaluationScheme(BaseEvaluationScheme):
    def get_accumulator(self):
        return Bucc2018Accumulator()

    def get_labels_from_cache_and_examples(self, task, cache, examples):
        return task.get_val_labels()

    def get_preds_from_accumulator(self, task, accumulator, threshold=0):
        accumulated = accumulator.get_accumulated()
        is_english_arr = accumulated["is_english_arr"]
        all_embeddings = accumulated["all_embeddings"]
        guids = accumulated["guid_list"]
        text_hash_list = accumulated["text_hash_list"]
        other_lang_embeddings = all_embeddings[~is_english_arr]
        eng_embeddings = all_embeddings[is_english_arr]
        english_guids = [x.split("-", 1)[1] for x in np.array(guids)[is_english_arr]]
        other_guids = [x.split("-", 1)[1] for x in np.array(guids)[~is_english_arr]]

        n = len(is_english_arr)
        src_inds, _ = bucc2018_lib.get_unique_lines(
            [text_hash_list[i] for i in np.arange(n) if not is_english_arr[i]]
        )
        trg_inds, _ = bucc2018_lib.get_unique_lines(
            [text_hash_list[i] for i in np.arange(n) if is_english_arr[i]]
        )
        src_ids_map = bucc2018_lib.create_ids_map(src_inds, other_guids)
        trg_ids_map = bucc2018_lib.create_ids_map(trg_inds, english_guids)

        result = bucc2018_lib.mine_bitext(
            x=other_lang_embeddings,
            y=eng_embeddings,
            src_inds=src_inds,
            trg_inds=trg_inds,
            threshold=threshold,
            use_gpu=torch.cuda.is_available(),
        )
        # Note: Setting thresholds only available in test script
        candidates2score = {}
        for score, src_idx, trg_idx in result:
            for src_key, trg_key in itertools.product(src_ids_map[src_idx], trg_ids_map[trg_idx]):
                candidates2score[src_key, trg_key] = score
        return candidates2score

    def compute_metrics_from_accumulator(
        self, task, accumulator: ConcatenateLogitsAccumulator, tokenizer, labels: list
    ) -> Metrics:
        preds = self.get_preds_from_accumulator(task=task, accumulator=accumulator)
        return self.compute_metrics_from_preds_and_labels(preds=preds, labels=labels,)

    @classmethod
    def compute_metrics_from_preds_and_labels(cls, preds, labels):
        labels = [tuple(x.split("\t")) for x in labels]
        result = bucc2018_lib.bucc_eval(preds, gold=labels, threshold=None)
        return Metrics(major=result["F1"], minor=result,)


def get_evaluation_scheme_for_task(task) -> BaseEvaluationScheme:
    # TODO: move logic to task?  (issue #1182)
    if isinstance(
        task,
        (
            tasks.AdversarialNliTask,
            tasks.AbductiveNliTask,
            tasks.AcceptabilityDefinitenessTask,
            tasks.BoolQTask,
            tasks.CopaTask,
            tasks.MnliTask,
            tasks.PawsXTask,
            tasks.QnliTask,
            tasks.RteTask,
            tasks.SciTailTask,
            tasks.SentevalTenseTask,
            tasks.SnliTask,
            tasks.SstTask,
            tasks.WiCTask,
            tasks.WnliTask,
            tasks.WSCTask,
            tasks.XnliTask,
            tasks.MCScriptTask,
            tasks.ArctTask,
            tasks.PiqaTask,
        ),
    ):
        return SimpleAccuracyEvaluationScheme()
    elif isinstance(task, tasks.MCTACOTask):
        return MCTACOEvaluationScheme()
    elif isinstance(task, tasks.CCGTask):
        return CCGEvaluationScheme()
    elif isinstance(task, tasks.CommitmentBankTask):
        return CommitmentBankEvaluationScheme()
    elif isinstance(task, tasks.ColaTask):
        return MCCEvaluationScheme()
    elif isinstance(
        task,
        (
            tasks.ArcEasyTask,
            tasks.ArcChallengeTask,
            tasks.CommonsenseQATask,
            tasks.CosmosQATask,
            tasks.SWAGTask,
            tasks.HellaSwagTask,
            tasks.MutualTask,
            tasks.MutualPlusTask,
            tasks.SocialIQATask,
<<<<<<< HEAD
            tasks.WinograndeTask,
=======
            tasks.MCTestTask,
>>>>>>> c00360f8
        ),
    ):
        return MultipleChoiceAccuracyEvaluationScheme()
    elif isinstance(task, (tasks.MrpcTask, tasks.QqpTask)):
        return AccAndF1EvaluationScheme()
    elif isinstance(
        task,
        (
            tasks.Spr1Task,
            tasks.Spr2Task,
            tasks.SemevalTask,
            tasks.SrlTask,
            tasks.NerTask,
            tasks.CorefTask,
            tasks.DprTask,
            tasks.DepTask,
            tasks.PosTask,
            tasks.NonterminalTask,
        ),
    ):
        return MultiLabelAccAndF1EvaluationScheme()
    elif isinstance(task, tasks.ReCoRDTask):
        return ReCordEvaluationScheme()
    elif isinstance(
        task, (tasks.SquadTask, tasks.QuorefTask, tasks.NewsQATask, tasks.MrqaNaturalQuestionsTask,)
    ):
        return SQuADEvaluationScheme()
    elif isinstance(task, (tasks.TyDiQATask, tasks.XquadTask)):
        return XlingQAEvaluationScheme()
    elif isinstance(task, tasks.MlqaTask):
        return MLQAEvaluationScheme()
    elif isinstance(task, tasks.MultiRCTask):
        return MultiRCEvaluationScheme()
    elif isinstance(task, tasks.StsbTask):
        return PearsonAndSpearmanEvaluationScheme()
    elif isinstance(task, tasks.MLMSimpleTask):
        return MLMEvaluationScheme()
    elif isinstance(task, (tasks.MLMPremaskedTask, tasks.MLMPretokenizedTask)):
        return MLMPremaskedEvaluationScheme()
    elif isinstance(task, (tasks.QAMRTask, tasks.QASRLTask)):
        return SpanPredictionF1andEMScheme()
    elif isinstance(task, (tasks.UdposTask, tasks.PanxTask)):
        return F1TaggingEvaluationScheme()
    elif isinstance(task, tasks.Bucc2018Task):
        return Bucc2018EvaluationScheme()
    elif isinstance(task, tasks.TatoebaTask):
        return TatoebaEvaluationScheme()
    else:
        raise KeyError(task)


def get_label_ids(task, examples):
    return np.array([task.LABEL_TO_ID[example.label] for example in examples])


def get_label_ids_from_data_row(data_row):
    return data_row.label_ids


def get_multi_label_ids_from_cache(cache):
    return np.array(
        [get_label_ids_from_data_row(data_row=datum["data_row"]) for datum in cache.iter_all()]
    )


def get_label_id_from_data_row(data_row):
    return data_row.label_id


def get_label_ids_from_cache(cache):
    return np.array(
        [get_label_id_from_data_row(data_row=datum["data_row"]) for datum in cache.iter_all()]
    )


def get_label_vals_from_cache(cache):
    return np.array(
        [get_label_val_from_data_row(data_row=datum["data_row"]) for datum in cache.iter_all()]
    )


def get_label_val_from_data_row(data_row):
    return data_row.label


def get_multiple_choice_label_ids_from_examples(task, examples):
    return np.array([task.CHOICE_BIMAP.a[example.label] for example in examples])


def get_multiple_choice_label_id_from_data_row(data_row):
    return data_row.label_id


def get_multiple_choice_labels_from_cache(cache):
    return np.array(
        [
            get_multiple_choice_label_id_from_data_row(data_row=datum["data_row"])
            for datum in cache.iter_all()
        ]
    )


def mean(*args) -> float:
    return float(np.mean(args))


def write_metrics(results, output_path, verbose=True):
    results_to_write = {}
    if "loss" in results:
        results_to_write["loss"] = results["loss"]
    if "metrics" in results:
        results_to_write["metrics"] = results["metrics"].to_dict()
    assert results_to_write
    metrics_str = json.dumps(results_to_write, indent=2)
    if verbose:
        print(metrics_str)
    with open(output_path, "w") as f:
        f.write(metrics_str)<|MERGE_RESOLUTION|>--- conflicted
+++ resolved
@@ -997,11 +997,8 @@
             tasks.MutualTask,
             tasks.MutualPlusTask,
             tasks.SocialIQATask,
-<<<<<<< HEAD
             tasks.WinograndeTask,
-=======
             tasks.MCTestTask,
->>>>>>> c00360f8
         ),
     ):
         return MultipleChoiceAccuracyEvaluationScheme()
