--- conflicted
+++ resolved
@@ -950,10 +950,7 @@
             tasks.HellaSwagTask,
             tasks.MutualTask,
             tasks.MutualPlusTask,
-<<<<<<< HEAD
-=======
             tasks.QuailTask,
->>>>>>> 15bae21f
             tasks.SocialIQATask,
         ),
     ):
