"""Task definitions for language modeling tasks."""
import math
import os
import torch
from typing import Iterable, Sequence, Type
import random
<<<<<<< HEAD
=======
import copy

>>>>>>> fe62a16f
# Fields for instance processing
from allennlp.data import Instance
from allennlp.data.token_indexers import SingleIdTokenIndexer
from allennlp.training.metrics import Average
from allennlp.data.fields import SequenceLabelField, LabelField

from jiant.utils.data_loaders import tokenize_and_truncate, get_tokenizer
from jiant.tasks.registry import register_task
from jiant.tasks.tasks import Task
from jiant.tasks.tasks import (
    UNK_TOK_ALLENNLP,
    UNK_TOK_ATOMIC,
    SequenceGenerationTask,
    PairClassificationTask,
    atomic_tokenize,
    sentence_to_text_field,
)
from transformers import XLMRobertaTokenizer


class AutoregressiveLanguageModelingTask(SequenceGenerationTask):
    """Generic language modeling task
    See base class: SequenceGenerationTask
    Attributes:
        max_seq_len: (int) maximum sequence length
        min_seq_len: (int) minimum sequence length
        target_indexer: (Indexer Obejct) Indexer used for target
        files_by_split: (dict) files for three data split (train, val, test)
    """

    def __init__(self, path, max_seq_len, name, **kw):
        """Init class
        Args:
            path: (str) path that the data files are stored
            max_seq_len: (int) maximum length of one sequence
            name: (str) task name
        """
        super().__init__(name, **kw)
        self.scorer1 = Average()
        self.scorer2 = None
        self._label_namespace = self.name + "_labels"
        self.val_metric = "%s_perplexity" % self.name
        self.val_metric_decreases = True
        self.max_seq_len = max_seq_len
        self.min_seq_len = 0
        self.target_indexer = {"words": SingleIdTokenIndexer(namespace="tokens")}
        self.files_by_split = {
            "train": os.path.join(path, "train.txt"),
            "val": os.path.join(path, "valid.txt"),
            "test": os.path.join(path, "test.txt"),
        }

    def count_examples(self):
        """Computes number of samples
        Assuming every line is one example.
        """
        example_counts = {}
        for split, split_path in self.files_by_split.items():
            example_counts[split] = sum(1 for _ in open(split_path))
        self.example_counts = example_counts

    def get_metrics(self, reset=False):
        """Get metrics specific to the task
        Args:
            reset: (boolean) reset any accumulators or internal state
        """
        nll = self.scorer1.get_metric(reset)
        return {"perplexity": math.exp(nll)}

    def load_data(self):
        # Data is exposed as iterable: no preloading
        pass

    def get_data_iter(self, path):
        """Loading data file and tokenizing the text
        Args:
            path: (str) data file path
        """
        with open(path) as txt_fh:
            for row in txt_fh:
                toks = row.strip()
                if not toks:
                    continue
                yield tokenize_and_truncate(self._tokenizer_name, toks, self.max_seq_len)

    def process_split(
        self, split, indexers, model_preprocessing_interface
    ) -> Iterable[Type[Instance]]:
        """Process a language modeling split by indexing and creating fields.
        Args:
            split: (list) a single list of sentences
            indexers: (Indexer object) indexer to index input words
        """

        def _make_instance(sent_):
            """ Forward targs adds <s> as a target for input </s>
            and bwd targs adds </s> as a target for input <s>
            to avoid issues with needing to strip extra tokens
            in the input for each direction """
            sent_ = model_preprocessing_interface.boundary_token_fn(sent_)  # Add <s> and </s>
            d = {
                "input": sentence_to_text_field(sent_, indexers),
                "targs": sentence_to_text_field(sent_[1:] + [sent_[0]], self.target_indexer),
                "targs_b": sentence_to_text_field([sent_[-1]] + sent_[:-1], self.target_indexer),
            }
            return Instance(d)

        for sent in split:
            yield _make_instance(sent)

    def get_split_text(self, split: str):
        """Get split text as iterable of records.
        Args:
            split: (str) should be one of 'train', 'val', or 'test'.
        """
        return self.get_data_iter(self.files_by_split[split])

    def get_sentences(self) -> Iterable[Sequence[str]]:
        """Yield sentences, used to compute vocabulary.
        """
        for split in self.files_by_split:
            # Don't use test set for vocab building.
            if split.startswith("test"):
                continue
            path = self.files_by_split[split]
            for sent in self.get_data_iter(path):
                yield sent


# TODO: restructure LM task hierarchy
@register_task("bwb", rel_path="BWB/")
class WikiTextLMTask(AutoregressiveLanguageModelingTask):
    """ Language modeling on a Wikitext dataset
    See base class: AutoregressiveLanguageModelingTask
    """

    def get_data_iter(self, path):
        """ Rather than return a whole list of examples, stream them """
        nonatomics_toks = [UNK_TOK_ALLENNLP, "<unk>"]
        with open(path) as txt_fh:
            for row in txt_fh:
                toks = row.strip()
                if not toks:
                    continue
                # WikiText103 preprocesses unknowns as '<unk>'
                # which gets tokenized as '@', '@', 'UNKNOWN', ...
                # We replace to avoid that
                sent = atomic_tokenize(
                    toks,
                    UNK_TOK_ATOMIC,
                    nonatomics_toks,
                    self.max_seq_len,
                    tokenizer_name=self._tokenizer_name,
                )
                # we also filtering out headers (artifact of the data)
                # which are processed to have multiple = signs
                if sent.count("=") >= 2 or len(toks) < self.min_seq_len + 2:
                    continue
                yield sent


@register_task("wiki103", rel_path="WikiText103/")
class WikiText103LMTask(WikiTextLMTask):
    """Language modeling task on Wikitext 103
    See base class: WikiTextLMTask
    """

    def __init__(self, path, *args, **kw):
        super().__init__(path, *args, **kw)
        self.files_by_split = {
            "train": os.path.join(path, "train.sentences.txt"),
            "val": os.path.join(path, "valid.sentences.txt"),
            "test": os.path.join(path, "test.sentences.txt"),
        }


@register_task("wikipedia_corpus_mlm", rel_path="wikipedia_corpus_small/")
class MaskedLanguageModelingTask(Task):
    """
    Masked language modeling task on Wikipedia dataset
    Attributes:
        max_seq_len: (int) maximum sequence length
        min_seq_len: (int) minimum sequence length
        files_by_split: (dict) files for three data split (train, val, test)
    We are currently using an unpreprocessed version of the Wikipedia corpus
    that consists of 5% of the data. You can generate the data by following the
    instructions from jiant/scripts/mlm. 
    """

    def __init__(self, path, max_seq_len, name, **kw):
        """Init class
        Args:
            path: (str) path that the data files are stored
            max_seq_len: (int) maximum length of one sequence
            name: (str) task name
        """
        super().__init__(name, **kw)
        self.scorer1 = Average()
        self.scorer2 = None
        self._label_namespace = "mlm"
        self.val_metric = "%s_perplexity" % self.name
        self.val_metric_decreases = True
        self.max_seq_len = max_seq_len
        self.min_seq_len = 0
        self.target_indexer = {"words": SingleIdTokenIndexer(namespace="tokens")}
        self.files_by_split = {
            "train": os.path.join(path, "train.txt"),
            "val": os.path.join(path, "valid.txt"),
            "test": os.path.join(path, "test.txt"),
        }

    def load_data(self):
        # Data is exposed as iterable: no preloading
        pass

    def get_metrics(self, reset=False):
        """Get metrics specific to the task
        Args:
            reset: (boolean) reset any accumulators or internal state
        """
        nll = self.scorer1.get_metric(reset)
        return {"perplexity": math.exp(nll)}

    def get_all_labels(self):
        """
        For MLM, the label space is the vocabulary space of the input.
        """
        labels = []
        tokenizer = get_tokenizer(self._tokenizer_name)
        vocab_size = len(tokenizer)
        ordered_vocab = tokenizer.convert_ids_to_tokens(range(vocab_size))
        for word in ordered_vocab:
            labels.append(word)
        return labels

    def update_metrics(self, out, batch=None):
        self.scorer1(out["loss"].mean())
        return

    def get_data_iter(self, path):
        """Loading data file and tokenizing the text
        Args:
            path: (str) data file path
        """
        with open(path, "r", encoding="utf-8") as txt_fh:
            for row in txt_fh:
                toks = row.strip()
                if not toks:
                    continue
                yield tokenize_and_truncate(self._tokenizer_name, toks, self.max_seq_len)

    def process_split(
        self, split, indexers, model_preprocessing_interface
    ) -> Iterable[Type[Instance]]:
        """Process a language modeling split by indexing and creating fields.
        Args:
            split: (list) a single list of sentences
            indexers: (Indexer object) indexer to index input words
        """

        def _make_instance(sent_):
            sent_ = model_preprocessing_interface.boundary_token_fn(sent_)  # Add <s> and </s>

            input_sent = sentence_to_text_field(sent_, indexers)
            d = {
                "input": input_sent,
                "targs": SequenceLabelField(
                    sent_, input_sent, label_namespace=self._label_namespace
                ),
            }
            return Instance(d)

        for sent in split:
            yield _make_instance(sent)

<<<<<<< HEAD

@register_task("sop", rel_path="WikiText103")
class SentenceOrderTask(PairClassificationTask):
    """ Task class for Sentence Order Prediction """

    def __init__(self, path, max_seq_len, name, **kw):
        """ Do stuff """
        super(SentenceOrderTask, self).__init__(name, n_classes=2, **kw)
        self.path = path
        self.max_seq_len = max_seq_len

        self.train_data_text = None
        self.val_data_text = None
        self.test_data_text = None
        self.files_by_split = {
            "train": os.path.join(path, "train.txt"),
            "val": os.path.join(path, "valid.txt"),
            "test": os.path.join(path, "test.txt"),
        }

    def get_data_iter(self, path):
        """Loading data file and tokenizing the text
        Args:
            path: (str) data file path
        """
        import csv

        moses_tokenizer = get_tokenizer("MosesTokenizer")
        with open(path, encoding="utf-8") as txt_fh:
            for row in txt_fh:
                toks = row.strip()
                sentences = row.split(".")
                if len(sentences) <= 1:
                    continue
                else:
                    for i in range(len(sentences) - 1):
                        if random.uniform(0, 1) > 0.5:
                            is_right_order = 1
                            sent_a = sentences[i]
                            sent_b = sentences[i + 1]
                        else:
                            is_right_order = 0
                            sent_a = sentences[i + 1]
                            sent_b = sentences[i]
                        sent_a_untokenized_toks = moses_tokenizer.detokenize(sent_a)
                        sent_b_untokenized_toks = moses_tokenizer.detokenize(sent_b)
                        sent_a_toks = "".join(sent_a_untokenized_toks)
                        sent_b_toks = "".join(sent_b_untokenized_toks)
                        sent_a_processed = tokenize_and_truncate(
                            self._tokenizer_name, sent_a_toks, self.max_seq_len // 2
                        )
                        sent_b_processed = tokenize_and_truncate(
                            self._tokenizer_name, sent_b_toks, self.max_seq_len // 2
                        )
                        yield (sent_a_processed, sent_b_processed, is_right_order)

=======
>>>>>>> fe62a16f
    def count_examples(self):
        """Computes number of samples
        Assuming every line is one example.
        """
        example_counts = {}
        for split, split_path in self.files_by_split.items():
            example_counts[split] = sum(1 for _ in self.get_data_iter(split_path))
        self.example_counts = example_counts

    def get_split_text(self, split: str):
        """Get split text as iterable of records.
        Args:
            split: (str) should be one of 'train', 'val', or 'test'.
        """
        return self.get_data_iter(self.files_by_split[split])

    def get_sentences(self) -> Iterable[Sequence[str]]:
        """Yield sentences, used to compute vocabulary.
        """
        for split in self.files_by_split:
            # Don't use test set for vocab building.
            if split.startswith("test"):
                continue
            for sent in self.get_data_iter(self.files_by_split[split]):
                yield sent

    def mlm_dynamic_masking(self, inputs, labels, mask_idx, tokenizer_name, sent_encoder):
        """
        This function does dynamic masking as per the RoBERTa paper. Please refer to https://arxiv.org/abs/1907.11692
        for more details.
        Parameters
        ----------
        inputs: torch.Tensor(type=long),
        labels torch.Tensor(type=long),
        mask_idx: int
        tokenizer_name: str,
        sent_encoder: SentenceEncoder

        Returns
        -------
        inputs: input after dynamic masking,
        labels: labels after masking with -100,
        indices_replaced: (testing purposes) indices that will be replaced by mask_idx,
        indices_random: (testing purposes) indices that will be replaced by a random word,
        masked_indices: (testing purposes) indices that the model will have to predict,
        labels_after_shift: (testing purposes) labels after shifting but before masking
        """
        mlm_probability = 0.15
        # We add 2 because we shift the inputs back by 2 in the forward function in sent encoder.
        mask_idx += 2
        tokenizer = get_tokenizer(tokenizer_name)
        # Masking code from https://github.com/huggingface/transformers/blob/master/examples/run_language_modeling.py
        probability_matrix = torch.full(labels.shape, mlm_probability, device=inputs.device)
        padding_mask = labels.eq(0)
        probability_matrix.masked_fill_(padding_mask, value=0.0)

        masked_indices = torch.bernoulli(probability_matrix).to(
            device=inputs.device, dtype=torch.uint8
        )
        tokenizer_name = sent_encoder._text_field_embedder.tokenizer_required
        labels_after_shift, _ = sent_encoder._text_field_embedder.correct_sent_indexing(
            {tokenizer_name: labels}
        )
        # We only compute loss on masked tokens
        # nn.CrossEntropy ignores the indices with value = -100 by default.
        # Therefore, we replace non-masked indices with -100 so that they get ignored
        # in loss computation.
        labels = copy.deepcopy(labels_after_shift)
        labels[~masked_indices] = -100

        # 80% of the time, we replace masked input tokens with tokenizer.mask_token ([MASK])
        bernoulli_mask = torch.bernoulli(torch.full(labels.shape, 0.8)).to(
            device=inputs.device, dtype=torch.uint8
        )
        indices_replaced = bernoulli_mask & masked_indices
        inputs[indices_replaced] = mask_idx

        # 10% of the time, we replace masked input tokens with random word
        bernoulli_mask = torch.bernoulli(torch.full(labels.shape, 0.5)).to(
            device=inputs.device, dtype=torch.uint8
        )
        indices_random = bernoulli_mask & masked_indices & ~indices_replaced
        random_words = torch.randint(
            len(tokenizer), labels.shape, dtype=torch.long, device=inputs.device
        )
        inputs[indices_random] = random_words[indices_random]
        return inputs, labels, indices_replaced, indices_random, masked_indices, labels_after_shift<|MERGE_RESOLUTION|>--- conflicted
+++ resolved
@@ -4,11 +4,8 @@
 import torch
 from typing import Iterable, Sequence, Type
 import random
-<<<<<<< HEAD
-=======
 import copy
 
->>>>>>> fe62a16f
 # Fields for instance processing
 from allennlp.data import Instance
 from allennlp.data.token_indexers import SingleIdTokenIndexer
@@ -284,65 +281,6 @@
         for sent in split:
             yield _make_instance(sent)
 
-<<<<<<< HEAD
-
-@register_task("sop", rel_path="WikiText103")
-class SentenceOrderTask(PairClassificationTask):
-    """ Task class for Sentence Order Prediction """
-
-    def __init__(self, path, max_seq_len, name, **kw):
-        """ Do stuff """
-        super(SentenceOrderTask, self).__init__(name, n_classes=2, **kw)
-        self.path = path
-        self.max_seq_len = max_seq_len
-
-        self.train_data_text = None
-        self.val_data_text = None
-        self.test_data_text = None
-        self.files_by_split = {
-            "train": os.path.join(path, "train.txt"),
-            "val": os.path.join(path, "valid.txt"),
-            "test": os.path.join(path, "test.txt"),
-        }
-
-    def get_data_iter(self, path):
-        """Loading data file and tokenizing the text
-        Args:
-            path: (str) data file path
-        """
-        import csv
-
-        moses_tokenizer = get_tokenizer("MosesTokenizer")
-        with open(path, encoding="utf-8") as txt_fh:
-            for row in txt_fh:
-                toks = row.strip()
-                sentences = row.split(".")
-                if len(sentences) <= 1:
-                    continue
-                else:
-                    for i in range(len(sentences) - 1):
-                        if random.uniform(0, 1) > 0.5:
-                            is_right_order = 1
-                            sent_a = sentences[i]
-                            sent_b = sentences[i + 1]
-                        else:
-                            is_right_order = 0
-                            sent_a = sentences[i + 1]
-                            sent_b = sentences[i]
-                        sent_a_untokenized_toks = moses_tokenizer.detokenize(sent_a)
-                        sent_b_untokenized_toks = moses_tokenizer.detokenize(sent_b)
-                        sent_a_toks = "".join(sent_a_untokenized_toks)
-                        sent_b_toks = "".join(sent_b_untokenized_toks)
-                        sent_a_processed = tokenize_and_truncate(
-                            self._tokenizer_name, sent_a_toks, self.max_seq_len // 2
-                        )
-                        sent_b_processed = tokenize_and_truncate(
-                            self._tokenizer_name, sent_b_toks, self.max_seq_len // 2
-                        )
-                        yield (sent_a_processed, sent_b_processed, is_right_order)
-
-=======
->>>>>>> fe62a16f
     def count_examples(self):
         """Computes number of samples
         Assuming every line is one example.
