--- conflicted
+++ resolved
@@ -560,11 +560,7 @@
     assert condition, error_message
 
 
-<<<<<<< HEAD
-def delete_all_checkpoints(self, serialization_dir):
-=======
 def delete_all_checkpoints(serialization_dir):
->>>>>>> 8582c5ca
     common_checkpoints = glob.glob(os.path.join(serialization_dir, "*.th"))
     task_checkpoints = glob.glob(os.path.join(serialization_dir, "*", "*.th"))
     for file in common_checkpoints + task_checkpoints:
