--- conflicted
+++ resolved
@@ -112,19 +112,10 @@
         s2_idx (int|None): The column index for the second text field, if present.
         label_fn (fn: str -> int|None): A function to map items in column label_idx to int-valued
             labels.
-<<<<<<< HEAD
-        col_indices (list[int]): TODO(YADA): ???
-=======
->>>>>>> 7d40d849
         skip_rows (int|list): Skip this many header rows or skip these specific row indices.
         has_labels (bool): If False, don't look for labels at position label_idx.
         filter_value (str|None): The value in which we want filter_idx to be equal to.
         filter_idx (int|None): The column index in which to look for filter_value.
-<<<<<<< HEAD
-        tag_vocab (TODO(YADA)): Vocab object contains the tags (TODO(YADA): What are these?)
-        tag2idx_dict (dict<string, int>): Map from coarse category name to column index
-            (TODO(Yada): Clarify.)
-=======
         tag_vocab (allennlp vocabulary): In some datasets, examples are attached to tags, and we
             need to know the results on examples with certain tags, this is a vocabulary for
             tracking tags in a dataset across splits
@@ -136,7 +127,6 @@
             tags: wiki, reddit beneath source, and economics, politics beneath topic. The tsv will
             be: | wiki  | economics;politics|, with the tag2idx_dict as {"source": 0, "topic": 1}
                 | reddit| politics          |
->>>>>>> 7d40d849
 
     Returns:
         List of first and second sentences, labels, and if applicable indices
@@ -156,10 +146,7 @@
         keep_default_na=False,
         encoding="utf-8",
     )
-<<<<<<< HEAD
-=======
-
->>>>>>> 7d40d849
+
     if filter_idx and filter_value:
         rows = rows[rows[filter_idx] == filter_value]
     # Filter for sentence1s that are of length 0
