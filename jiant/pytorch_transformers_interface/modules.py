--- conflicted
+++ resolved
@@ -72,21 +72,8 @@
             # Always have one more mixing weight, for lexical layer.
             self.scalar_mix = scalar_mix.ScalarMix(self.max_layer + 1, do_layer_norm=False)
 
-<<<<<<< HEAD
-        self.num_layers = self.model.config.num_hidden_layers
-        if args.pytorch_transformers_max_layer >= 0:
-            self.max_layer = args.pytorch_transformers_max_layer
-            assert self.max_layer <= self.num_layers
-        else:
-            self.max_layer = self.num_layers
-
-    def prepare_output(self, lex_seq, hidden_states):
-        all_layers = list(hidden_states)
-        all_layers = all_layers[: self.max_layer + 1]
-=======
     def prepare_output(self, lex_seq, hidden_states, mask):
         available_layers = hidden_states[: self.max_layer + 1]
->>>>>>> 1da27530
 
         if self.embeddings_mode in ["none", "top"]:
             h = available_layers[-1]
@@ -330,8 +317,7 @@
             )
 
         # <float32> [batch_size, var_seq_len, output_dim]
-<<<<<<< HEAD
-        return self.prepare_output(lex_seq, hidden_states)
+        return self.prepare_output(lex_seq, hidden_states, mask)
 
     def get_pretrained_lm_head(self, args):
         # Download another XLNet model with LM head, extract the LM head
@@ -368,7 +354,6 @@
     @staticmethod
     def apply_boundary_tokens(s1):
         return s1 + ["<|endoftext|>"]
-        # return ["<|endoftext|>"] + s1 + ["<|endoftext|>"]
 
     def forward(
         self, sent: Dict[str, torch.LongTensor], unused_task_name: str = ""
@@ -417,7 +402,7 @@
             )
 
         # <float32> [batch_size, var_seq_len, output_dim]
-        return self.prepare_output(lex_seq, hidden_states)
+        return self.prepare_output(lex_seq, hidden_states, mask)
 
     def get_pretrained_lm_head(self, args):
         # Download another GPT2 model with LM head, extract the LM head
@@ -433,7 +418,4 @@
 
 class OpenAIGPTEmbedderModule(PytorchTransformersEmbedderModule):
     def __init__(self, args):
-        raise NotImplementedError
-=======
-        return self.prepare_output(lex_seq, hidden_states, mask)
->>>>>>> 1da27530
+        raise NotImplementedError