import os
import torch


import jiant.proj.main.modeling.model_setup as jiant_model_setup
import jiant.proj.main.runner as jiant_runner
import jiant.proj.main.components.container_setup as container_setup
import jiant.proj.main.metarunner as jiant_metarunner
import jiant.proj.main.components.evaluate as jiant_evaluate
import jiant.shared.initialization as initialization
import jiant.shared.distributed as distributed
import jiant.shared.model_setup as model_setup
import jiant.utils.python.io as py_io
import jiant.utils.zconf as zconf


@zconf.run_config
class RunConfiguration(zconf.RunConfig):
    # === Required parameters === #
    jiant_task_container_config_path = zconf.attr(type=str, required=True)
    output_dir = zconf.attr(type=str, required=True)

    # === Model parameters === #
    model_type = zconf.attr(type=str, required=True)
    model_path = zconf.attr(type=str, required=True)
    model_config_path = zconf.attr(default=None, type=str)
    model_tokenizer_path = zconf.attr(default=None, type=str)
    model_load_mode = zconf.attr(default="from_transformers", type=str)

    # === Running Setup === #
    do_train = zconf.attr(action="store_true")
    do_val = zconf.attr(action="store_true")
    do_save = zconf.attr(action="store_true")
    do_save_last = zconf.attr(action="store_true")
    do_save_best = zconf.attr(action="store_true")
    write_val_preds = zconf.attr(action="store_true")
    write_test_preds = zconf.attr(action="store_true")
    eval_every_steps = zconf.attr(type=int, default=0)
    save_every_steps = zconf.attr(type=int, default=0)
    save_checkpoint_every_steps = zconf.attr(type=int, default=0)
    save_model_every_logscale = zconf.attr(action="store_true")
    no_improvements_for_n_evals = zconf.attr(type=int, default=0)
    keep_checkpoint_when_done = zconf.attr(action="store_true")
    force_overwrite = zconf.attr(action="store_true")
    seed = zconf.attr(type=int, default=-1)

    # === Training Learning Parameters === #
    learning_rate = zconf.attr(default=1e-5, type=float)
    adam_epsilon = zconf.attr(default=1e-8, type=float)
    max_grad_norm = zconf.attr(default=1.0, type=float)
    optimizer_type = zconf.attr(default="adam", type=str)

    # Specialized config
    no_cuda = zconf.attr(action="store_true")
    fp16 = zconf.attr(action="store_true")
    fp16_opt_level = zconf.attr(default="O1", type=str)
    local_rank = zconf.attr(default=-1, type=int)
    server_ip = zconf.attr(default="", type=str)
    server_port = zconf.attr(default="", type=str)


@zconf.run_config
class ResumeConfiguration(zconf.RunConfig):
    checkpoint_path = zconf.attr(type=str)


def setup_runner(
    args: RunConfiguration,
    jiant_task_container: container_setup.JiantTaskContainer,
    quick_init_out,
    verbose: bool = True,
) -> jiant_runner.JiantRunner:
    """Setup jiant model, optimizer, and runner, and return runner.

    Args:
        args (RunConfiguration): configuration carrying command line args specifying run params.
        jiant_task_container (container_setup.JiantTaskContainer): task and sampler configs.
        quick_init_out (QuickInitContainer): device (GPU/CPU) and logging configuration.
        verbose: If True, enables printing configuration info (to standard out).

    Returns:
        jiant_runner.JiantRunner

    """
    # TODO document why the distributed.only_first_process() context manager is being used here.
    with distributed.only_first_process(local_rank=args.local_rank):
        # load the model
        jiant_model = jiant_model_setup.setup_jiant_model(
            model_type=args.model_type,
            model_config_path=args.model_config_path,
            tokenizer_path=args.model_tokenizer_path,
            task_dict=jiant_task_container.task_dict,
            taskmodels_config=jiant_task_container.taskmodels_config,
        )
        jiant_model_setup.delegate_load_from_path(
            jiant_model=jiant_model, weights_path=args.model_path, load_mode=args.model_load_mode
        )
        jiant_model.to(quick_init_out.device)

    optimizer_scheduler = model_setup.create_optimizer(
        model=jiant_model,
        learning_rate=args.learning_rate,
        t_total=jiant_task_container.global_train_config.max_steps,
        warmup_steps=jiant_task_container.global_train_config.warmup_steps,
        warmup_proportion=None,
        optimizer_type=args.optimizer_type,
        verbose=verbose,
    )
    jiant_model, optimizer = model_setup.raw_special_model_setup(
        model=jiant_model,
        optimizer=optimizer_scheduler.optimizer,
        fp16=args.fp16,
        fp16_opt_level=args.fp16_opt_level,
        n_gpu=quick_init_out.n_gpu,
        local_rank=args.local_rank,
    )
    optimizer_scheduler.optimizer = optimizer
    rparams = jiant_runner.RunnerParameters(
        local_rank=args.local_rank,
        n_gpu=quick_init_out.n_gpu,
        fp16=args.fp16,
        max_grad_norm=args.max_grad_norm,
    )
    runner = jiant_runner.JiantRunner(
        jiant_task_container=jiant_task_container,
        jiant_model=jiant_model,
        optimizer_scheduler=optimizer_scheduler,
        device=quick_init_out.device,
        rparams=rparams,
        log_writer=quick_init_out.log_writer,
    )
    return runner


def run_loop(args: RunConfiguration, checkpoint=None):
    is_resumed = checkpoint is not None
    quick_init_out = initialization.quick_init(args=args, verbose=True)
    print(quick_init_out.n_gpu)
    with quick_init_out.log_writer.log_context():
        jiant_task_container = container_setup.create_jiant_task_container_from_json(
            jiant_task_container_config_path=args.jiant_task_container_config_path, verbose=True,
        )
        runner = setup_runner(
            args=args,
            jiant_task_container=jiant_task_container,
            quick_init_out=quick_init_out,
            verbose=True,
        )
        if is_resumed:
            runner.load_state(checkpoint["runner_state"])
            del checkpoint["runner_state"]
        checkpoint_saver = jiant_runner.CheckpointSaver(
            metadata={"args": args.to_dict()},
            save_path=os.path.join(args.output_dir, "checkpoint.p"),
        )
        if args.do_train:
            metarunner = jiant_metarunner.JiantMetarunner(
                runner=runner,
                save_every_steps=args.save_every_steps,
                eval_every_steps=args.eval_every_steps,
                save_checkpoint_every_steps=args.save_checkpoint_every_steps,
                save_model_every_logscale=args.save_model_every_logscale,
                max_step=jiant_task_container.global_train_config.max_steps,
                no_improvements_for_n_evals=args.no_improvements_for_n_evals,
                checkpoint_saver=checkpoint_saver,
                output_dir=args.output_dir,
                verbose=True,
                save_best_model=args.do_save or args.do_save_best,
                save_last_model=args.do_save or args.do_save_last,
                load_best_model=True,
                log_writer=quick_init_out.log_writer,
            )
            if is_resumed:
                metarunner.load_state(checkpoint["metarunner_state"])
                del checkpoint["metarunner_state"]
            metarunner.run_train_loop()

        if args.do_val:
            val_results_dict = runner.run_val(
                task_name_list=runner.jiant_task_container.task_run_config.val_task_list,
                return_preds=args.write_val_preds,
            )
            jiant_evaluate.write_val_results(
                val_results_dict=val_results_dict,
                metrics_aggregator=runner.jiant_task_container.metrics_aggregator,
                output_dir=args.output_dir,
                verbose=True,
            )
            if args.write_val_preds:
                jiant_evaluate.write_preds(
                    eval_results_dict=val_results_dict,
                    path=os.path.join(args.output_dir, "val_preds.p"),
                )
        else:
            assert not args.write_val_preds

        if args.write_test_preds:
            test_results_dict = runner.run_test(
                task_name_list=runner.jiant_task_container.task_run_config.test_task_list,
            )
            jiant_evaluate.write_preds(
                eval_results_dict=test_results_dict,
                path=os.path.join(args.output_dir, "test_preds.p"),
            )

    if (
<<<<<<< HEAD
        args.delete_checkpoint_if_done
        and (args.save_checkpoint_every_steps or args.save_model_every_logscale)
=======
        not args.keep_checkpoint_when_done
        and args.save_checkpoint_every_steps
>>>>>>> 605d794d
        and os.path.exists(os.path.join(args.output_dir, "checkpoint.p"))
    ):
        os.remove(os.path.join(args.output_dir, "checkpoint.p"))

    py_io.write_file("DONE", os.path.join(args.output_dir, "done_file"))


def run_resume(args: ResumeConfiguration):
    resume(checkpoint_path=args.checkpoint_path)


def resume(checkpoint_path):
    checkpoint = torch.load(checkpoint_path)
    args = RunConfiguration.from_dict(checkpoint["metadata"]["args"])
    run_loop(args=args, checkpoint=checkpoint)


def run_with_continue(cl_args):
    run_args = RunConfiguration.default_run_cli(cl_args=cl_args)
    if not run_args.force_overwrite and (
        os.path.exists(os.path.join(run_args.output_dir, "done_file"))
        or os.path.exists(os.path.join(run_args.output_dir, "val_metrics.json"))
    ):
        print("Already Done")
        return
    elif run_args.save_checkpoint_every_steps and os.path.exists(
        os.path.join(run_args.output_dir, "checkpoint.p")
    ):
        print("Resuming")
        resume(os.path.join(run_args.output_dir, "checkpoint.p"))
    else:
        print("Running from start")
        run_loop(args=run_args)


def main():
    mode, cl_args = zconf.get_mode_and_cl_args()
    if mode == "run":
        run_loop(RunConfiguration.default_run_cli(cl_args=cl_args))
    elif mode == "continue":
        run_resume(ResumeConfiguration.default_run_cli(cl_args=cl_args))
    elif mode == "run_with_continue":
        run_with_continue(cl_args=cl_args)
    else:
        raise zconf.ModeLookupError(mode)


if __name__ == "__main__":
    main()<|MERGE_RESOLUTION|>--- conflicted
+++ resolved
@@ -204,13 +204,8 @@
             )
 
     if (
-<<<<<<< HEAD
-        args.delete_checkpoint_if_done
+        not args.keep_checkpoint_when_done
         and (args.save_checkpoint_every_steps or args.save_model_every_logscale)
-=======
-        not args.keep_checkpoint_when_done
-        and args.save_checkpoint_every_steps
->>>>>>> 605d794d
         and os.path.exists(os.path.join(args.output_dir, "checkpoint.p"))
     ):
         os.remove(os.path.join(args.output_dir, "checkpoint.p"))
