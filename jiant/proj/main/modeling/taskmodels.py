--- conflicted
+++ resolved
@@ -8,15 +8,8 @@
 import torch.nn as nn
 
 import jiant.proj.main.modeling.heads as heads
-<<<<<<< HEAD
-import jiant.utils.transformer_utils as transformer_utils
-
-from jiant.proj.main.components.outputs import LogitsAndLossOutput
-from jiant.proj.main.components.outputs import LogitsOutput
-=======
 from jiant.proj.main.components.outputs import LogitsOutput, LogitsAndLossOutput
 from jiant.utils.python.datastructures import take_one
->>>>>>> b2cfb2a0
 from jiant.shared.model_resolution import ModelArchitectures
 from jiant.tasks.core import TaskTypes
 from jiant.utils.python.datastructures import take_one
@@ -289,16 +282,11 @@
         super().__init__(task=task, encoder=encoder, head=head)
         self.layer = kwargs["layer"]
 
-<<<<<<< HEAD
-    def forward(self, batch, tokenizer, compute_loss: bool = False):
-        with transformer_utils.output_hidden_states_context(self.encoder):
-            encoder_output = get_output_from_encoder_and_batch(encoder=self.encoder, batch=batch)
-=======
     def forward(self, batch, task, tokenizer, compute_loss: bool = False):
         encoder_output = get_output_from_encoder_and_batch(
-            encoder=self.encoder, batch=batch, output_hidden_states=True
-        )
->>>>>>> b2cfb2a0
+            encoder_output=self.encoder, batch=batch, output_hidden_states=True
+        )
+
         # A tuple of layers of hidden states
         hidden_states = take_one(encoder_output.other)
         layer_hidden_states = hidden_states[self.layer]
