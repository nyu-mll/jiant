--- conflicted
+++ resolved
@@ -163,7 +163,6 @@
         "phase_list": ["train", "val", "test"],
         "jiant_task_name": "arc_challenge",
     },
-<<<<<<< HEAD
     "race": {
         "path": "race",
         "name": "all",
@@ -182,17 +181,12 @@
         "phase_list": ["train", "val", "test"],
         "jiant_task_name": "race",
     },
-=======
->>>>>>> edbdf238
     "quail": {
         "path": "quail",
         "phase_list": ["train", "val", "test"],
         "jiant_task_name": "quail",
-<<<<<<< HEAD
         "phase_map": {"validation": "val", "challenge": "test"},
-=======
         "phase_map": {"validation": "val", "challenge": "test"}
->>>>>>> edbdf238
     },
 }
 
