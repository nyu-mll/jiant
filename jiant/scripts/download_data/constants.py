--- conflicted
+++ resolved
@@ -6,18 +6,15 @@
     "multirc": f"https://dl.fbaipublicfiles.com/glue/superglue/data/v2/MultiRC.zip",
     "record": f"https://dl.fbaipublicfiles.com/glue/superglue/data/v2/ReCoRD.zip",
 }
-<<<<<<< HEAD
-OTHER_DOWNLOAD_TASKS = {"abductive_nli", "fever_nli", "swag", "qamr", "qasrl"}
-=======
 OTHER_DOWNLOAD_TASKS = {
     "abductive_nli",
+    "fever_nli",
     "swag",
     "qamr",
     "qasrl",
     "newsqa",
     "mrqa_natural_questions",
 }
->>>>>>> 961bd577
 DIRECT_DOWNLOAD_TASKS = set(
     list(SQUAD_TASKS) + list(DIRECT_SUPERGLUE_TASKS_TO_DATA_URLS) + list(OTHER_DOWNLOAD_TASKS)
 )