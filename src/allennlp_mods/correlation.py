--- conflicted
+++ resolved
@@ -36,13 +36,8 @@
         """ Accumulate statistics for a set of predictions and labels.
 
         Args:
-<<<<<<< HEAD
-            predictions: binary {0,1} Tensor or np.array of shape [n_preds]
-            labels: binary {0,1} Tensor or np.array of same shape as predictions
-=======
-            predictions: Tensor or np.array of shape
+            predictions: Tensor or np.array
             labels: Tensor or np.array of same shape as predictions
->>>>>>> 95bf9152
         """
         # Convert from Tensor if necessary
         if isinstance(predictions, torch.Tensor):
