import os
import random
import copy
import logging as log

from typing import List, Dict

import numpy as np
import torch
import torch.nn as nn

from .tf_original import utils as openai_utils
from .tf_original.text_utils import TextEncoder

from .pytorch_huggingface import model_pytorch

OPENAI_DATA_DIR = os.path.join(os.path.dirname(openai_utils.__file__),
                               "model")
ENCODER_PATH = os.path.join(OPENAI_DATA_DIR, "encoder_bpe_40000.json")
BPE_PATH = os.path.join(OPENAI_DATA_DIR, "vocab_40000.bpe")

text_encoder = TextEncoder(ENCODER_PATH, BPE_PATH)
encoder_dict = text_encoder.encoder  # just a dict of text -> id
reverse_encoder_dict = {v:k for k,v in encoder_dict.items()}
N_VOCAB = len(encoder_dict)
assert N_VOCAB == 40478
FILL_ID = N_VOCAB

def encode(sentences: List[str]) -> List[List[int]]:
    return text_encoder.encode(sentences)

def lookup_ids(ids: List[int]) -> List[str]:
    return [reverse_encoder_dict[i] for i in ids]

def undo_wpm(pieces: List[str]) -> str:
    return "".join(pieces).replace("</w>", " ").strip(" ")

def decode_partial(ids: List[List[int]]) -> List[List[str]]:
    """Decode ids, but not undo WPM."""
    return map(lookup_ids, ids)

def decode_full(ids: List[List[int]]) -> List[str]:
    """Decode ids to strings."""
    return map(undo_wpm, map(lookup_ids, ids))

def tokenize(sentence: str):
    ids = encode([sentence])[0]
    return lookup_ids(ids)

def prep_ids(ids_lists: List[List[int]], n_ctx=512, n_special=3) -> np.ndarray:
    """Prepare IDs for OpenAI Transformer model.

    Pads using FILL_ID as start, end, and padding fill,
    and adds positional indices at each position.

    Args:
        ids_list: list of list of integer token ids
        n_ctx: max sequence length
        n_special: number of special tokens to add

    Returns:
        [batch_size, n_ctx, 2] np.ndarray of int32
    """
    x_in = np.zeros((len(ids_lists), n_ctx, 2), dtype=np.int32)
    x_in[:,:,0] = FILL_ID
    x_in[:,:,1] = N_VOCAB + n_special + np.arange(n_ctx)
    for i, ids in enumerate(ids_lists):
        x_in[i,1:len(ids)+1,0] = ids[:n_ctx-2]
    return x_in

<<<<<<< HEAD
def load_from_tf_checkpoint(model, ckpt_path: str):
    """Load transformer model weights from a TensorFlow checkpoint.

    TensorFlow checkpoint should have variables corresponding to those in the
    original openai/finetune-transformer-lm code.
    """
    from tensorflow import train as tf_train
    for name, p in model.named_parameters():
        path = name.split(".")
        if path[0] == "h":
            # PyTorch names like 'h.11.foo.bar' become
            # TensorFlow names like 'model/h11/foo/bar'
            tf_name = f"model/{path[0]}{path[1]}/" + "/".join(path[2:])
            #  print(f"{name} -> {tf_name}")
            var_np = tf_train.load_variable(ckpt_path, tf_name)
        elif name == "embed.weight":
            # Concatenate positional embeddings to the end of the vocab
            # embedding table.
            tf_names = ["model/we", "model/pe"]
            #  print(f"{name} -> {tf_names}")
            vars_np = [tf_train.load_variable(ckpt_path, tf_name)
                       for tf_name in tf_names]
            var_np = np.concatenate(vars_np, axis=0)
        else:
            raise ValueError(f"Unrecognized name: {name}")
        # Squeeze singleton dimensions, since some of the TF variables
        # have shape [1, foo, bar] instead of [foo, bar].
        init_value = torch.from_numpy(var_np.squeeze())
        assert init_value.shape == p.shape
        p.data = init_value
=======
class TransformerModel(nn.Module):
    """ Transformer model.

    Copy of model_pytorch.TransformerModel, modified to expose embedding layer.
    """

    def __init__(self, cfg, vocab=40990, n_ctx=512, export_embs='none'):
        super(TransformerModel, self).__init__()
        assert export_embs in {'none', 'cat', 'only'}
        self.export_embs = export_embs
        self.n_embd = cfg.n_embd

        self.vocab = vocab
        self.embed = nn.Embedding(vocab, cfg.n_embd)
        self.drop = nn.Dropout(cfg.embd_pdrop)
        block = model_pytorch.Block(n_ctx, cfg, scale=True)
        self.h = nn.ModuleList([copy.deepcopy(block) for _ in range(cfg.n_layer)])

        nn.init.normal_(self.embed.weight, std=0.02)

    def forward(self, x):
        x = x.view(-1, x.size(-2), x.size(-1))
        e = self.embed(x)
        # Add the position information to the input embeddings
        if self.export_embs == 'only':
            # Skip running Transformer if only need base layer.
            return e[:,:,0]

        h = e.sum(dim=2)
        for block in self.h:
            h = block(h)
        if self.export_embs == 'cat':
            # Concatenate embeddings layer.
            h = torch.cat([h, e[:,:,0]], dim=2)
        return h

    def get_output_dim(self):
        if self.export_embs == "cat":
            return 2*self.n_embd
        else:
            return self.n_embd
>>>>>>> c61243e5

class OpenAIEmbedderModule(nn.Module):
    def __init__(self, args, n_special=3, n_ctx=512):
        super(OpenAIEmbedderModule, self).__init__()
        self.model_cfg = model_pytorch.DEFAULT_CONFIG
        self.n_special = n_special  # number of special tokens
        self.n_ctx = n_ctx  # max context width (seq len)

        full_emb_vocab = N_VOCAB + self.n_special + self.n_ctx
        self.model = TransformerModel(self.model_cfg,
                                      vocab=full_emb_vocab,
                                      export_embs=args.openai_embeddings_mode)

        # Need specific seed to reproduce results.
        seed = 42
        random.seed(seed)
        np.random.seed(seed)
        torch.manual_seed(seed)

        if args.openai_transformer_ckpt:
            assert n_special == 3
            log.info("Loading OpenAI transformer model from %s",
                     args.openai_transformer_ckpt)
            load_from_tf_checkpoint(self.model, args.openai_transformer_ckpt)
        else:
            loader_args = dict(n_special=n_special)
            # Path to model weights
            loader_args['path'] = OPENAI_DATA_DIR + "/"
            # Path to variable name mapping
            loader_args['path_names'] = os.path.dirname(model_pytorch.__file__) + "/"
            # Load pretrained weights from disk
            log.info("Loading OpenAI transformer model from %s", loader_args['path'])
            model_pytorch.load_openai_pretrained_model(self.model, **loader_args)
        log.info("Loaded OpenAI transformer model.")

        # Set trainability of this module.
        for param in self.model.parameters():
            param.requires_grad = bool(args.openai_transformer_fine_tune)

    def forward(self, sent: Dict[str, torch.LongTensor],
                unused_task_name: str="") -> torch.FloatTensor:
        """ Run transformer to get hidden states.

        Args:
            sent: batch dictionary

        Returns:
            h: [batch_size, n_ctx, d_emb]
        """
        assert "openai_bpe_pretokenized" in sent
        var_ids = sent["openai_bpe_pretokenized"]

        # Model has fixed, learned positional component :(, so we must pass a
        # block of exactly n_ctx length.
        ids = torch.zeros(var_ids.size()[0], self.n_ctx, dtype=var_ids.dtype,
                          device=var_ids.device)
        fill_len = min(var_ids.size()[1], self.n_ctx)
        ids[:,:fill_len] = var_ids[:,:fill_len]
        # "Correct" ids to account for different indexing between OpenAI and
        # AllenNLP.
        # The AllenNLP indexer adds a '@@UNKNOWN@@' token to the
        # beginning of the vocabulary, *and* treats that as index 1 (index 0 is
        # reserved for padding). In the OpenAI model, index 0 is their own
        # <unk> token and index 1 is the first real wordpiece, ".".
        # So, to correct things we should subtract 2, so that AllenNLP's
        # handling of "." (index 3) gets mapped to what the OpenAI model
        # expects (index 1).
        ids[ids == 0] = FILL_ID + 2
        ids -= 2

        # Generate positional indices.
        pos_ids = torch.arange(self.n_ctx, dtype=torch.int64,
                               device=ids.device).repeat(ids.size()[0], 1)
        pos_ids = N_VOCAB + self.n_special + pos_ids

        # x is [batch_size, n_ctx, 2]
        x = torch.stack([ids, pos_ids], dim=2)
        # h is [batch_size, n_ctx, d_emb]
        h = self.model(x)
        return h

    def get_output_dim(self):
        return self.model.get_output_dim()

<|MERGE_RESOLUTION|>--- conflicted
+++ resolved
@@ -68,7 +68,6 @@
         x_in[i,1:len(ids)+1,0] = ids[:n_ctx-2]
     return x_in
 
-<<<<<<< HEAD
 def load_from_tf_checkpoint(model, ckpt_path: str):
     """Load transformer model weights from a TensorFlow checkpoint.
 
@@ -99,7 +98,7 @@
         init_value = torch.from_numpy(var_np.squeeze())
         assert init_value.shape == p.shape
         p.data = init_value
-=======
+
 class TransformerModel(nn.Module):
     """ Transformer model.
 
@@ -141,7 +140,6 @@
             return 2*self.n_embd
         else:
             return self.n_embd
->>>>>>> c61243e5
 
 class OpenAIEmbedderModule(nn.Module):
     def __init__(self, args, n_special=3, n_ctx=512):
