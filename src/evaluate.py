--- conflicted
+++ resolved
@@ -149,15 +149,13 @@
         elif isinstance(task, CommitmentTask):
             _write_commitment_preds(task, preds_df, pred_dir, split_name,
                                     strict_glue_format=strict_glue_format)
-<<<<<<< HEAD
+        elif isinstance(task, COPATask):
+            _write_copa_preds(task, preds_df, pred_dir, split_name,
+                              strict_glue_format=strict_glue_format)
+
         elif isinstance(task, MultiRCTask):
             _write_multirc_preds(task, preds_df, pred_dir, split_name,
                                  strict_glue_format=strict_glue_format)
-=======
-        elif isinstance(task, COPATask):
-            _write_copa_preds(task, preds_df, pred_dir, split_name,
-                              strict_glue_format=strict_glue_format)
->>>>>>> 0bce5b3b
         elif isinstance(task, WiCTask):
             _write_wic_preds(task, preds_df, pred_dir, split_name,
                              strict_glue_format=strict_glue_format)
@@ -183,14 +181,10 @@
                  'sts-b': 'STS-B',
                  'wnli': 'WNLI'}
 
-<<<<<<< HEAD
 # Exact file names per task required by the SuperGLUE evaluation server
 SUPERGLUE_NAME_MAP = {"commitbank": "CB",
+                      "copa": "COPA",
                       "multirc": "MultiRC",
-=======
-SUPERGLUE_NAME_MAP = {"commitbank": 'CB',
-                      "copa": "COPA",
->>>>>>> 0bce5b3b
                       "wic": "WiC"
                      }
 
@@ -266,7 +260,19 @@
                 out_d = row.to_dict()
             preds_fh.write("{0}\n".format(json.dumps(out_d)))
 
-<<<<<<< HEAD
+def _write_copa_preds(task, preds_df: pd.DataFrame,
+                      pred_dir: str, split_name: str,
+                      strict_glue_format: bool = False):
+    """ Write COPA predictions to JSONL """
+    preds_file = _get_pred_filename(task.name, pred_dir, split_name, strict_glue_format)
+    with open(preds_file, "w", encoding="utf-8") as preds_fh:
+        for row_idx, row in preds_df.iterrows():
+            if strict_glue_format:
+                out_d = {"idx": int(row["idx"]), "label": int(row["preds"])}
+            else:
+                out_d = row.to_dict()
+            preds_fh.write("{0}\n".format(json.dumps(out_d)))
+
 def _write_multirc_preds(task: str, preds_df: pd.DataFrame,
                          pred_dir: str, split_name: str,
                          strict_glue_format: bool = False):
@@ -288,21 +294,6 @@
             for row_idx, row in preds_df.iterrows():
                 out_d = row.to_dict()
                 preds_fh.write("{0}\n".format(json.dumps(out_d)))
-=======
-def _write_copa_preds(task, preds_df: pd.DataFrame,
-                      pred_dir: str, split_name: str,
-                      strict_glue_format: bool = False):
-    """ Write COPA predictions to JSONL """
-    preds_file = _get_pred_filename(task.name, pred_dir, split_name, strict_glue_format)
-    with open(preds_file, "w", encoding="utf-8") as preds_fh:
-        for row_idx, row in preds_df.iterrows():
-            if strict_glue_format:
-                out_d = {"idx": int(row["idx"]), "label": int(row["preds"])}
-            else:
-                out_d = row.to_dict()
-            preds_fh.write("{0}\n".format(json.dumps(out_d)))
-
->>>>>>> 0bce5b3b
 
 def _write_glue_preds(task_name: str, preds_df: pd.DataFrame,
                       pred_dir: str, split_name: str,
