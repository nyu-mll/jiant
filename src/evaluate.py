""" Helper functions to evaluate a model on a dataset """
import json
import logging as log
import os
import time
from collections import defaultdict
from csv import QUOTE_MINIMAL, QUOTE_NONE
from typing import Dict, Iterable, List, Sequence, Tuple

import pandas as pd
import torch
from allennlp.data.iterators import BasicIterator
from . import tasks as tasks_module
<<<<<<< HEAD
from .tasks.tasks import CommitmentTask, RTESuperGLUETask, WiCTask, WinogradCoreferenceTask
=======
from .tasks.tasks import CommitmentTask, RTESuperGLUETask, WiCTask, GLUEDiagnosticTask
>>>>>>> ca22a787
from .tasks.qa import MultiRCTask
from .tasks.edge_probing import EdgeProbingTask
from .tasks.tasks import COPATask
from allennlp.nn.util import move_to_device

from . import tasks as tasks_module
from .tasks.edge_probing import EdgeProbingTask
from .tasks.tasks import CommitmentTask

LOG_INTERVAL = 30


def _coerce_list(preds) -> List:
    if isinstance(preds, torch.Tensor):
        return preds.data.tolist()
    else:
        return list(preds)


def parse_write_preds_arg(write_preds_arg: str) -> List[str]:
    if write_preds_arg == 0:
        return []
    elif write_preds_arg == 1:
        return ["test"]
    else:
        return write_preds_arg.split(",")


def evaluate(
    model, tasks: Sequence[tasks_module.Task], batch_size: int, cuda_device: int, split="val"
) -> Tuple[Dict, pd.DataFrame]:
    """Evaluate on a dataset
    qst_idx and ans_idx are used for MultiRC and other question answering dataset"""
    FIELDS_TO_EXPORT = ["idx", "sent1_str", "sent2_str", "labels", "qst_idx", "ans_idx"]
    # Enforce that these tasks have the 'idx' field set.
    IDX_REQUIRED_TASK_NAMES = tasks_module.ALL_GLUE_TASKS + \
        ['wmt'] + tasks_module.ALL_SUPERGLUE_TASKS + \
        tasks_module.ALL_COLA_NPI_TASKS
    model.eval()
    iterator = BasicIterator(batch_size)

    all_metrics = {"micro_avg": 0.0, "macro_avg": 0.0}
    all_preds = {}
    n_examples_overall = 0

    assert len(tasks) > 0, "Configured to evaluate, but specified no task to evaluate."

    for task in tasks:
        log.info("Evaluating on: %s, split: %s", task.name, split)
        last_log = time.time()
        n_examples = 0
        task_preds = []  # accumulate DataFrames
        assert split in ["train", "val", "test"]
        dataset = getattr(task, "%s_data" % split)
        generator = iterator(dataset, num_epochs=1, shuffle=False)
        for batch_idx, batch in enumerate(generator):
            batch = move_to_device(batch, cuda_device)
            out = model.forward(task, batch, predict=True)
            # We don't want diagnostic tasks to affect the micro and macro average.
            # Accuracy on diagnostic tasks is hardcoded to 0.
            if not isinstance(task, GLUEDiagnosticTask):
                n_examples += out["n_exs"]
            # get predictions
            if "preds" not in out:
                continue
            preds = _coerce_list(out["preds"])
            assert isinstance(preds, list), "Convert predictions to list!"
            cols = {"preds": preds}
            if task.name in IDX_REQUIRED_TASK_NAMES:
                assert "idx" in batch, f"'idx' field missing from batches " "for task {task.name}!"
            for field in FIELDS_TO_EXPORT:
                if field in batch:
                    cols[field] = _coerce_list(batch[field])

            # Transpose data using Pandas
            df = pd.DataFrame(cols)
            task_preds.append(df)

            if time.time() - last_log > LOG_INTERVAL:
                log.info("\tTask %s: batch %d", task.name, batch_idx)
                last_log = time.time()

        # task_preds will be a DataFrame with columns
        # ['preds'] + FIELDS_TO_EXPORT
        # for GLUE tasks, preds entries should be single scalars.

        # Update metrics
        task_metrics = task.get_metrics(reset=True)
        for name, value in task_metrics.items():
            all_metrics["%s_%s" % (task.name, name)] = value
        all_metrics["micro_avg"] += all_metrics[task.val_metric] * n_examples
        all_metrics["macro_avg"] += all_metrics[task.val_metric]
        n_examples_overall += n_examples

        if not task_preds:
            log.warning("Task %s: has no predictions!", task.name)
            continue

        # Combine task_preds from each batch to a single DataFrame.
        task_preds = pd.concat(task_preds, ignore_index=True)
        # Store predictions, sorting by index if given.
        if "idx" in task_preds.columns:
            log.info("Task '%s': sorting predictions by 'idx'", task.name)
            task_preds.sort_values(by=["idx"], inplace=True)
        all_preds[task.name] = task_preds
        log.info("Finished evaluating on: %s", task.name)

    # hack for diagnostics
    all_metrics["micro_avg"] /= max(n_examples_overall, 1)
    all_metrics["macro_avg"] /= len(tasks)

    return all_metrics, all_preds


def write_preds(
    tasks: Iterable[tasks_module.Task], all_preds, pred_dir, split_name, strict_glue_format=False
) -> None:
    for task in tasks:
        if task.name not in all_preds:
            log.warning("Task '%s': missing predictions for split '%s'", task.name, split_name)
            continue

        preds_df = all_preds[task.name]
        # Tasks that use _write_glue_preds:
        glue_style_tasks = (
            tasks_module.ALL_NLI_PROBING_TASKS
            + tasks_module.ALL_GLUE_TASKS
            + ["wmt"]
            + tasks_module.ALL_COLA_NPI_TASKS
        )
        if task.name in glue_style_tasks:
            # Strict mode: strict GLUE format (no extra cols)
            strict = strict_glue_format and task.name in tasks_module.ALL_GLUE_TASKS
            _write_glue_preds(task.name, preds_df, pred_dir, split_name, strict_glue_format=strict)
        elif isinstance(task, EdgeProbingTask):
            # Edge probing tasks, have structured output.
            _write_edge_preds(task, preds_df, pred_dir, split_name)
        elif isinstance(task, CommitmentTask):
            _write_commitment_preds(
                task, preds_df, pred_dir, split_name, strict_glue_format=strict_glue_format
            )
        elif isinstance(task, COPATask):
            _write_copa_preds(
                task, preds_df, pred_dir, split_name, strict_glue_format=strict_glue_format
            )
        elif isinstance(task, MultiRCTask):
            _write_multirc_preds(
                task, preds_df, pred_dir, split_name, strict_glue_format=strict_glue_format
            )
        elif isinstance(task, RTESuperGLUETask):
            _write_rte_preds(
                task, preds_df, pred_dir, split_name, strict_glue_format=strict_glue_format
            )
        elif isinstance(task, WiCTask):
            _write_wic_preds(
                task, preds_df, pred_dir, split_name, strict_glue_format=strict_glue_format
            )
<<<<<<< HEAD
        elif isinstance(task, WinogradCoreferenceTask):
            _write_winograd_preds(
=======
        elif isinstance(task, GLUEDiagnosticTask):
            # glue-diagnostic is caught above by being in ALL_GLUE_TASKS
            # currently this only catches superglue-diagnostic
            _write_diagnostics_preds(
>>>>>>> ca22a787
                task, preds_df, pred_dir, split_name, strict_glue_format=strict_glue_format
            )
        else:
            log.warning("Task '%s' not supported by write_preds().", task.name)
            continue
        log.info("Task '%s': Wrote predictions to %s", task.name, pred_dir)
    log.info("Wrote all preds for split '%s' to %s", split_name, pred_dir)
    return


# Exact file names per task required by the GLUE evaluation server
GLUE_NAME_MAP = {
    "cola": "CoLA",
    "diagnostic": "AX",
    "mnli-mm": "MNLI-mm",
    "mnli-m": "MNLI-m",
    "mrpc": "MRPC",
    "qnli": "QNLI",
    "qqp": "QQP",
    "rte": "RTE",
    "sst": "SST-2",
    "sts-b": "STS-B",
    "wnli": "WNLI",
}

# Exact file names per task required by the SuperGLUE evaluation server
SUPERGLUE_NAME_MAP = {
    "commitbank": "CB",
    "copa": "COPA",
    "multirc": "MultiRC",
    "rte-superglue": "RTE",
    "wic": "WiC",
    "superglue-diagnostic": "AX",
}

def _get_pred_filename(task_name, pred_dir, split_name, strict_glue_format):
    if strict_glue_format and task_name in GLUE_NAME_MAP:
        file = GLUE_NAME_MAP[task_name] + ".tsv"
    elif strict_glue_format and task_name in SUPERGLUE_NAME_MAP:
        file = SUPERGLUE_NAME_MAP[task_name] + ".jsonl"
    else:
        file = "%s_%s.tsv" % (task_name, split_name)
    return os.path.join(pred_dir, file)


def _write_edge_preds(
    task: EdgeProbingTask,
    preds_df: pd.DataFrame,
    pred_dir: str,
    split_name: str,
    join_with_input: bool = True,
):
    """ Write predictions for edge probing task.

    This reads the task data and joins with predictions,
    taking the 'idx' field to represent the line number in the (preprocessed)
    task data file.

    Predictions are saved as JSON with one record per line.
    """
    preds_file = os.path.join(pred_dir, f"{task.name}_{split_name}.json")
    # Each row of 'preds' is a NumPy object, need to convert to list for
    # serialization.
    preds_df = preds_df.copy()
    preds_df["preds"] = [a.tolist() for a in preds_df["preds"]]
    if join_with_input:
        preds_df.set_index(["idx"], inplace=True)
        # Load input data and join by row index.
        log.info("Task '%s': joining predictions with input split '%s'", task.name, split_name)
        records = task.get_split_text(split_name)
        # TODO: update this with more prediction types, when available.
        records = (
            task.merge_preds(r, {"proba": preds_df.at[i, "preds"]}) for i, r in enumerate(records)
        )
    else:
        records = (row.to_dict() for _, row in preds_df.iterrows())

    with open(preds_file, "w") as fd:
        for record in records:
            fd.write(json.dumps(record))
            fd.write("\n")


def _write_wic_preds(
    task: str,
    preds_df: pd.DataFrame,
    pred_dir: str,
    split_name: str,
    strict_glue_format: bool = False,
):
    """ Write predictions for WiC task.  """
    pred_map = {0: "false", 1: "true"}
    preds_file = _get_pred_filename(task.name, pred_dir, split_name, strict_glue_format)
    with open(preds_file, "w", encoding="utf-8") as preds_fh:
        for row_idx, row in preds_df.iterrows():
            if strict_glue_format:
                out_d = {"idx": row["idx"], "label": pred_map[row["labels"]]}
            else:
                out_d = row.to_dict()
            preds_fh.write("{0}\n".format(json.dumps(out_d)))

def _write_winograd_preds(
    task: str,
    preds_df: pd.DataFrame,
    pred_dir: str,
    split_name: str,
    strict_glue_format: bool = False,
):
    """ Write predictions for Winograd Coreference task.  """
    pred_map = {0: "False", 1: "True"}
    preds_file = _get_pred_filename(task.name, pred_dir, split_name, strict_glue_format)
    with open(preds_file, "w", encoding="utf-8") as preds_fh:
        for row_idx, row in preds_df.iterrows():
            if strict_glue_format:
                out_d = {"idx": row["idx"], "label": pred_map[row["preds"]]}
            else:
                out_d = row.to_dict()
            preds_fh.write("{0}\n".format(json.dumps(out_d)))

def _write_commitment_preds(
    task: str,
    preds_df: pd.DataFrame,
    pred_dir: str,
    split_name: str,
    strict_glue_format: bool = False,
):
    """ Write predictions for CommitmentBank task.  """
    pred_map = {0: "neutral", 1: "entailment", 2: "contradiction"}
    preds_file = _get_pred_filename(task.name, pred_dir, split_name, strict_glue_format)
    with open(preds_file, "w", encoding="utf-8") as preds_fh:
        for row_idx, row in preds_df.iterrows():
            if strict_glue_format:
                out_d = {"idx": row["idx"], "label": pred_map[row["labels"]]}
            else:
                out_d = row.to_dict()
            preds_fh.write("{0}\n".format(json.dumps(out_d)))


def _write_copa_preds(
    task, preds_df: pd.DataFrame, pred_dir: str, split_name: str, strict_glue_format: bool = False
):
    """ Write COPA predictions to JSONL """
    preds_file = _get_pred_filename(task.name, pred_dir, split_name, strict_glue_format)
    with open(preds_file, "w", encoding="utf-8") as preds_fh:
        for row_idx, row in preds_df.iterrows():
            if strict_glue_format:
                out_d = {"idx": int(row["idx"]), "label": int(row["preds"])}
            else:
                out_d = row.to_dict()
            preds_fh.write("{0}\n".format(json.dumps(out_d)))

def _write_multirc_preds(task: str, preds_df: pd.DataFrame,
                         pred_dir: str, split_name: str,
                         strict_glue_format: bool = False):
    ''' Write predictions for MultiRC task. '''
    trg_map = {0: "neutral", 1: "entailment", 2: "contradiction"}
    preds_file = _get_pred_filename(task.name, pred_dir, split_name, strict_glue_format)
    with open(preds_file, "w", encoding="utf-8") as preds_fh:
        if strict_glue_format:
            qst_ans_d = defaultdict(list)
            for row_idx, row in preds_df.iterrows():
                ans_d = {"idx": int(row["ans_idx"]), "label": int(row["preds"])}
                qst_ans_d[int(row["qst_idx"])].append(ans_d)
            for qst_idx, answers in qst_ans_d.items():
                out_d = {"idx": qst_idx, "answers": answers}
                preds_fh.write("{0}\n".format(json.dumps(out_d)))
        else:
            for row_idx, row in preds_df.iterrows():
                out_d = row.to_dict()
                preds_fh.write("{0}\n".format(json.dumps(out_d)))

def _write_rte_preds(task: str, preds_df: pd.DataFrame,
                     pred_dir: str, split_name: str,
                     strict_glue_format: bool = False):
    ''' Write predictions for RTE task in SuperGLUE prediction format.  '''
    trg_map = {0: "not_entailment", 1: "entailment"}
    preds_file = _get_pred_filename(task.name, pred_dir, split_name, strict_glue_format)
    with open(preds_file, "w", encoding="utf-8") as preds_fh:
        for row_idx, row in preds_df.iterrows():
            if strict_glue_format:
                out_d = {"idx": row["idx"], "label": trg_map[row["labels"]]}
            else:
                out_d = row.to_dict()
            preds_fh.write("{0}\n".format(json.dumps(out_d)))

def _write_diagnostics_preds(task: str, preds_df: pd.DataFrame,
                            pred_dir: str, split_name: str,
                            strict_glue_format: bool = False):
    ''' Write predictions for GLUE/SuperGLUE diagnostics task.  '''

    if task.n_classes == 2:
        pred_map = {0: "not_entailment", 1: "entailment"}
    elif task.n_classes == 3:
        pred_map = {0: "neutral", 1: "entailment", 2: "contradiction"}
    else:
        raise ValueError("Invalid number of output classes detected")

    preds_file = _get_pred_filename(task.name, pred_dir, split_name, strict_glue_format)
    with open(preds_file, "w", encoding="utf-8") as preds_fh:
        for row_idx, row in preds_df.iterrows():
            if strict_glue_format:
                out_d = {"idx": row["idx"], "label": pred_map[row["labels"]]}
            else:
                out_d = row.to_dict()
            preds_fh.write("{0}\n".format(json.dumps(out_d)))


def _write_glue_preds(
    task_name: str,
    preds_df: pd.DataFrame,
    pred_dir: str,
    split_name: str,
    strict_glue_format: bool = False,
):
    """ Write predictions to separate files located in pred_dir.
    We write special code to handle various GLUE tasks.

    Use strict_glue_format to guarantee compatibility with GLUE website.

    Args:
        task_name: task name
        preds_df: predictions DataFrame for a single task, as returned by
            evaluate().
        pred_dir: directory to write predictions
        split_name: name of this split ('train', 'val', or 'test')
        strict_glue_format: if true, writes format compatible with GLUE
            website.
    """

    def _apply_pred_map(preds_df, pred_map, key="prediction"):
        """ Apply preds_map, in-place. """
        preds_df[key] = [pred_map[p] for p in preds_df[key]]

    def _write_preds_with_pd(preds_df: pd.DataFrame, pred_file: str, write_type=int):
        """ Write TSV file in GLUE format, using Pandas. """

        required_cols = ["index", "prediction"]
        if strict_glue_format:
            cols_to_write = required_cols
            quoting = QUOTE_NONE
            log.info(
                "Task '%s', split '%s': writing %s in " "strict GLUE format.",
                task_name,
                split_name,
                pred_file,
            )
        else:
            all_cols = set(preds_df.columns)
            # make sure we write index and prediction as first columns,
            # then all the other ones we can find.
            cols_to_write = required_cols + sorted(list(all_cols.difference(required_cols)))
            quoting = QUOTE_MINIMAL
        preds_df.to_csv(
            pred_file,
            sep="\t",
            index=False,
            float_format="%.3f",
            quoting=quoting,
            columns=cols_to_write,
        )

    if len(preds_df) == 0:  # catch empty lists
        log.warning("Task '%s': predictions are empty!", task_name)
        return

    def _add_default_column(df, name: str, val):
        """ Ensure column exists and missing values = val. """
        if name not in df:
            df[name] = val
        df[name].fillna(value=val, inplace=True)

    preds_df = preds_df.copy()
    _add_default_column(preds_df, "idx", -1)
    _add_default_column(preds_df, "sent1_str", "")
    _add_default_column(preds_df, "sent2_str", "")
    _add_default_column(preds_df, "labels", -1)
    # Rename columns to match output headers.
    preds_df.rename(
        {
            "idx": "index",
            "preds": "prediction",
            "sent1_str": "sentence_1",
            "sent2_str": "sentence_2",
            "labels": "true_label",
        },
        axis="columns",
        inplace=True,
    )

    if task_name == "mnli" and split_name == "test":  # 9796 + 9847 + 1104 = 20747
        assert len(preds_df) == 20747, "Missing predictions for MNLI!"
        log.info("There are %d examples in MNLI, 20747 were expected", len(preds_df))
        # Sort back to original order. Otherwise mismatched, matched and diagnostic would be mixed together
        # Mismatched, matched and diagnostic all begin by index 0.
        preds_df.sort_index(inplace=True)
        pred_map = {0: "neutral", 1: "entailment", 2: "contradiction"}
        _apply_pred_map(preds_df, pred_map, "prediction")
        _write_preds_with_pd(
            preds_df.iloc[:9796],
            os.path.join(
                pred_dir, _get_pred_filename("mnli-m", pred_dir, split_name, strict_glue_format)
            ),
        )
        _write_preds_with_pd(
            preds_df.iloc[9796:19643],
            os.path.join(
                pred_dir, _get_pred_filename("mnli-mm", pred_dir, split_name, strict_glue_format)
            ),
        )
        _write_preds_with_pd(
            preds_df.iloc[19643:],
            os.path.join(
                pred_dir, _get_pred_filename("diagnostic", pred_dir, split_name, strict_glue_format)
            ),
        )

    elif task_name in ["rte", "qnli"]:
        pred_map = {0: "not_entailment", 1: "entailment"}
        _apply_pred_map(preds_df, pred_map, "prediction")
        _write_preds_with_pd(
            preds_df, _get_pred_filename(task_name, pred_dir, split_name, strict_glue_format)
        )
    elif task_name in ["sts-b"]:
        preds_df["prediction"] = [min(max(0.0, pred * 5.0), 5.0) for pred in preds_df["prediction"]]
        _write_preds_with_pd(
            preds_df,
            _get_pred_filename(task_name, pred_dir, split_name, strict_glue_format),
            write_type=float,
        )
    elif task_name in ["wmt"]:
        # convert each prediction to a single string if we find a list of
        # tokens
        if isinstance(preds_df["prediction"][0], list):
            assert isinstance(preds_df["prediction"][0][0], str)
            preds_df["prediction"] = [" ".join(pred) for pred in preds_df["prediction"]]
        _write_preds_with_pd(
            preds_df,
            _get_pred_filename(task_name, pred_dir, split_name, strict_glue_format),
            write_type=str,
        )
    else:
        _write_preds_with_pd(
            preds_df,
            _get_pred_filename(task_name, pred_dir, split_name, strict_glue_format),
            write_type=int,
        )

    log.info("Wrote predictions for task: %s", task_name)


def write_results(results, results_file, run_name):
    """ Aggregate results by appending results to results_file """
    all_metrics_str = ", ".join(["%s: %.3f" % (metric, score) for metric, score in results.items()])
    with open(results_file, "a") as results_fh:
        results_fh.write("%s\t%s\n" % (run_name, all_metrics_str))
    log.info(all_metrics_str)<|MERGE_RESOLUTION|>--- conflicted
+++ resolved
@@ -11,11 +11,13 @@
 import torch
 from allennlp.data.iterators import BasicIterator
 from . import tasks as tasks_module
-<<<<<<< HEAD
-from .tasks.tasks import CommitmentTask, RTESuperGLUETask, WiCTask, WinogradCoreferenceTask
-=======
-from .tasks.tasks import CommitmentTask, RTESuperGLUETask, WiCTask, GLUEDiagnosticTask
->>>>>>> ca22a787
+from .tasks.tasks import (
+    CommitmentTask,
+    RTESuperGLUETask,
+    WiCTask,
+    GLUEDiagnosticTask,
+    WinogradCoreferenceTask,
+)
 from .tasks.qa import MultiRCTask
 from .tasks.edge_probing import EdgeProbingTask
 from .tasks.tasks import COPATask
@@ -51,9 +53,12 @@
     qst_idx and ans_idx are used for MultiRC and other question answering dataset"""
     FIELDS_TO_EXPORT = ["idx", "sent1_str", "sent2_str", "labels", "qst_idx", "ans_idx"]
     # Enforce that these tasks have the 'idx' field set.
-    IDX_REQUIRED_TASK_NAMES = tasks_module.ALL_GLUE_TASKS + \
-        ['wmt'] + tasks_module.ALL_SUPERGLUE_TASKS + \
-        tasks_module.ALL_COLA_NPI_TASKS
+    IDX_REQUIRED_TASK_NAMES = (
+        tasks_module.ALL_GLUE_TASKS
+        + ["wmt"]
+        + tasks_module.ALL_SUPERGLUE_TASKS
+        + tasks_module.ALL_COLA_NPI_TASKS
+    )
     model.eval()
     iterator = BasicIterator(batch_size)
 
@@ -173,15 +178,14 @@
             _write_wic_preds(
                 task, preds_df, pred_dir, split_name, strict_glue_format=strict_glue_format
             )
-<<<<<<< HEAD
         elif isinstance(task, WinogradCoreferenceTask):
             _write_winograd_preds(
-=======
+                task, preds_df, pred_dir, split_name, strict_glue_format=strict_glue_format
+            )
         elif isinstance(task, GLUEDiagnosticTask):
             # glue-diagnostic is caught above by being in ALL_GLUE_TASKS
             # currently this only catches superglue-diagnostic
             _write_diagnostics_preds(
->>>>>>> ca22a787
                 task, preds_df, pred_dir, split_name, strict_glue_format=strict_glue_format
             )
         else:
@@ -216,6 +220,7 @@
     "wic": "WiC",
     "superglue-diagnostic": "AX",
 }
+
 
 def _get_pred_filename(task_name, pred_dir, split_name, strict_glue_format):
     if strict_glue_format and task_name in GLUE_NAME_MAP:
@@ -283,6 +288,7 @@
                 out_d = row.to_dict()
             preds_fh.write("{0}\n".format(json.dumps(out_d)))
 
+
 def _write_winograd_preds(
     task: str,
     preds_df: pd.DataFrame,
@@ -301,6 +307,7 @@
                 out_d = row.to_dict()
             preds_fh.write("{0}\n".format(json.dumps(out_d)))
 
+
 def _write_commitment_preds(
     task: str,
     preds_df: pd.DataFrame,
@@ -333,10 +340,15 @@
                 out_d = row.to_dict()
             preds_fh.write("{0}\n".format(json.dumps(out_d)))
 
-def _write_multirc_preds(task: str, preds_df: pd.DataFrame,
-                         pred_dir: str, split_name: str,
-                         strict_glue_format: bool = False):
-    ''' Write predictions for MultiRC task. '''
+
+def _write_multirc_preds(
+    task: str,
+    preds_df: pd.DataFrame,
+    pred_dir: str,
+    split_name: str,
+    strict_glue_format: bool = False,
+):
+    """ Write predictions for MultiRC task. """
     trg_map = {0: "neutral", 1: "entailment", 2: "contradiction"}
     preds_file = _get_pred_filename(task.name, pred_dir, split_name, strict_glue_format)
     with open(preds_file, "w", encoding="utf-8") as preds_fh:
@@ -353,10 +365,15 @@
                 out_d = row.to_dict()
                 preds_fh.write("{0}\n".format(json.dumps(out_d)))
 
-def _write_rte_preds(task: str, preds_df: pd.DataFrame,
-                     pred_dir: str, split_name: str,
-                     strict_glue_format: bool = False):
-    ''' Write predictions for RTE task in SuperGLUE prediction format.  '''
+
+def _write_rte_preds(
+    task: str,
+    preds_df: pd.DataFrame,
+    pred_dir: str,
+    split_name: str,
+    strict_glue_format: bool = False,
+):
+    """ Write predictions for RTE task in SuperGLUE prediction format.  """
     trg_map = {0: "not_entailment", 1: "entailment"}
     preds_file = _get_pred_filename(task.name, pred_dir, split_name, strict_glue_format)
     with open(preds_file, "w", encoding="utf-8") as preds_fh:
@@ -367,10 +384,15 @@
                 out_d = row.to_dict()
             preds_fh.write("{0}\n".format(json.dumps(out_d)))
 
-def _write_diagnostics_preds(task: str, preds_df: pd.DataFrame,
-                            pred_dir: str, split_name: str,
-                            strict_glue_format: bool = False):
-    ''' Write predictions for GLUE/SuperGLUE diagnostics task.  '''
+
+def _write_diagnostics_preds(
+    task: str,
+    preds_df: pd.DataFrame,
+    pred_dir: str,
+    split_name: str,
+    strict_glue_format: bool = False,
+):
+    """ Write predictions for GLUE/SuperGLUE diagnostics task.  """
 
     if task.n_classes == 2:
         pred_map = {0: "not_entailment", 1: "entailment"}
