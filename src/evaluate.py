""" Helper functions to evaluate a model on a dataset """
import os
import time
import logging as log

import json
import pandas as pd
from csv import QUOTE_NONE, QUOTE_MINIMAL

import torch
from allennlp.data.iterators import BasicIterator
from . import tasks as tasks_module
<<<<<<< HEAD
from .tasks.tasks import CommitmentTask, RTESuperGLUETask
=======
from .tasks.tasks import CommitmentTask, WiCTask
>>>>>>> 0bce5b3b
from .tasks.edge_probing import EdgeProbingTask
from .tasks.tasks import COPATask
from allennlp.nn.util import move_to_device

from typing import List, Sequence, Iterable, Tuple, Dict

LOG_INTERVAL = 30


def _coerce_list(preds) -> List:
    if isinstance(preds, torch.Tensor):
        return preds.data.tolist()
    else:
        return list(preds)


def parse_write_preds_arg(write_preds_arg: str) -> List[str]:
    if write_preds_arg == 0:
        return []
    elif write_preds_arg == 1:
        return ['test']
    else:
        return write_preds_arg.split(",")


def evaluate(model, tasks: Sequence[tasks_module.Task], batch_size: int,
             cuda_device: int, split="val") -> Tuple[Dict, pd.DataFrame]:
    '''Evaluate on a dataset'''
    FIELDS_TO_EXPORT = ['idx', 'sent1_str', 'sent2_str', 'labels']
    # Enforce that these tasks have the 'idx' field set.
    IDX_REQUIRED_TASK_NAMES = tasks_module.ALL_GLUE_TASKS + \
        ['wmt'] + tasks_module.ALL_COLA_NPI_TASKS
    model.eval()
    iterator = BasicIterator(batch_size)

    all_metrics = {"micro_avg": 0.0, "macro_avg": 0.0}
    all_preds = {}
    n_examples_overall = 0

    assert len(
        tasks) > 0, "Configured to evaluate, but specified no task to evaluate."

    for task in tasks:
        log.info("Evaluating on: %s, split: %s", task.name, split)
        last_log = time.time()
        n_examples = 0
        task_preds = []  # accumulate DataFrames
        assert split in ["train", "val", "test"]
        dataset = getattr(task, "%s_data" % split)
        generator = iterator(dataset, num_epochs=1, shuffle=False)
        for batch_idx, batch in enumerate(generator):
            batch = move_to_device(batch, cuda_device)
            out = model.forward(task, batch, predict=True)
            # We don't want mnli-diagnostic to affect the micro and macro average.
            # Accuracy of mnli-diagnostic is hardcoded to 0.
            if task.name != "mnli-diagnostic":
                n_examples += out["n_exs"]
            # get predictions
            if 'preds' not in out:
                continue
            preds = _coerce_list(out['preds'])
            assert isinstance(preds, list), "Convert predictions to list!"
            cols = {"preds": preds}
            if task.name in IDX_REQUIRED_TASK_NAMES:
                assert 'idx' in batch, (f"'idx' field missing from batches "
                                        "for task {task.name}!")
            for field in FIELDS_TO_EXPORT:
                if field in batch:
                    cols[field] = _coerce_list(batch[field])

            # Transpose data using Pandas
            df = pd.DataFrame(cols)
            task_preds.append(df)

            if time.time() - last_log > LOG_INTERVAL:
                log.info("\tTask %s: batch %d", task.name, batch_idx)
                last_log = time.time()

        # task_preds will be a DataFrame with columns
        # ['preds'] + FIELDS_TO_EXPORT
        # for GLUE tasks, preds entries should be single scalars.

        # Update metrics
        task_metrics = task.get_metrics(reset=True)
        for name, value in task_metrics.items():
            all_metrics["%s_%s" % (task.name, name)] = value
        all_metrics["micro_avg"] += all_metrics[task.val_metric] * n_examples
        all_metrics["macro_avg"] += all_metrics[task.val_metric]
        n_examples_overall += n_examples

        if not task_preds:
            log.warning("Task %s: has no predictions!", task.name)
            continue

        # Combine task_preds from each batch to a single DataFrame.
        task_preds = pd.concat(task_preds, ignore_index=True)
        # Store predictions, sorting by index if given.
        if 'idx' in task_preds.columns:
            log.info("Task '%s': sorting predictions by 'idx'", task.name)
            task_preds.sort_values(by=['idx'], inplace=True)
        all_preds[task.name] = task_preds
        log.info("Finished evaluating on: %s", task.name)

    all_metrics["micro_avg"] /= n_examples_overall
    all_metrics["macro_avg"] /= len(tasks)

    return all_metrics, all_preds


def write_preds(tasks: Iterable[tasks_module.Task], all_preds, pred_dir, split_name,
                strict_glue_format=False) -> None:
    for task in tasks:
        if task.name not in all_preds:
            log.warning("Task '%s': missing predictions for split '%s'",
                        task.name, split_name)
            continue

        preds_df = all_preds[task.name]
        # Tasks that use _write_glue_preds:
        glue_style_tasks = (
            tasks_module.ALL_NLI_PROBING_TASKS +
            tasks_module.ALL_GLUE_TASKS +
            ['wmt'] +
            tasks_module.ALL_COLA_NPI_TASKS)
        if task.name in glue_style_tasks:
            # Strict mode: strict GLUE format (no extra cols)
            strict = (
                strict_glue_format and task.name in tasks_module.ALL_GLUE_TASKS)
            _write_glue_preds(task.name, preds_df, pred_dir, split_name,
                              strict_glue_format=strict)
        elif isinstance(task, EdgeProbingTask):
            # Edge probing tasks, have structured output.
            _write_edge_preds(task, preds_df, pred_dir, split_name)
        elif isinstance(task, CommitmentTask):
            _write_commitment_preds(task, preds_df, pred_dir, split_name,
                                    strict_glue_format=strict_glue_format)
<<<<<<< HEAD
        elif isinstance(task, RTESuperGLUETask):
            _write_rte_preds(task, preds_df, pred_dir, split_name,
=======
        elif isinstance(task, COPATask):
            _write_copa_preds(task, preds_df, pred_dir, split_name,
                              strict_glue_format=strict_glue_format)
        elif isinstance(task, WiCTask):
            _write_wic_preds(task, preds_df, pred_dir, split_name,
>>>>>>> 0bce5b3b
                             strict_glue_format=strict_glue_format)
        else:
            log.warning("Task '%s' not supported by write_preds().",
                        task.name)
            continue
        log.info("Task '%s': Wrote predictions to %s", task.name, pred_dir)
    log.info("Wrote all preds for split '%s' to %s", split_name, pred_dir)
    return


GLUE_NAME_MAP = {'cola': 'CoLA',
                 'diagnostic': 'AX',
                 'mnli-mm': 'MNLI-mm',
                 'mnli-m': 'MNLI-m',
                 'mrpc': 'MRPC',
                 'qnli': 'QNLI',
                 'qqp': 'QQP',
                 'rte': 'RTE',
                 'sst': 'SST-2',
                 'sts-b': 'STS-B',
                 'wnli': 'WNLI'}

SUPERGLUE_NAME_MAP = {"commitbank": 'CB',
<<<<<<< HEAD
                      "rte-superglue": "RTE"
=======
                      "copa": "COPA",
                      "wic": "WiC"
>>>>>>> 0bce5b3b
                     }

def _get_pred_filename(task_name, pred_dir, split_name, strict_glue_format):
    if strict_glue_format and task_name in GLUE_NAME_MAP:
        file = GLUE_NAME_MAP[task_name] + ".tsv"
    elif strict_glue_format and task_name in SUPERGLUE_NAME_MAP:
        file = SUPERGLUE_NAME_MAP[task_name] + ".jsonl"
    else:
        file = "%s_%s.tsv" % (task_name, split_name)
    return os.path.join(pred_dir, file)


def _write_edge_preds(task: EdgeProbingTask,
                      preds_df: pd.DataFrame,
                      pred_dir: str, split_name: str,
                      join_with_input: bool = True):
    ''' Write predictions for edge probing task.

    This reads the task data and joins with predictions,
    taking the 'idx' field to represent the line number in the (preprocessed)
    task data file.

    Predictions are saved as JSON with one record per line.
    '''
    preds_file = os.path.join(pred_dir, f"{task.name}_{split_name}.json")
    # Each row of 'preds' is a NumPy object, need to convert to list for
    # serialization.
    preds_df = preds_df.copy()
    preds_df['preds'] = [a.tolist() for a in preds_df['preds']]
    if join_with_input:
        preds_df.set_index(['idx'], inplace=True)
        # Load input data and join by row index.
        log.info("Task '%s': joining predictions with input split '%s'",
                 task.name, split_name)
        records = task.get_split_text(split_name)
        # TODO: update this with more prediction types, when available.
        records = (task.merge_preds(r, {'proba': preds_df.at[i, 'preds']})
                   for i, r in enumerate(records))
    else:
        records = (row.to_dict() for _, row in preds_df.iterrows())

    with open(preds_file, 'w') as fd:
        for record in records:
            fd.write(json.dumps(record))
            fd.write("\n")

def _write_wic_preds(task: str, preds_df: pd.DataFrame,
                     pred_dir: str, split_name: str,
                     strict_glue_format: bool = False):
    ''' Write predictions for WiC task.  '''
    pred_map = {0: "false", 1: "true"}
    preds_file = _get_pred_filename(task.name, pred_dir, split_name, strict_glue_format)
    with open(preds_file, "w", encoding="utf-8") as preds_fh:
        for row_idx, row in preds_df.iterrows():
            if strict_glue_format:
                out_d = {"idx": row["idx"], "label": pred_map[row["labels"]]}
            else:
                out_d = row.to_dict()
            preds_fh.write("{0}\n".format(json.dumps(out_d)))

def _write_commitment_preds(task: str, preds_df: pd.DataFrame,
                            pred_dir: str, split_name: str,
                            strict_glue_format: bool = False):
    ''' Write predictions for CommitmentBank task.  '''
    pred_map = {0: "neutral", 1: "entailment", 2: "contradiction"}
    preds_file = _get_pred_filename(task.name, pred_dir, split_name, strict_glue_format)
    with open(preds_file, "w", encoding="utf-8") as preds_fh:
        for row_idx, row in preds_df.iterrows():
            if strict_glue_format:
                out_d = {"idx": row["idx"], "label": pred_map[row["labels"]]}
            else:
                out_d = row.to_dict()
            preds_fh.write("{0}\n".format(json.dumps(out_d)))

def _write_copa_preds(task, preds_df: pd.DataFrame,
                      pred_dir: str, split_name: str,
                      strict_glue_format: bool = False):
    """ Write COPA predictions to JSONL """
    preds_file = _get_pred_filename(task.name, pred_dir, split_name, strict_glue_format)
    with open(preds_file, "w", encoding="utf-8") as preds_fh:
        for row_idx, row in preds_df.iterrows():
            if strict_glue_format:
                out_d = {"idx": int(row["idx"]), "label": int(row["preds"])}
            else:
                out_d = row.to_dict()
            preds_fh.write("{0}\n".format(json.dumps(out_d)))

def _write_rte_preds(task: str, preds_df: pd.DataFrame,
                     pred_dir: str, split_name: str,
                     strict_glue_format: bool = False):
    ''' Write predictions for RTE task in SuperGLUE prediction format.  '''
    trg_map = {0: "not_entailment", 1: "entailment"}
    preds_file = _get_pred_filename(task.name, pred_dir, split_name, strict_glue_format)
    with open(preds_file, "w", encoding="utf-8") as preds_fh:
        for row_idx, row in preds_df.iterrows():
            if strict_glue_format:
                out_d = {"idx": row["idx"], "label": trg_map[row["labels"]]}
            else:
                out_d = row.to_dict()
            preds_fh.write("{0}\n".format(json.dumps(out_d)))


def _write_glue_preds(task_name: str, preds_df: pd.DataFrame,
                      pred_dir: str, split_name: str,
                      strict_glue_format: bool = False):
    ''' Write predictions to separate files located in pred_dir.
    We write special code to handle various GLUE tasks.

    Use strict_glue_format to guarantee compatibility with GLUE website.

    Args:
        task_name: task name
        preds_df: predictions DataFrame for a single task, as returned by
            evaluate().
        pred_dir: directory to write predictions
        split_name: name of this split ('train', 'val', or 'test')
        strict_glue_format: if true, writes format compatible with GLUE
            website.
    '''
    def _apply_pred_map(preds_df, pred_map, key='prediction'):
        """ Apply preds_map, in-place. """
        preds_df[key] = [pred_map[p] for p in preds_df[key]]

    def _write_preds_with_pd(preds_df: pd.DataFrame, pred_file: str,
                             write_type=int):
        """ Write TSV file in GLUE format, using Pandas. """

        required_cols = ['index', 'prediction']
        if strict_glue_format:
            cols_to_write = required_cols
            quoting = QUOTE_NONE
            log.info("Task '%s', split '%s': writing %s in "
                     "strict GLUE format.", task_name, split_name, pred_file)
        else:
            all_cols = set(preds_df.columns)
            # make sure we write index and prediction as first columns,
            # then all the other ones we can find.
            cols_to_write = (required_cols +
                             sorted(list(all_cols.difference(required_cols))))
            quoting = QUOTE_MINIMAL
        preds_df.to_csv(pred_file, sep="\t", index=False, float_format="%.3f",
                        quoting=quoting, columns=cols_to_write)

    if len(preds_df) == 0:  # catch empty lists
        log.warning("Task '%s': predictions are empty!", task_name)
        return

    def _add_default_column(df, name: str, val):
        """ Ensure column exists and missing values = val. """
        if name not in df:
            df[name] = val
        df[name].fillna(value=val, inplace=True)

    preds_df = preds_df.copy()
    _add_default_column(preds_df, 'idx', -1)
    _add_default_column(preds_df, 'sent1_str', "")
    _add_default_column(preds_df, 'sent2_str', "")
    _add_default_column(preds_df, 'labels', -1)
    # Rename columns to match output headers.
    preds_df.rename({"idx": "index",
                     "preds": "prediction",
                     "sent1_str": "sentence_1",
                     "sent2_str": "sentence_2",
                     "labels": "true_label"},
                    axis='columns', inplace=True)

    if task_name == 'mnli' and split_name == 'test':  # 9796 + 9847 + 1104 = 20747
        assert len(preds_df) == 20747, "Missing predictions for MNLI!"
        log.info("There are %d examples in MNLI, 20747 were expected",
                 len(preds_df))
        # Sort back to original order. Otherwise mismatched, matched and diagnostic would be mixed together
        # Mismatched, matched and diagnostic all begin by index 0.
        preds_df.sort_index(inplace=True)
        pred_map = {0: 'neutral', 1: 'entailment', 2: 'contradiction'}
        _apply_pred_map(preds_df, pred_map, 'prediction')
        _write_preds_with_pd(preds_df.iloc[:9796], os.path.join(
            pred_dir, _get_pred_filename('mnli-m', pred_dir, split_name, strict_glue_format)))
        _write_preds_with_pd(preds_df.iloc[9796:19643], os.path.join(
            pred_dir, _get_pred_filename('mnli-mm', pred_dir, split_name, strict_glue_format)))
        _write_preds_with_pd(preds_df.iloc[19643:], os.path.join(
            pred_dir, _get_pred_filename('diagnostic', pred_dir, split_name, strict_glue_format)))

    elif task_name in ['rte', 'qnli']:
        pred_map = {0: 'not_entailment', 1: 'entailment'}
        _apply_pred_map(preds_df, pred_map, 'prediction')
        _write_preds_with_pd(
            preds_df,
            _get_pred_filename(
                task_name,
                pred_dir,
                split_name,
                strict_glue_format))
    elif task_name in ['sts-b']:
        preds_df['prediction'] = [min(max(0., pred * 5.), 5.)
                                  for pred in preds_df['prediction']]
        _write_preds_with_pd(
            preds_df,
            _get_pred_filename(
                task_name,
                pred_dir,
                split_name,
                strict_glue_format),
            write_type=float)
    elif task_name in ['wmt']:
        # convert each prediction to a single string if we find a list of
        # tokens
        if isinstance(preds_df['prediction'][0], list):
            assert isinstance(preds_df['prediction'][0][0], str)
            preds_df['prediction'] = [' '.join(pred)
                                      for pred in preds_df['prediction']]
        _write_preds_with_pd(
            preds_df,
            _get_pred_filename(
                task_name,
                pred_dir,
                split_name,
                strict_glue_format),
            write_type=str)
    else:
        _write_preds_with_pd(
            preds_df,
            _get_pred_filename(
                task_name,
                pred_dir,
                split_name,
                strict_glue_format),
            write_type=int)

    log.info("Wrote predictions for task: %s", task_name)


def write_results(results, results_file, run_name):
    ''' Aggregate results by appending results to results_file '''
    all_metrics_str = ', '.join(['%s: %.3f' % (metric, score) for
                                 metric, score in results.items()])
    with open(results_file, 'a') as results_fh:
        results_fh.write("%s\t%s\n" % (run_name, all_metrics_str))
    log.info(all_metrics_str)<|MERGE_RESOLUTION|>--- conflicted
+++ resolved
@@ -10,11 +10,7 @@
 import torch
 from allennlp.data.iterators import BasicIterator
 from . import tasks as tasks_module
-<<<<<<< HEAD
-from .tasks.tasks import CommitmentTask, RTESuperGLUETask
-=======
-from .tasks.tasks import CommitmentTask, WiCTask
->>>>>>> 0bce5b3b
+from .tasks.tasks import CommitmentTask, RTESuperGLUETask, WiCTask
 from .tasks.edge_probing import EdgeProbingTask
 from .tasks.tasks import COPATask
 from allennlp.nn.util import move_to_device
@@ -151,16 +147,13 @@
         elif isinstance(task, CommitmentTask):
             _write_commitment_preds(task, preds_df, pred_dir, split_name,
                                     strict_glue_format=strict_glue_format)
-<<<<<<< HEAD
-        elif isinstance(task, RTESuperGLUETask):
-            _write_rte_preds(task, preds_df, pred_dir, split_name,
-=======
         elif isinstance(task, COPATask):
             _write_copa_preds(task, preds_df, pred_dir, split_name,
                               strict_glue_format=strict_glue_format)
+        elif isinstance(task, RTESuperGLUETask):
+            _write_rte_preds(task, preds_df, pred_dir, split_name,
         elif isinstance(task, WiCTask):
             _write_wic_preds(task, preds_df, pred_dir, split_name,
->>>>>>> 0bce5b3b
                              strict_glue_format=strict_glue_format)
         else:
             log.warning("Task '%s' not supported by write_preds().",
@@ -184,12 +177,9 @@
                  'wnli': 'WNLI'}
 
 SUPERGLUE_NAME_MAP = {"commitbank": 'CB',
-<<<<<<< HEAD
-                      "rte-superglue": "RTE"
-=======
                       "copa": "COPA",
+                      "rte-superglue": "RTE",
                       "wic": "WiC"
->>>>>>> 0bce5b3b
                      }
 
 def _get_pred_filename(task_name, pred_dir, split_name, strict_glue_format):
