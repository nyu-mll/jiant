--- conflicted
+++ resolved
@@ -32,15 +32,12 @@
                     preds = preds.data.tolist()
                 assert isinstance(preds, list), "Convert predictions to list!"
                 task_preds += preds
-<<<<<<< HEAD
                 if 'idx' in batch:
                     task_idxs += batch['idx'].data.tolist()
                 if 'sent1str' in batch:
                     sen1_strs += batch['sent1str']
-=======
         # task_preds should be a list of length = # examples.
         # for GLUE tasks, entries should be single scalars.
->>>>>>> 74f7cb43
 
         # Update metrics
         task_metrics = task.get_metrics(reset=True)
@@ -52,32 +49,19 @@
 
         # Store predictions, possibly sorting them if
         if task_idxs:
-<<<<<<< HEAD
-            assert len(task_idxs) == len(task_preds), "Number of indices and predictions differ!"
             idxs_preds_strs = [(idx, pred, str) for idx, pred, str in zip(task_idxs, task_preds, sen1_strs)]
             idxs_preds_strs.sort(key=lambda x: x[0])
             task_idxs, task_preds, sen1_strs = zip(*idxs_preds_strs)
         all_preds[task.name] = [task_preds, task_idxs, sen1_strs]
-=======
             assert len(task_idxs) == len(task_preds), (
                 "Number of indices != number of predictions!")
-            idxs_and_preds = [(idx, pred) for idx, pred in zip(task_idxs, task_preds)]
-            idxs_and_preds.sort(key=lambda x: x[0])
-            task_preds = [p for _, p in idxs_and_preds]
-        all_preds[task.name] = task_preds
->>>>>>> 74f7cb43
 
     all_metrics["micro_avg"] /= n_examples_overall
     all_metrics["macro_avg"] /= len(tasks)
 
     return all_metrics, all_preds
 
-<<<<<<< HEAD
-
 def write_preds(all_preds, pred_dir, split):
-=======
-def write_preds(all_preds, pred_dir):
->>>>>>> 74f7cb43
     ''' Write predictions to separate files located in pred_dir.
     We write special code to handle various GLUE tasks.
 
