""" Helper functions to evaluate a model on a dataset """
import os
import time
import logging as log
from collections import defaultdict

import json
import pandas as pd
from csv import QUOTE_NONE, QUOTE_MINIMAL

import torch
from allennlp.data.iterators import BasicIterator
from . import tasks as tasks_module
<<<<<<< HEAD
from .tasks.tasks import CommitmentTask
from .tasks.qa import MultiRCTask
=======
from .tasks.tasks import CommitmentTask, WiCTask
>>>>>>> 99862642
from .tasks.edge_probing import EdgeProbingTask
from allennlp.nn.util import move_to_device

from typing import List, Sequence, Iterable, Tuple, Dict

LOG_INTERVAL = 30


def _coerce_list(preds) -> List:
    if isinstance(preds, torch.Tensor):
        return preds.data.tolist()
    else:
        return list(preds)


def parse_write_preds_arg(write_preds_arg: str) -> List[str]:
    if write_preds_arg == 0:
        return []
    elif write_preds_arg == 1:
        return ['test']
    else:
        return write_preds_arg.split(",")


def evaluate(model, tasks: Sequence[tasks_module.Task], batch_size: int,
             cuda_device: int, split="val") -> Tuple[Dict, pd.DataFrame]:
    '''Evaluate on a dataset'''
    FIELDS_TO_EXPORT = ['idx', 'sent1_str', 'sent2_str', 'labels', 'qst_idx', 'ans_idx']
    # Enforce that these tasks have the 'idx' field set.
    IDX_REQUIRED_TASK_NAMES = tasks_module.ALL_GLUE_TASKS + \
        ['wmt'] + tasks_module.ALL_COLA_NPI_TASKS
    model.eval()
    iterator = BasicIterator(batch_size)

    all_metrics = {"micro_avg": 0.0, "macro_avg": 0.0}
    all_preds = {}
    n_examples_overall = 0

    assert len(
        tasks) > 0, "Configured to evaluate, but specified no task to evaluate."

    for task in tasks:
        log.info("Evaluating on: %s, split: %s", task.name, split)
        last_log = time.time()
        n_examples = 0
        task_preds = []  # accumulate DataFrames
        assert split in ["train", "val", "test"]
        dataset = getattr(task, "%s_data" % split)
        generator = iterator(dataset, num_epochs=1, shuffle=False)
        for batch_idx, batch in enumerate(generator):
            batch = move_to_device(batch, cuda_device)
            out = model.forward(task, batch, predict=True)
            # We don't want mnli-diagnostic to affect the micro and macro average.
            # Accuracy of mnli-diagnostic is hardcoded to 0.
            if task.name != "mnli-diagnostic":
                n_examples += out["n_exs"]
            # get predictions
            if 'preds' not in out:
                continue
            preds = _coerce_list(out['preds'])
            assert isinstance(preds, list), "Convert predictions to list!"
            cols = {"preds": preds}
            if task.name in IDX_REQUIRED_TASK_NAMES:
                assert 'idx' in batch, (f"'idx' field missing from batches "
                                        "for task {task.name}!")
            for field in FIELDS_TO_EXPORT:
                if field in batch:
                    cols[field] = _coerce_list(batch[field])

            # Transpose data using Pandas
            df = pd.DataFrame(cols)
            task_preds.append(df)

            if time.time() - last_log > LOG_INTERVAL:
                log.info("\tTask %s: batch %d", task.name, batch_idx)
                last_log = time.time()

        # task_preds will be a DataFrame with columns
        # ['preds'] + FIELDS_TO_EXPORT
        # for GLUE tasks, preds entries should be single scalars.

        # Update metrics
        task_metrics = task.get_metrics(reset=True)
        for name, value in task_metrics.items():
            all_metrics["%s_%s" % (task.name, name)] = value
        all_metrics["micro_avg"] += all_metrics[task.val_metric] * n_examples
        all_metrics["macro_avg"] += all_metrics[task.val_metric]
        n_examples_overall += n_examples

        if not task_preds:
            log.warning("Task %s: has no predictions!", task.name)
            continue

        # Combine task_preds from each batch to a single DataFrame.
        task_preds = pd.concat(task_preds, ignore_index=True)
        # Store predictions, sorting by index if given.
        if 'idx' in task_preds.columns:
            log.info("Task '%s': sorting predictions by 'idx'", task.name)
            task_preds.sort_values(by=['idx'], inplace=True)
        all_preds[task.name] = task_preds
        log.info("Finished evaluating on: %s", task.name)

    all_metrics["micro_avg"] /= n_examples_overall
    all_metrics["macro_avg"] /= len(tasks)

    return all_metrics, all_preds


def write_preds(tasks: Iterable[tasks_module.Task], all_preds, pred_dir, split_name,
                strict_glue_format=False) -> None:
    for task in tasks:
        if task.name not in all_preds:
            log.warning("Task '%s': missing predictions for split '%s'",
                        task.name, split_name)
            continue

        preds_df = all_preds[task.name]
        # Tasks that use _write_glue_preds:
        glue_style_tasks = (
            tasks_module.ALL_NLI_PROBING_TASKS +
            tasks_module.ALL_GLUE_TASKS +
            ['wmt'] +
            tasks_module.ALL_COLA_NPI_TASKS)
        if task.name in glue_style_tasks:
            # Strict mode: strict GLUE format (no extra cols)
            strict = (
                strict_glue_format and task.name in tasks_module.ALL_GLUE_TASKS)
            _write_glue_preds(task.name, preds_df, pred_dir, split_name,
                              strict_glue_format=strict)
            log.info("Task '%s': Wrote predictions to %s", task.name, pred_dir)
        elif isinstance(task, EdgeProbingTask):
            # Edge probing tasks, have structured output.
            _write_edge_preds(task, preds_df, pred_dir, split_name)
            log.info("Task '%s': Wrote predictions to %s", task.name, pred_dir)
        elif isinstance(task, CommitmentTask):
            _write_commitment_preds(task, preds_df, pred_dir, split_name,
                                    strict_glue_format=strict_glue_format)
<<<<<<< HEAD
        elif isinstance(task, MultiRCTask):
            _write_multirc_preds(task, preds_df, pred_dir, split_name,
                                 strict_glue_format=strict_glue_format)
=======
        elif isinstance(task, WiCTask):
            _write_wic_preds(task, preds_df, pred_dir, split_name,
                             strict_glue_format=strict_glue_format)
>>>>>>> 99862642
        else:
            log.warning("Task '%s' not supported by write_preds().",
                        task.name)
            continue
    log.info("Wrote all preds for split '%s' to %s", split_name, pred_dir)
    return


# Exact file names per task required by the GLUE evaluation server
GLUE_NAME_MAP = {'cola': 'CoLA',
                 'diagnostic': 'AX',
                 'mnli-mm': 'MNLI-mm',
                 'mnli-m': 'MNLI-m',
                 'mrpc': 'MRPC',
                 'qnli': 'QNLI',
                 'qqp': 'QQP',
                 'rte': 'RTE',
                 'sst': 'SST-2',
                 'sts-b': 'STS-B',
                 'wnli': 'WNLI'}

<<<<<<< HEAD
# Exact file names per task required by the SuperGLUE evaluation server
SUPERGLUE_NAME_MAP = {"commitbank": "CB",
                      "multirc": "MultiRC"
=======
SUPERGLUE_NAME_MAP = {"commitbank": "CB",
                      "wic": "WiC"
>>>>>>> 99862642
                     }

def _get_pred_filename(task_name, pred_dir, split_name, strict_glue_format):
    if strict_glue_format and task_name in GLUE_NAME_MAP:
        file = GLUE_NAME_MAP[task_name] + ".tsv"
    elif strict_glue_format and task_name in SUPERGLUE_NAME_MAP:
        file = SUPERGLUE_NAME_MAP[task_name] + ".jsonl"
    else:
        file = "%s_%s.tsv" % (task_name, split_name)
    return os.path.join(pred_dir, file)


def _write_edge_preds(task: EdgeProbingTask,
                      preds_df: pd.DataFrame,
                      pred_dir: str, split_name: str,
                      join_with_input: bool = True):
    ''' Write predictions for edge probing task.

    This reads the task data and joins with predictions,
    taking the 'idx' field to represent the line number in the (preprocessed)
    task data file.

    Predictions are saved as JSON with one record per line.
    '''
    preds_file = os.path.join(pred_dir, f"{task.name}_{split_name}.json")
    # Each row of 'preds' is a NumPy object, need to convert to list for
    # serialization.
    preds_df = preds_df.copy()
    preds_df['preds'] = [a.tolist() for a in preds_df['preds']]
    if join_with_input:
        preds_df.set_index(['idx'], inplace=True)
        # Load input data and join by row index.
        log.info("Task '%s': joining predictions with input split '%s'",
                 task.name, split_name)
        records = task.get_split_text(split_name)
        # TODO: update this with more prediction types, when available.
        records = (task.merge_preds(r, {'proba': preds_df.at[i, 'preds']})
                   for i, r in enumerate(records))
    else:
        records = (row.to_dict() for _, row in preds_df.iterrows())

    with open(preds_file, 'w') as fd:
        for record in records:
            fd.write(json.dumps(record))
            fd.write("\n")

def _write_wic_preds(task: str, preds_df: pd.DataFrame,
                     pred_dir: str, split_name: str,
                     strict_glue_format: bool = False):
    ''' Write predictions for WiC task.  '''
    pred_map = {0: "false", 1: "true"}
    preds_file = _get_pred_filename(task.name, pred_dir, split_name, strict_glue_format)
    with open(preds_file, "w", encoding="utf-8") as preds_fh:
        for row_idx, row in preds_df.iterrows():
            if strict_glue_format:
                out_d = {"idx": row["idx"], "label": pred_map[row["labels"]]}
            else:
                out_d = row.to_dict()
            preds_fh.write("{0}\n".format(json.dumps(out_d)))

def _write_commitment_preds(task: str, preds_df: pd.DataFrame,
                            pred_dir: str, split_name: str,
                            strict_glue_format: bool = False):
    ''' Write predictions for CommitmentBank task.  '''
    pred_map = {0: "neutral", 1: "entailment", 2: "contradiction"}
    preds_file = _get_pred_filename(task.name, pred_dir, split_name, strict_glue_format)
    with open(preds_file, "w", encoding="utf-8") as preds_fh:
        for row_idx, row in preds_df.iterrows():
            if strict_glue_format:
                out_d = {"idx": row["idx"], "label": pred_map[row["labels"]]}
            else:
                out_d = row.to_dict()
            preds_fh.write("{0}\n".format(json.dumps(out_d)))

def _write_multirc_preds(task: str, preds_df: pd.DataFrame,
                         pred_dir: str, split_name: str,
                         strict_glue_format: bool = False):
    ''' Write predictions for MultiRC task. '''
    trg_map = {0: "neutral", 1: "entailment", 2: "contradiction"}
    preds_file = _get_pred_filename(task.name, pred_dir, split_name, strict_glue_format)
    with open(preds_file, "w", encoding="utf-8") as preds_fh:
        if strict_glue_format:
            qst_ans_d = defaultdict(list)
            for row_idx, row in preds_df.iterrows():
                ans_d = {"idx": int(row["ans_idx"]), "label": int(row["preds"])}
                qst_ans_d[int(row["qst_idx"])].append(ans_d)

            for qst_idx, answers in qst_ans_d.items():
                out_d = {"idx": qst_idx, "answers": answers}
                preds_fh.write("{0}\n".format(json.dumps(out_d)))

        else:
            for row_idx, row in preds_df.iterrows():
                out_d = row.to_dict()
                preds_fh.write("{0}\n".format(json.dumps(out_d)))

def _write_glue_preds(task_name: str, preds_df: pd.DataFrame,
                      pred_dir: str, split_name: str,
                      strict_glue_format: bool = False):
    ''' Write predictions to separate files located in pred_dir.
    We write special code to handle various GLUE tasks.

    Use strict_glue_format to guarantee compatibility with GLUE website.

    Args:
        task_name: task name
        preds_df: predictions DataFrame for a single task, as returned by
            evaluate().
        pred_dir: directory to write predictions
        split_name: name of this split ('train', 'val', or 'test')
        strict_glue_format: if true, writes format compatible with GLUE
            website.
    '''
    def _apply_pred_map(preds_df, pred_map, key='prediction'):
        """ Apply preds_map, in-place. """
        preds_df[key] = [pred_map[p] for p in preds_df[key]]

    def _write_preds_with_pd(preds_df: pd.DataFrame, pred_file: str,
                             write_type=int):
        """ Write TSV file in GLUE format, using Pandas. """

        required_cols = ['index', 'prediction']
        if strict_glue_format:
            cols_to_write = required_cols
            quoting = QUOTE_NONE
            log.info("Task '%s', split '%s': writing %s in "
                     "strict GLUE format.", task_name, split_name, pred_file)
        else:
            all_cols = set(preds_df.columns)
            # make sure we write index and prediction as first columns,
            # then all the other ones we can find.
            cols_to_write = (required_cols +
                             sorted(list(all_cols.difference(required_cols))))
            quoting = QUOTE_MINIMAL
        preds_df.to_csv(pred_file, sep="\t", index=False, float_format="%.3f",
                        quoting=quoting, columns=cols_to_write)

    if len(preds_df) == 0:  # catch empty lists
        log.warning("Task '%s': predictions are empty!", task_name)
        return

    def _add_default_column(df, name: str, val):
        """ Ensure column exists and missing values = val. """
        if name not in df:
            df[name] = val
        df[name].fillna(value=val, inplace=True)

    preds_df = preds_df.copy()
    _add_default_column(preds_df, 'idx', -1)
    _add_default_column(preds_df, 'sent1_str', "")
    _add_default_column(preds_df, 'sent2_str', "")
    _add_default_column(preds_df, 'labels', -1)
    # Rename columns to match output headers.
    preds_df.rename({"idx": "index",
                     "preds": "prediction",
                     "sent1_str": "sentence_1",
                     "sent2_str": "sentence_2",
                     "labels": "true_label"},
                    axis='columns', inplace=True)

    if task_name == 'mnli' and split_name == 'test':  # 9796 + 9847 + 1104 = 20747
        assert len(preds_df) == 20747, "Missing predictions for MNLI!"
        log.info("There are %d examples in MNLI, 20747 were expected",
                 len(preds_df))
        # Sort back to original order. Otherwise mismatched, matched and diagnostic would be mixed together
        # Mismatched, matched and diagnostic all begin by index 0.
        preds_df.sort_index(inplace=True)
        pred_map = {0: 'neutral', 1: 'entailment', 2: 'contradiction'}
        _apply_pred_map(preds_df, pred_map, 'prediction')
        _write_preds_with_pd(preds_df.iloc[:9796], os.path.join(
            pred_dir, _get_pred_filename('mnli-m', pred_dir, split_name, strict_glue_format)))
        _write_preds_with_pd(preds_df.iloc[9796:19643], os.path.join(
            pred_dir, _get_pred_filename('mnli-mm', pred_dir, split_name, strict_glue_format)))
        _write_preds_with_pd(preds_df.iloc[19643:], os.path.join(
            pred_dir, _get_pred_filename('diagnostic', pred_dir, split_name, strict_glue_format)))

    elif task_name in ['rte', 'qnli']:
        pred_map = {0: 'not_entailment', 1: 'entailment'}
        _apply_pred_map(preds_df, pred_map, 'prediction')
        _write_preds_with_pd(
            preds_df,
            _get_pred_filename(
                task_name,
                pred_dir,
                split_name,
                strict_glue_format))
    elif task_name in ['sts-b']:
        preds_df['prediction'] = [min(max(0., pred * 5.), 5.)
                                  for pred in preds_df['prediction']]
        _write_preds_with_pd(
            preds_df,
            _get_pred_filename(
                task_name,
                pred_dir,
                split_name,
                strict_glue_format),
            write_type=float)
    elif task_name in ['wmt']:
        # convert each prediction to a single string if we find a list of
        # tokens
        if isinstance(preds_df['prediction'][0], list):
            assert isinstance(preds_df['prediction'][0][0], str)
            preds_df['prediction'] = [' '.join(pred)
                                      for pred in preds_df['prediction']]
        _write_preds_with_pd(
            preds_df,
            _get_pred_filename(
                task_name,
                pred_dir,
                split_name,
                strict_glue_format),
            write_type=str)
    else:
        _write_preds_with_pd(
            preds_df,
            _get_pred_filename(
                task_name,
                pred_dir,
                split_name,
                strict_glue_format),
            write_type=int)

    log.info("Wrote predictions for task: %s", task_name)


def write_results(results, results_file, run_name):
    ''' Aggregate results by appending results to results_file '''
    all_metrics_str = ', '.join(['%s: %.3f' % (metric, score) for
                                 metric, score in results.items()])
    with open(results_file, 'a') as results_fh:
        results_fh.write("%s\t%s\n" % (run_name, all_metrics_str))
    log.info(all_metrics_str)<|MERGE_RESOLUTION|>--- conflicted
+++ resolved
@@ -11,12 +11,8 @@
 import torch
 from allennlp.data.iterators import BasicIterator
 from . import tasks as tasks_module
-<<<<<<< HEAD
-from .tasks.tasks import CommitmentTask
+from .tasks.tasks import CommitmentTask, WiCTask
 from .tasks.qa import MultiRCTask
-=======
-from .tasks.tasks import CommitmentTask, WiCTask
->>>>>>> 99862642
 from .tasks.edge_probing import EdgeProbingTask
 from allennlp.nn.util import move_to_device
 
@@ -154,15 +150,12 @@
         elif isinstance(task, CommitmentTask):
             _write_commitment_preds(task, preds_df, pred_dir, split_name,
                                     strict_glue_format=strict_glue_format)
-<<<<<<< HEAD
         elif isinstance(task, MultiRCTask):
             _write_multirc_preds(task, preds_df, pred_dir, split_name,
                                  strict_glue_format=strict_glue_format)
-=======
         elif isinstance(task, WiCTask):
             _write_wic_preds(task, preds_df, pred_dir, split_name,
                              strict_glue_format=strict_glue_format)
->>>>>>> 99862642
         else:
             log.warning("Task '%s' not supported by write_preds().",
                         task.name)
@@ -184,14 +177,10 @@
                  'sts-b': 'STS-B',
                  'wnli': 'WNLI'}
 
-<<<<<<< HEAD
 # Exact file names per task required by the SuperGLUE evaluation server
 SUPERGLUE_NAME_MAP = {"commitbank": "CB",
-                      "multirc": "MultiRC"
-=======
-SUPERGLUE_NAME_MAP = {"commitbank": "CB",
+                      "multirc": "MultiRC",
                       "wic": "WiC"
->>>>>>> 99862642
                      }
 
 def _get_pred_filename(task_name, pred_dir, split_name, strict_glue_format):
