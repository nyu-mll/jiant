--- conflicted
+++ resolved
@@ -39,12 +39,9 @@
     n_examples_overall = 0
     for task in tasks:
         log.info("Evaluating on: %s", task.name)
-<<<<<<< HEAD
         required_fields = task.get_eval_required_fields()
         log.info("Task '%s': expecting required fields %s",
                  task, str(required_fields))
-=======
->>>>>>> a5d49806
         n_examples = 0
         task_preds = []  # accumulate DataFrames
         assert split in ["train", "val", "test"]
