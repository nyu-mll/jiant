--- conflicted
+++ resolved
@@ -44,15 +44,9 @@
     """Evaluate on a dataset"""
     FIELDS_TO_EXPORT = ["idx", "sent1_str", "sent2_str", "labels"]
     # Enforce that these tasks have the 'idx' field set.
-<<<<<<< HEAD
     IDX_REQUIRED_TASK_NAMES = tasks_module.ALL_GLUE_TASKS + \
         ['wmt'] + tasks_module.ALL_SUPERGLUE_TASKS + \
         tasks_module.ALL_COLA_NPI_TASKS
-=======
-    IDX_REQUIRED_TASK_NAMES = (
-        tasks_module.ALL_GLUE_TASKS + ["wmt"] + tasks_module.ALL_COLA_NPI_TASKS
-    )
->>>>>>> a608b889
     model.eval()
     iterator = BasicIterator(batch_size)
 
