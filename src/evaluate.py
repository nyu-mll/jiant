--- conflicted
+++ resolved
@@ -10,11 +10,7 @@
 import torch
 from allennlp.data.iterators import BasicIterator
 from . import tasks as tasks_module
-<<<<<<< HEAD
-from .tasks.tasks import WiCTask
-=======
-from .tasks.tasks import CommitmentTask
->>>>>>> e3c073a8
+from .tasks.tasks import CommitmentTask, WiCTask
 from .tasks.edge_probing import EdgeProbingTask
 from allennlp.nn.util import move_to_device
 
@@ -145,14 +141,12 @@
             # Edge probing tasks, have structured output.
             _write_edge_preds(task, preds_df, pred_dir, split_name)
             log.info("Task '%s': Wrote predictions to %s", task.name, pred_dir)
-<<<<<<< HEAD
         elif isinstance(task, WiCTask):
-            _write_wic_preds(task, preds_df, pred_dir, split_name)
-=======
+            _write_wic_preds(task, preds_df, pred_dir, split_name,
+                             strict_glue_format=strict_glue_format)
         elif isinstance(task, CommitmentTask):
             _write_commitment_preds(task, preds_df, pred_dir, split_name,
                                     strict_glue_format=strict_glue_format)
->>>>>>> e3c073a8
         else:
             log.warning("Task '%s' not supported by write_preds().",
                         task.name)
@@ -173,7 +167,8 @@
                  'sts-b': 'STS-B',
                  'wnli': 'WNLI'}
 
-SUPERGLUE_NAME_MAP = {"commitbank": 'CB'
+SUPERGLUE_NAME_MAP = {"commitbank": "CB",
+                      "wic": "WiC"
                      }
 
 def _get_pred_filename(task_name, pred_dir, split_name, strict_glue_format):
@@ -220,38 +215,33 @@
             fd.write(json.dumps(record))
             fd.write("\n")
 
-<<<<<<< HEAD
-def _write_wic_preds(task: WiCTask,
-                     preds_df: pd.DataFrame,
-                     pred_dir: str, split_name: str):
-    ''' Write predictions for Words in Context task.
-
-    This reads the task data and joins with predictions,
-    taking the 'idx' field to represent the line number in the (preprocessed)
-    task data file.
-
-    Predictions are saved as JSON with one record per line.
-    '''
-    pred_map = {0: "F", 1: "T"}
-    preds_file = os.path.join(pred_dir, f"{task.name}_{split_name}.txt")
-    preds_df = preds_df.copy()
-    preds_df['preds'] = [pred_map[a] for a in preds_df['preds']]
-    preds_df['preds'].to_csv(preds_file, index=False, header=False)
-=======
+def _write_wic_preds(task: str, preds_df: pd.DataFrame,
+                     pred_dir: str, split_name: str,
+                     strict_glue_format: bool = False):
+    ''' Write predictions for WiC task.  '''
+    pred_map = {0: "false", 1: "true"}
+    preds_file = _get_pred_filename(task.name, pred_dir, split_name, strict_glue_format)
+    with open(preds_file, "w", encoding="utf-8") as preds_fh:
+        for row_idx, row in preds_df.iterrows():
+            if strict_glue_format:
+                out_d = {"idx": row["idx"], "label": pred_map[row["labels"]]}
+            else:
+                out_d = row.to_dict()
+            preds_fh.write("{0}\n".format(json.dumps(out_d)))
+
 def _write_commitment_preds(task: str, preds_df: pd.DataFrame,
                             pred_dir: str, split_name: str,
                             strict_glue_format: bool = False):
     ''' Write predictions for CommitmentBank task.  '''
-    trg_map = {0: "neutral", 1: "entailment", 2: "contradiction"}
+    pred_map = {0: "neutral", 1: "entailment", 2: "contradiction"}
     preds_file = _get_pred_filename(task.name, pred_dir, split_name, strict_glue_format)
     with open(preds_file, "w", encoding="utf-8") as preds_fh:
         for row_idx, row in preds_df.iterrows():
             if strict_glue_format:
-                out_d = {"idx": row["idx"], "label": trg_map[row["labels"]]}
+                out_d = {"idx": row["idx"], "label": pred_map[row["labels"]]}
             else:
                 out_d = row.to_dict()
             preds_fh.write("{0}\n".format(json.dumps(out_d)))
->>>>>>> e3c073a8
 
 
 def _write_glue_preds(task_name: str, preds_df: pd.DataFrame,
