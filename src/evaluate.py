""" Helper functions to evaluate a model on a dataset """
import json
import logging as log
import os
import time
from csv import QUOTE_MINIMAL, QUOTE_NONE
from typing import Dict, Iterable, List, Sequence, Tuple

import pandas as pd
import torch
from allennlp.data.iterators import BasicIterator
from . import tasks as tasks_module
from .tasks.tasks import CommitmentTask, RTESuperGLUETask, WiCTask
from .tasks.edge_probing import EdgeProbingTask
from .tasks.tasks import COPATask
from allennlp.nn.util import move_to_device

from . import tasks as tasks_module
from .tasks.edge_probing import EdgeProbingTask
from .tasks.tasks import CommitmentTask

LOG_INTERVAL = 30


def _coerce_list(preds) -> List:
    if isinstance(preds, torch.Tensor):
        return preds.data.tolist()
    else:
        return list(preds)


def parse_write_preds_arg(write_preds_arg: str) -> List[str]:
    if write_preds_arg == 0:
        return []
    elif write_preds_arg == 1:
        return ["test"]
    else:
        return write_preds_arg.split(",")


def evaluate(
    model, tasks: Sequence[tasks_module.Task], batch_size: int, cuda_device: int, split="val"
) -> Tuple[Dict, pd.DataFrame]:
    """Evaluate on a dataset"""
    FIELDS_TO_EXPORT = ["idx", "sent1_str", "sent2_str", "labels"]
    # Enforce that these tasks have the 'idx' field set.
    IDX_REQUIRED_TASK_NAMES = (
        tasks_module.ALL_GLUE_TASKS + ["wmt"] + tasks_module.ALL_COLA_NPI_TASKS
    )
    model.eval()
    iterator = BasicIterator(batch_size)

    all_metrics = {"micro_avg": 0.0, "macro_avg": 0.0}
    all_preds = {}
    n_examples_overall = 0

    assert len(tasks) > 0, "Configured to evaluate, but specified no task to evaluate."

    for task in tasks:
        log.info("Evaluating on: %s, split: %s", task.name, split)
        last_log = time.time()
        n_examples = 0
        task_preds = []  # accumulate DataFrames
        assert split in ["train", "val", "test"]
        dataset = getattr(task, "%s_data" % split)
        generator = iterator(dataset, num_epochs=1, shuffle=False)
        for batch_idx, batch in enumerate(generator):
            batch = move_to_device(batch, cuda_device)
            out = model.forward(task, batch, predict=True)
            # We don't want mnli-diagnostic to affect the micro and macro average.
            # Accuracy of mnli-diagnostic is hardcoded to 0.
            if task.name != "mnli-diagnostic":
                n_examples += out["n_exs"]
            # get predictions
            if "preds" not in out:
                continue
            preds = _coerce_list(out["preds"])
            assert isinstance(preds, list), "Convert predictions to list!"
            cols = {"preds": preds}
            if task.name in IDX_REQUIRED_TASK_NAMES:
                assert "idx" in batch, f"'idx' field missing from batches " "for task {task.name}!"
            for field in FIELDS_TO_EXPORT:
                if field in batch:
                    cols[field] = _coerce_list(batch[field])

            # Transpose data using Pandas
            df = pd.DataFrame(cols)
            task_preds.append(df)

            if time.time() - last_log > LOG_INTERVAL:
                log.info("\tTask %s: batch %d", task.name, batch_idx)
                last_log = time.time()

        # task_preds will be a DataFrame with columns
        # ['preds'] + FIELDS_TO_EXPORT
        # for GLUE tasks, preds entries should be single scalars.

        # Update metrics
        task_metrics = task.get_metrics(reset=True)
        for name, value in task_metrics.items():
            all_metrics["%s_%s" % (task.name, name)] = value
        all_metrics["micro_avg"] += all_metrics[task.val_metric] * n_examples
        all_metrics["macro_avg"] += all_metrics[task.val_metric]
        n_examples_overall += n_examples

        if not task_preds:
            log.warning("Task %s: has no predictions!", task.name)
            continue

        # Combine task_preds from each batch to a single DataFrame.
        task_preds = pd.concat(task_preds, ignore_index=True)
        # Store predictions, sorting by index if given.
        if "idx" in task_preds.columns:
            log.info("Task '%s': sorting predictions by 'idx'", task.name)
            task_preds.sort_values(by=["idx"], inplace=True)
        all_preds[task.name] = task_preds
        log.info("Finished evaluating on: %s", task.name)

    all_metrics["micro_avg"] /= n_examples_overall
    all_metrics["macro_avg"] /= len(tasks)

    return all_metrics, all_preds


def write_preds(
    tasks: Iterable[tasks_module.Task], all_preds, pred_dir, split_name, strict_glue_format=False
) -> None:
    for task in tasks:
        if task.name not in all_preds:
            log.warning("Task '%s': missing predictions for split '%s'", task.name, split_name)
            continue

        preds_df = all_preds[task.name]
        # Tasks that use _write_glue_preds:
        glue_style_tasks = (
            tasks_module.ALL_NLI_PROBING_TASKS
            + tasks_module.ALL_GLUE_TASKS
            + ["wmt"]
            + tasks_module.ALL_COLA_NPI_TASKS
        )
        if task.name in glue_style_tasks:
            # Strict mode: strict GLUE format (no extra cols)
            strict = strict_glue_format and task.name in tasks_module.ALL_GLUE_TASKS
            _write_glue_preds(task.name, preds_df, pred_dir, split_name, strict_glue_format=strict)
        elif isinstance(task, EdgeProbingTask):
            # Edge probing tasks, have structured output.
            _write_edge_preds(task, preds_df, pred_dir, split_name)
        elif isinstance(task, CommitmentTask):
            _write_commitment_preds(
                task, preds_df, pred_dir, split_name, strict_glue_format=strict_glue_format
            )
        elif isinstance(task, COPATask):
<<<<<<< HEAD
            _write_copa_preds(task, preds_df, pred_dir, split_name,
                              strict_glue_format=strict_glue_format)
        elif isinstance(task, RTESuperGLUETask):
            _write_rte_preds(task, preds_df, pred_dir, split_name,
=======
            _write_copa_preds(
                task, preds_df, pred_dir, split_name, strict_glue_format=strict_glue_format
            )
>>>>>>> a608b889
        elif isinstance(task, WiCTask):
            _write_wic_preds(
                task, preds_df, pred_dir, split_name, strict_glue_format=strict_glue_format
            )
        else:
            log.warning("Task '%s' not supported by write_preds().", task.name)
            continue
        log.info("Task '%s': Wrote predictions to %s", task.name, pred_dir)
    log.info("Wrote all preds for split '%s' to %s", split_name, pred_dir)
    return


GLUE_NAME_MAP = {
    "cola": "CoLA",
    "diagnostic": "AX",
    "mnli-mm": "MNLI-mm",
    "mnli-m": "MNLI-m",
    "mrpc": "MRPC",
    "qnli": "QNLI",
    "qqp": "QQP",
    "rte": "RTE",
    "sst": "SST-2",
    "sts-b": "STS-B",
    "wnli": "WNLI",
}

SUPERGLUE_NAME_MAP = {"commitbank": "CB"}

SUPERGLUE_NAME_MAP = {"commitbank": "CB", "copa": "COPA", "wic": "WiC"}

<<<<<<< HEAD
SUPERGLUE_NAME_MAP = {"commitbank": 'CB',
                      "copa": "COPA",
                      "rte-superglue": "RTE",
                      "wic": "WiC"
                     }
=======
>>>>>>> a608b889

def _get_pred_filename(task_name, pred_dir, split_name, strict_glue_format):
    if strict_glue_format and task_name in GLUE_NAME_MAP:
        file = GLUE_NAME_MAP[task_name] + ".tsv"
    elif strict_glue_format and task_name in SUPERGLUE_NAME_MAP:
        file = SUPERGLUE_NAME_MAP[task_name] + ".jsonl"
    else:
        file = "%s_%s.tsv" % (task_name, split_name)
    return os.path.join(pred_dir, file)


def _write_edge_preds(
    task: EdgeProbingTask,
    preds_df: pd.DataFrame,
    pred_dir: str,
    split_name: str,
    join_with_input: bool = True,
):
    """ Write predictions for edge probing task.

    This reads the task data and joins with predictions,
    taking the 'idx' field to represent the line number in the (preprocessed)
    task data file.

    Predictions are saved as JSON with one record per line.
    """
    preds_file = os.path.join(pred_dir, f"{task.name}_{split_name}.json")
    # Each row of 'preds' is a NumPy object, need to convert to list for
    # serialization.
    preds_df = preds_df.copy()
    preds_df["preds"] = [a.tolist() for a in preds_df["preds"]]
    if join_with_input:
        preds_df.set_index(["idx"], inplace=True)
        # Load input data and join by row index.
        log.info("Task '%s': joining predictions with input split '%s'", task.name, split_name)
        records = task.get_split_text(split_name)
        # TODO: update this with more prediction types, when available.
        records = (
            task.merge_preds(r, {"proba": preds_df.at[i, "preds"]}) for i, r in enumerate(records)
        )
    else:
        records = (row.to_dict() for _, row in preds_df.iterrows())

    with open(preds_file, "w") as fd:
        for record in records:
            fd.write(json.dumps(record))
            fd.write("\n")


def _write_wic_preds(
    task: str,
    preds_df: pd.DataFrame,
    pred_dir: str,
    split_name: str,
    strict_glue_format: bool = False,
):
    """ Write predictions for WiC task.  """
    pred_map = {0: "false", 1: "true"}
    preds_file = _get_pred_filename(task.name, pred_dir, split_name, strict_glue_format)
    with open(preds_file, "w", encoding="utf-8") as preds_fh:
        for row_idx, row in preds_df.iterrows():
            if strict_glue_format:
                out_d = {"idx": row["idx"], "label": pred_map[row["labels"]]}
            else:
                out_d = row.to_dict()
            preds_fh.write("{0}\n".format(json.dumps(out_d)))


def _write_commitment_preds(
    task: str,
    preds_df: pd.DataFrame,
    pred_dir: str,
    split_name: str,
    strict_glue_format: bool = False,
):
    """ Write predictions for CommitmentBank task.  """
    pred_map = {0: "neutral", 1: "entailment", 2: "contradiction"}
    preds_file = _get_pred_filename(task.name, pred_dir, split_name, strict_glue_format)
    with open(preds_file, "w", encoding="utf-8") as preds_fh:
        for row_idx, row in preds_df.iterrows():
            if strict_glue_format:
                out_d = {"idx": row["idx"], "label": pred_map[row["labels"]]}
            else:
                out_d = row.to_dict()
            preds_fh.write("{0}\n".format(json.dumps(out_d)))


def _write_copa_preds(
    task, preds_df: pd.DataFrame, pred_dir: str, split_name: str, strict_glue_format: bool = False
):
    """ Write COPA predictions to JSONL """
    preds_file = _get_pred_filename(task.name, pred_dir, split_name, strict_glue_format)
    with open(preds_file, "w", encoding="utf-8") as preds_fh:
        for row_idx, row in preds_df.iterrows():
            if strict_glue_format:
                out_d = {"idx": int(row["idx"]), "label": int(row["preds"])}
            else:
                out_d = row.to_dict()
            preds_fh.write("{0}\n".format(json.dumps(out_d)))

def _write_rte_preds(task: str, preds_df: pd.DataFrame,
                     pred_dir: str, split_name: str,
                     strict_glue_format: bool = False):
    ''' Write predictions for RTE task in SuperGLUE prediction format.  '''
    trg_map = {0: "not_entailment", 1: "entailment"}
    preds_file = _get_pred_filename(task.name, pred_dir, split_name, strict_glue_format)
    with open(preds_file, "w", encoding="utf-8") as preds_fh:
        for row_idx, row in preds_df.iterrows():
            if strict_glue_format:
                out_d = {"idx": row["idx"], "label": trg_map[row["labels"]]}
            else:
                out_d = row.to_dict()
            preds_fh.write("{0}\n".format(json.dumps(out_d)))


def _write_glue_preds(
    task_name: str,
    preds_df: pd.DataFrame,
    pred_dir: str,
    split_name: str,
    strict_glue_format: bool = False,
):
    """ Write predictions to separate files located in pred_dir.
    We write special code to handle various GLUE tasks.

    Use strict_glue_format to guarantee compatibility with GLUE website.

    Args:
        task_name: task name
        preds_df: predictions DataFrame for a single task, as returned by
            evaluate().
        pred_dir: directory to write predictions
        split_name: name of this split ('train', 'val', or 'test')
        strict_glue_format: if true, writes format compatible with GLUE
            website.
    """

    def _apply_pred_map(preds_df, pred_map, key="prediction"):
        """ Apply preds_map, in-place. """
        preds_df[key] = [pred_map[p] for p in preds_df[key]]

    def _write_preds_with_pd(preds_df: pd.DataFrame, pred_file: str, write_type=int):
        """ Write TSV file in GLUE format, using Pandas. """

        required_cols = ["index", "prediction"]
        if strict_glue_format:
            cols_to_write = required_cols
            quoting = QUOTE_NONE
            log.info(
                "Task '%s', split '%s': writing %s in " "strict GLUE format.",
                task_name,
                split_name,
                pred_file,
            )
        else:
            all_cols = set(preds_df.columns)
            # make sure we write index and prediction as first columns,
            # then all the other ones we can find.
            cols_to_write = required_cols + sorted(list(all_cols.difference(required_cols)))
            quoting = QUOTE_MINIMAL
        preds_df.to_csv(
            pred_file,
            sep="\t",
            index=False,
            float_format="%.3f",
            quoting=quoting,
            columns=cols_to_write,
        )

    if len(preds_df) == 0:  # catch empty lists
        log.warning("Task '%s': predictions are empty!", task_name)
        return

    def _add_default_column(df, name: str, val):
        """ Ensure column exists and missing values = val. """
        if name not in df:
            df[name] = val
        df[name].fillna(value=val, inplace=True)

    preds_df = preds_df.copy()
    _add_default_column(preds_df, "idx", -1)
    _add_default_column(preds_df, "sent1_str", "")
    _add_default_column(preds_df, "sent2_str", "")
    _add_default_column(preds_df, "labels", -1)
    # Rename columns to match output headers.
    preds_df.rename(
        {
            "idx": "index",
            "preds": "prediction",
            "sent1_str": "sentence_1",
            "sent2_str": "sentence_2",
            "labels": "true_label",
        },
        axis="columns",
        inplace=True,
    )

    if task_name == "mnli" and split_name == "test":  # 9796 + 9847 + 1104 = 20747
        assert len(preds_df) == 20747, "Missing predictions for MNLI!"
        log.info("There are %d examples in MNLI, 20747 were expected", len(preds_df))
        # Sort back to original order. Otherwise mismatched, matched and diagnostic would be mixed together
        # Mismatched, matched and diagnostic all begin by index 0.
        preds_df.sort_index(inplace=True)
        pred_map = {0: "neutral", 1: "entailment", 2: "contradiction"}
        _apply_pred_map(preds_df, pred_map, "prediction")
        _write_preds_with_pd(
            preds_df.iloc[:9796],
            os.path.join(
                pred_dir, _get_pred_filename("mnli-m", pred_dir, split_name, strict_glue_format)
            ),
        )
        _write_preds_with_pd(
            preds_df.iloc[9796:19643],
            os.path.join(
                pred_dir, _get_pred_filename("mnli-mm", pred_dir, split_name, strict_glue_format)
            ),
        )
        _write_preds_with_pd(
            preds_df.iloc[19643:],
            os.path.join(
                pred_dir, _get_pred_filename("diagnostic", pred_dir, split_name, strict_glue_format)
            ),
        )

    elif task_name in ["rte", "qnli"]:
        pred_map = {0: "not_entailment", 1: "entailment"}
        _apply_pred_map(preds_df, pred_map, "prediction")
        _write_preds_with_pd(
            preds_df, _get_pred_filename(task_name, pred_dir, split_name, strict_glue_format)
        )
    elif task_name in ["sts-b"]:
        preds_df["prediction"] = [min(max(0.0, pred * 5.0), 5.0) for pred in preds_df["prediction"]]
        _write_preds_with_pd(
            preds_df,
            _get_pred_filename(task_name, pred_dir, split_name, strict_glue_format),
            write_type=float,
        )
    elif task_name in ["wmt"]:
        # convert each prediction to a single string if we find a list of
        # tokens
        if isinstance(preds_df["prediction"][0], list):
            assert isinstance(preds_df["prediction"][0][0], str)
            preds_df["prediction"] = [" ".join(pred) for pred in preds_df["prediction"]]
        _write_preds_with_pd(
            preds_df,
            _get_pred_filename(task_name, pred_dir, split_name, strict_glue_format),
            write_type=str,
        )
    else:
        _write_preds_with_pd(
            preds_df,
            _get_pred_filename(task_name, pred_dir, split_name, strict_glue_format),
            write_type=int,
        )

    log.info("Wrote predictions for task: %s", task_name)


def write_results(results, results_file, run_name):
    """ Aggregate results by appending results to results_file """
    all_metrics_str = ", ".join(["%s: %.3f" % (metric, score) for metric, score in results.items()])
    with open(results_file, "a") as results_fh:
        results_fh.write("%s\t%s\n" % (run_name, all_metrics_str))
    log.info(all_metrics_str)<|MERGE_RESOLUTION|>--- conflicted
+++ resolved
@@ -150,16 +150,14 @@
                 task, preds_df, pred_dir, split_name, strict_glue_format=strict_glue_format
             )
         elif isinstance(task, COPATask):
-<<<<<<< HEAD
-            _write_copa_preds(task, preds_df, pred_dir, split_name,
-                              strict_glue_format=strict_glue_format)
-        elif isinstance(task, RTESuperGLUETask):
-            _write_rte_preds(task, preds_df, pred_dir, split_name,
-=======
             _write_copa_preds(
                 task, preds_df, pred_dir, split_name, strict_glue_format=strict_glue_format
             )
->>>>>>> a608b889
+
+        elif isinstance(task, RTESuperGLUETask):
+            _write_rte_preds(
+                task, preds_df, pred_dir, split_name, strict_glue_format=strict_glue_format
+            )
         elif isinstance(task, WiCTask):
             _write_wic_preds(
                 task, preds_df, pred_dir, split_name, strict_glue_format=strict_glue_format
@@ -186,18 +184,9 @@
     "wnli": "WNLI",
 }
 
-SUPERGLUE_NAME_MAP = {"commitbank": "CB"}
-
-SUPERGLUE_NAME_MAP = {"commitbank": "CB", "copa": "COPA", "wic": "WiC"}
-
-<<<<<<< HEAD
-SUPERGLUE_NAME_MAP = {"commitbank": 'CB',
-                      "copa": "COPA",
-                      "rte-superglue": "RTE",
-                      "wic": "WiC"
-                     }
-=======
->>>>>>> a608b889
+
+SUPERGLUE_NAME_MAP = {"commitbank": "CB", "copa": "COPA", "rte-superglue": "RTE", "wic": "WiC"}
+
 
 def _get_pred_filename(task_name, pred_dir, split_name, strict_glue_format):
     if strict_glue_format and task_name in GLUE_NAME_MAP:
