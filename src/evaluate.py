--- conflicted
+++ resolved
@@ -144,19 +144,15 @@
         elif isinstance(task, EdgeProbingTask):
             # Edge probing tasks, have structured output.
             _write_edge_preds(task, preds_df, pred_dir, split_name)
-            log.info("Task '%s': Wrote predictions to %s", task.name, pred_dir)
         elif isinstance(task, CommitmentTask):
             _write_commitment_preds(task, preds_df, pred_dir, split_name,
                                     strict_glue_format=strict_glue_format)
-<<<<<<< HEAD
         elif isinstance(task, COPATask):
             _write_copa_preds(task, preds_df, pred_dir, split_name,
                               strict_glue_format=strict_glue_format)
-=======
         elif isinstance(task, WiCTask):
             _write_wic_preds(task, preds_df, pred_dir, split_name,
                              strict_glue_format=strict_glue_format)
->>>>>>> 99862642
         else:
             log.warning("Task '%s' not supported by write_preds().",
                         task.name)
@@ -178,13 +174,9 @@
                  'sts-b': 'STS-B',
                  'wnli': 'WNLI'}
 
-<<<<<<< HEAD
 SUPERGLUE_NAME_MAP = {"commitbank": 'CB',
-                      "copa": "COPA"
-=======
-SUPERGLUE_NAME_MAP = {"commitbank": "CB",
+                      "copa": "COPA",
                       "wic": "WiC"
->>>>>>> 99862642
                      }
 
 def _get_pred_filename(task_name, pred_dir, split_name, strict_glue_format):
@@ -231,9 +223,6 @@
             fd.write(json.dumps(record))
             fd.write("\n")
 
-<<<<<<< HEAD
-def _write_commitment_preds(task, preds_df: pd.DataFrame,
-=======
 def _write_wic_preds(task: str, preds_df: pd.DataFrame,
                      pred_dir: str, split_name: str,
                      strict_glue_format: bool = False):
@@ -249,7 +238,6 @@
             preds_fh.write("{0}\n".format(json.dumps(out_d)))
 
 def _write_commitment_preds(task: str, preds_df: pd.DataFrame,
->>>>>>> 99862642
                             pred_dir: str, split_name: str,
                             strict_glue_format: bool = False):
     ''' Write predictions for CommitmentBank task.  '''
