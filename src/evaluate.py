""" Helper functions to evaluate a model on a dataset """
import os
import time
import logging as log

import json
import pandas as pd
from csv import QUOTE_NONE, QUOTE_MINIMAL

import torch
from allennlp.data.iterators import BasicIterator
from . import tasks as tasks_module
from .tasks.tasks import CommitmentTask
from .tasks.edge_probing import EdgeProbingTask
from .tasks.tasks import COPATask
from allennlp.nn.util import move_to_device

from typing import List, Sequence, Iterable, Tuple, Dict

LOG_INTERVAL = 30


def _coerce_list(preds) -> List:
    if isinstance(preds, torch.Tensor):
        return preds.data.tolist()
    else:
        return list(preds)


def parse_write_preds_arg(write_preds_arg: str) -> List[str]:
    if write_preds_arg == 0:
        return []
    elif write_preds_arg == 1:
        return ['test']
    else:
        return write_preds_arg.split(",")


def evaluate(model, tasks: Sequence[tasks_module.Task], batch_size: int,
             cuda_device: int, split="val") -> Tuple[Dict, pd.DataFrame]:
    '''Evaluate on a dataset'''
    FIELDS_TO_EXPORT = ['idx', 'sent1_str', 'sent2_str', 'labels']
    # Enforce that these tasks have the 'idx' field set.
    IDX_REQUIRED_TASK_NAMES = tasks_module.ALL_GLUE_TASKS + \
        ['wmt'] + tasks_module.ALL_COLA_NPI_TASKS
    model.eval()
    iterator = BasicIterator(batch_size)

    all_metrics = {"micro_avg": 0.0, "macro_avg": 0.0}
    all_preds = {}
    n_examples_overall = 0

    assert len(
        tasks) > 0, "Configured to evaluate, but specified no task to evaluate."

    for task in tasks:
        log.info("Evaluating on: %s, split: %s", task.name, split)
        last_log = time.time()
        n_examples = 0
        task_preds = []  # accumulate DataFrames
        assert split in ["train", "val", "test"]
        dataset = getattr(task, "%s_data" % split)
        generator = iterator(dataset, num_epochs=1, shuffle=False)
        for batch_idx, batch in enumerate(generator):
            batch = move_to_device(batch, cuda_device)
            out = model.forward(task, batch, predict=True)
            # We don't want mnli-diagnostic to affect the micro and macro average.
            # Accuracy of mnli-diagnostic is hardcoded to 0.
            if task.name != "mnli-diagnostic":
                n_examples += out["n_exs"]
            # get predictions
            if 'preds' not in out:
                continue
            preds = _coerce_list(out['preds'])
            assert isinstance(preds, list), "Convert predictions to list!"
            cols = {"preds": preds}
            if task.name in IDX_REQUIRED_TASK_NAMES:
                assert 'idx' in batch, (f"'idx' field missing from batches "
                                        "for task {task.name}!")
            for field in FIELDS_TO_EXPORT:
                if field in batch:
                    cols[field] = _coerce_list(batch[field])

            # Transpose data using Pandas
            df = pd.DataFrame(cols)
            task_preds.append(df)

            if time.time() - last_log > LOG_INTERVAL:
                log.info("\tTask %s: batch %d", task.name, batch_idx)
                last_log = time.time()

        # task_preds will be a DataFrame with columns
        # ['preds'] + FIELDS_TO_EXPORT
        # for GLUE tasks, preds entries should be single scalars.

        # Update metrics
        task_metrics = task.get_metrics(reset=True)
        for name, value in task_metrics.items():
            all_metrics["%s_%s" % (task.name, name)] = value
        all_metrics["micro_avg"] += all_metrics[task.val_metric] * n_examples
        all_metrics["macro_avg"] += all_metrics[task.val_metric]
        n_examples_overall += n_examples

        if not task_preds:
            log.warning("Task %s: has no predictions!", task.name)
            continue

        # Combine task_preds from each batch to a single DataFrame.
        task_preds = pd.concat(task_preds, ignore_index=True)
        # Store predictions, sorting by index if given.
        if 'idx' in task_preds.columns:
            log.info("Task '%s': sorting predictions by 'idx'", task.name)
            task_preds.sort_values(by=['idx'], inplace=True)
        all_preds[task.name] = task_preds
        log.info("Finished evaluating on: %s", task.name)

    all_metrics["micro_avg"] /= n_examples_overall
    all_metrics["macro_avg"] /= len(tasks)

    return all_metrics, all_preds


def write_preds(tasks: Iterable[tasks_module.Task], all_preds, pred_dir, split_name,
                strict_glue_format=False) -> None:
    for task in tasks:
        if task.name not in all_preds:
            log.warning("Task '%s': missing predictions for split '%s'",
                        task.name, split_name)
            continue

        preds_df = all_preds[task.name]
        # Tasks that use _write_glue_preds:
        glue_style_tasks = (
            tasks_module.ALL_NLI_PROBING_TASKS +
            tasks_module.ALL_GLUE_TASKS +
            ['wmt'] +
            tasks_module.ALL_COLA_NPI_TASKS)
        if task.name in glue_style_tasks:
            # Strict mode: strict GLUE format (no extra cols)
            strict = (
                strict_glue_format and task.name in tasks_module.ALL_GLUE_TASKS)
            _write_glue_preds(task.name, preds_df, pred_dir, split_name,
                              strict_glue_format=strict)
        elif isinstance(task, EdgeProbingTask):
            # Edge probing tasks, have structured output.
            _write_edge_preds(task, preds_df, pred_dir, split_name)
<<<<<<< HEAD
        #elif isinstance(task, COPATask):
        #    _write_copa_preds(task, preds_df, pred_dir, split_name)
=======
            log.info("Task '%s': Wrote predictions to %s", task.name, pred_dir)
        elif isinstance(task, CommitmentTask):
            _write_commitment_preds(task, preds_df, pred_dir, split_name,
                                    strict_glue_format=strict_glue_format)
>>>>>>> 6b4a1dc3
        else:
            log.warning("Task '%s' not supported by write_preds().",
                        task.name)
            continue
        log.info("Task '%s': Wrote predictions to %s", task.name, pred_dir)
    log.info("Wrote all preds for split '%s' to %s", split_name, pred_dir)
    return


GLUE_NAME_MAP = {'cola': 'CoLA',
                 'diagnostic': 'AX',
                 'mnli-mm': 'MNLI-mm',
                 'mnli-m': 'MNLI-m',
                 'mrpc': 'MRPC',
                 'qnli': 'QNLI',
                 'qqp': 'QQP',
                 'rte': 'RTE',
                 'sst': 'SST-2',
                 'sts-b': 'STS-B',
                 'wnli': 'WNLI'}

SUPERGLUE_NAME_MAP = {"commitbank": 'CB'
                     }

def _get_pred_filename(task_name, pred_dir, split_name, strict_glue_format):
    if strict_glue_format and task_name in GLUE_NAME_MAP:
        file = GLUE_NAME_MAP[task_name] + ".tsv"
    elif strict_glue_format and task_name in SUPERGLUE_NAME_MAP:
        file = SUPERGLUE_NAME_MAP[task_name] + ".jsonl"
    else:
        file = "%s_%s.tsv" % (task_name, split_name)
    return os.path.join(pred_dir, file)


def _write_edge_preds(task: EdgeProbingTask,
                      preds_df: pd.DataFrame,
                      pred_dir: str, split_name: str,
                      join_with_input: bool = True):
    ''' Write predictions for edge probing task.

    This reads the task data and joins with predictions,
    taking the 'idx' field to represent the line number in the (preprocessed)
    task data file.

    Predictions are saved as JSON with one record per line.
    '''
    preds_file = os.path.join(pred_dir, f"{task.name}_{split_name}.json")
    # Each row of 'preds' is a NumPy object, need to convert to list for
    # serialization.
    preds_df = preds_df.copy()
    preds_df['preds'] = [a.tolist() for a in preds_df['preds']]
    if join_with_input:
        preds_df.set_index(['idx'], inplace=True)
        # Load input data and join by row index.
        log.info("Task '%s': joining predictions with input split '%s'",
                 task.name, split_name)
        records = task.get_split_text(split_name)
        # TODO: update this with more prediction types, when available.
        records = (task.merge_preds(r, {'proba': preds_df.at[i, 'preds']})
                   for i, r in enumerate(records))
    else:
        records = (row.to_dict() for _, row in preds_df.iterrows())

    with open(preds_file, 'w') as fd:
        for record in records:
            fd.write(json.dumps(record))
            fd.write("\n")

def _write_commitment_preds(task: str, preds_df: pd.DataFrame,
                            pred_dir: str, split_name: str,
                            strict_glue_format: bool = False):
    ''' Write predictions for CommitmentBank task.  '''
    trg_map = {0: "neutral", 1: "entailment", 2: "contradiction"}
    preds_file = _get_pred_filename(task.name, pred_dir, split_name, strict_glue_format)
    with open(preds_file, "w", encoding="utf-8") as preds_fh:
        for row_idx, row in preds_df.iterrows():
            if strict_glue_format:
                out_d = {"idx": row["idx"], "label": trg_map[row["labels"]]}
            else:
                out_d = row.to_dict()
            preds_fh.write("{0}\n".format(json.dumps(out_d)))


def _write_glue_preds(task_name: str, preds_df: pd.DataFrame,
                      pred_dir: str, split_name: str,
                      strict_glue_format: bool = False):
    ''' Write predictions to separate files located in pred_dir.
    We write special code to handle various GLUE tasks.

    Use strict_glue_format to guarantee compatibility with GLUE website.

    Args:
        task_name: task name
        preds_df: predictions DataFrame for a single task, as returned by
            evaluate().
        pred_dir: directory to write predictions
        split_name: name of this split ('train', 'val', or 'test')
        strict_glue_format: if true, writes format compatible with GLUE
            website.
    '''
    def _apply_pred_map(preds_df, pred_map, key='prediction'):
        """ Apply preds_map, in-place. """
        preds_df[key] = [pred_map[p] for p in preds_df[key]]

    def _write_preds_with_pd(preds_df: pd.DataFrame, pred_file: str,
                             write_type=int):
        """ Write TSV file in GLUE format, using Pandas. """

        required_cols = ['index', 'prediction']
        if strict_glue_format:
            cols_to_write = required_cols
            quoting = QUOTE_NONE
            log.info("Task '%s', split '%s': writing %s in "
                     "strict GLUE format.", task_name, split_name, pred_file)
        else:
            all_cols = set(preds_df.columns)
            # make sure we write index and prediction as first columns,
            # then all the other ones we can find.
            cols_to_write = (required_cols +
                             sorted(list(all_cols.difference(required_cols))))
            quoting = QUOTE_MINIMAL
        preds_df.to_csv(pred_file, sep="\t", index=False, float_format="%.3f",
                        quoting=quoting, columns=cols_to_write)

    if len(preds_df) == 0:  # catch empty lists
        log.warning("Task '%s': predictions are empty!", task_name)
        return

    def _add_default_column(df, name: str, val):
        """ Ensure column exists and missing values = val. """
        if name not in df:
            df[name] = val
        df[name].fillna(value=val, inplace=True)

    preds_df = preds_df.copy()
    _add_default_column(preds_df, 'idx', -1)
    _add_default_column(preds_df, 'sent1_str', "")
    _add_default_column(preds_df, 'sent2_str', "")
    _add_default_column(preds_df, 'labels', -1)
    # Rename columns to match output headers.
    preds_df.rename({"idx": "index",
                     "preds": "prediction",
                     "sent1_str": "sentence_1",
                     "sent2_str": "sentence_2",
                     "labels": "true_label"},
                    axis='columns', inplace=True)

    if task_name == 'mnli' and split_name == 'test':  # 9796 + 9847 + 1104 = 20747
        assert len(preds_df) == 20747, "Missing predictions for MNLI!"
        log.info("There are %d examples in MNLI, 20747 were expected",
                 len(preds_df))
        # Sort back to original order. Otherwise mismatched, matched and diagnostic would be mixed together
        # Mismatched, matched and diagnostic all begin by index 0.
        preds_df.sort_index(inplace=True)
        pred_map = {0: 'neutral', 1: 'entailment', 2: 'contradiction'}
        _apply_pred_map(preds_df, pred_map, 'prediction')
        _write_preds_with_pd(preds_df.iloc[:9796], os.path.join(
            pred_dir, _get_pred_filename('mnli-m', pred_dir, split_name, strict_glue_format)))
        _write_preds_with_pd(preds_df.iloc[9796:19643], os.path.join(
            pred_dir, _get_pred_filename('mnli-mm', pred_dir, split_name, strict_glue_format)))
        _write_preds_with_pd(preds_df.iloc[19643:], os.path.join(
            pred_dir, _get_pred_filename('diagnostic', pred_dir, split_name, strict_glue_format)))

    elif task_name in ['rte', 'qnli']:
        pred_map = {0: 'not_entailment', 1: 'entailment'}
        _apply_pred_map(preds_df, pred_map, 'prediction')
        _write_preds_with_pd(
            preds_df,
            _get_pred_filename(
                task_name,
                pred_dir,
                split_name,
                strict_glue_format))
    elif task_name in ['sts-b']:
        preds_df['prediction'] = [min(max(0., pred * 5.), 5.)
                                  for pred in preds_df['prediction']]
        _write_preds_with_pd(
            preds_df,
            _get_pred_filename(
                task_name,
                pred_dir,
                split_name,
                strict_glue_format),
            write_type=float)
    elif task_name in ['wmt']:
        # convert each prediction to a single string if we find a list of
        # tokens
        if isinstance(preds_df['prediction'][0], list):
            assert isinstance(preds_df['prediction'][0][0], str)
            preds_df['prediction'] = [' '.join(pred)
                                      for pred in preds_df['prediction']]
        _write_preds_with_pd(
            preds_df,
            _get_pred_filename(
                task_name,
                pred_dir,
                split_name,
                strict_glue_format),
            write_type=str)
    else:
        _write_preds_with_pd(
            preds_df,
            _get_pred_filename(
                task_name,
                pred_dir,
                split_name,
                strict_glue_format),
            write_type=int)

    log.info("Wrote predictions for task: %s", task_name)


def _write_copa_preds(task_name: str, preds_df: pd.DataFrame,
                      pred_dir: str, split_name: str,
                      strict_glue_format: bool = False):
    """ Write COPA predictions to JSONL """
    raise NotImplementedError

def write_results(results, results_file, run_name):
    ''' Aggregate results by appending results to results_file '''
    all_metrics_str = ', '.join(['%s: %.3f' % (metric, score) for
                                 metric, score in results.items()])
    with open(results_file, 'a') as results_fh:
        results_fh.write("%s\t%s\n" % (run_name, all_metrics_str))
    log.info(all_metrics_str)<|MERGE_RESOLUTION|>--- conflicted
+++ resolved
@@ -144,15 +144,13 @@
         elif isinstance(task, EdgeProbingTask):
             # Edge probing tasks, have structured output.
             _write_edge_preds(task, preds_df, pred_dir, split_name)
-<<<<<<< HEAD
-        #elif isinstance(task, COPATask):
-        #    _write_copa_preds(task, preds_df, pred_dir, split_name)
-=======
             log.info("Task '%s': Wrote predictions to %s", task.name, pred_dir)
         elif isinstance(task, CommitmentTask):
             _write_commitment_preds(task, preds_df, pred_dir, split_name,
                                     strict_glue_format=strict_glue_format)
->>>>>>> 6b4a1dc3
+        elif isinstance(task, COPATask):
+            _write_copa_preds(task, preds_df, pred_dir, split_name,
+                              strict_glue_format=strict_glue_format)
         else:
             log.warning("Task '%s' not supported by write_preds().",
                         task.name)
@@ -174,7 +172,8 @@
                  'sts-b': 'STS-B',
                  'wnli': 'WNLI'}
 
-SUPERGLUE_NAME_MAP = {"commitbank": 'CB'
+SUPERGLUE_NAME_MAP = {"commitbank": 'CB',
+                      "copa": "COPA"
                      }
 
 def _get_pred_filename(task_name, pred_dir, split_name, strict_glue_format):
@@ -221,7 +220,7 @@
             fd.write(json.dumps(record))
             fd.write("\n")
 
-def _write_commitment_preds(task: str, preds_df: pd.DataFrame,
+def _write_commitment_preds(task, preds_df: pd.DataFrame,
                             pred_dir: str, split_name: str,
                             strict_glue_format: bool = False):
     ''' Write predictions for CommitmentBank task.  '''
@@ -231,6 +230,19 @@
         for row_idx, row in preds_df.iterrows():
             if strict_glue_format:
                 out_d = {"idx": row["idx"], "label": trg_map[row["labels"]]}
+            else:
+                out_d = row.to_dict()
+            preds_fh.write("{0}\n".format(json.dumps(out_d)))
+
+def _write_copa_preds(task, preds_df: pd.DataFrame,
+                      pred_dir: str, split_name: str,
+                      strict_glue_format: bool = False):
+    """ Write COPA predictions to JSONL """
+    preds_file = _get_pred_filename(task.name, pred_dir, split_name, strict_glue_format)
+    with open(preds_file, "w", encoding="utf-8") as preds_fh:
+        for row_idx, row in preds_df.iterrows():
+            if strict_glue_format:
+                out_d = {"idx": int(row["idx"]), "label": int(row["preds"])}
             else:
                 out_d = row.to_dict()
             preds_fh.write("{0}\n".format(json.dumps(out_d)))
@@ -365,12 +377,6 @@
     log.info("Wrote predictions for task: %s", task_name)
 
 
-def _write_copa_preds(task_name: str, preds_df: pd.DataFrame,
-                      pred_dir: str, split_name: str,
-                      strict_glue_format: bool = False):
-    """ Write COPA predictions to JSONL """
-    raise NotImplementedError
-
 def write_results(results, results_file, run_name):
     ''' Aggregate results by appending results to results_file '''
     all_metrics_str = ', '.join(['%s: %.3f' % (metric, score) for
