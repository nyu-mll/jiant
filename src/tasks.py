--- conflicted
+++ resolved
@@ -22,15 +22,8 @@
 
 # Fields for instance processing
 from allennlp.data import Instance, Token
-<<<<<<< HEAD
+from .allennlp_mods.numeric_field import NumericField
 from allennlp.data.fields import TextField, LabelField, MetadataField
-from allennlp_mods.numeric_field import NumericField
-
-from utils import load_tsv, process_sentence, truncate, load_diagnostic_tsv
-from typing import Iterable, Sequence, Any, Type
-=======
-from allennlp.data.fields import TextField, LabelField, SpanField, ListField
-from .allennlp_mods.numeric_field import NumericField
 
 from . import serialize
 from . import utils
@@ -56,7 +49,6 @@
         return cls
     return _wrap
 
->>>>>>> b7d1a210
 
 def _sentence_to_text_field(sent: Sequence[str], indexers: Any):
     return TextField(list(map(Token, sent)), token_indexers=indexers)
