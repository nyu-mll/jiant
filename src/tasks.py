'''Define the tasks and code for loading their data.

- As much as possible, following the existing task hierarchy structure.
- When inheriting, be sure to write and call load_data.
- Set all text data as an attribute, task.sentences (List[List[str]])
- Each task's val_metric should be name_metric, where metric is returned by
get_metrics(): e.g. if task.val_metric = task_name + "_accuracy", then
task.get_metrics() should return {"accuracy": accuracy_val, ... }
'''
import copy
import collections
import itertools
import functools
import os
import math
import logging as log
import json
import numpy as np
from typing import Iterable, Sequence, List, Dict, Any, Type
import torch

from allennlp.common.util import START_SYMBOL, END_SYMBOL
from allennlp.training.metrics import CategoricalAccuracy, \
        BooleanAccuracy, F1Measure, Average
from allennlp.data.token_indexers import SingleIdTokenIndexer
from .allennlp_mods.correlation import Correlation

# Fields for instance processing
from allennlp.data import Instance, Token
<<<<<<< HEAD
from allennlp.data.fields import TextField, LabelField, SpanField, ListField, MetadataField
=======
from allennlp.data.fields import TextField, LabelField, \
        SpanField, ListField, MetadataField
>>>>>>> b4e2daf2
from .allennlp_mods.numeric_field import NumericField
from .allennlp_mods.multilabel_field import MultiLabelField

from . import serialize
from . import utils
from .utils import load_tsv, process_sentence, truncate, load_diagnostic_tsv

REGISTRY = {}  # Do not edit manually!
def register_task(name, rel_path, **kw):
    '''Decorator to register a task.

    Use this instead of adding to NAME2INFO in preprocess.py

    If kw is not None, this will be passed as additional args when the Task is
    constructed in preprocess.py.

    Usage:
    @register_task('mytask', 'my-task/data', **extra_kw)
    class MyTask(SingleClassificationTask):
        ...
    '''
    def _wrap(cls):
        entry = (cls, rel_path, kw) if kw else (cls, rel_path)
        REGISTRY[name] = entry
        return cls
    return _wrap


def _sentence_to_text_field(sent: Sequence[str], indexers: Any):
    return TextField(list(map(Token, sent)), token_indexers=indexers)


def process_single_pair_task_split(split, indexers, is_pair=True, classification=True):
    '''
    Convert a dataset of sentences into padded sequences of indices. Shared
    across several classes.

    Args:
        - split (list[list[str]]): list of inputs (possibly pair) and outputs
        - pair_input (int)
        - tok2idx (dict)

    Returns:
    '''
    def _make_instance(input1, input2, labels, idx=None):
        d = {}
        d["input1"] = _sentence_to_text_field(input1, indexers)
        if input2:
            d["input2"] = _sentence_to_text_field(input2, indexers)
        if classification:
            d["labels"] = LabelField(labels, label_namespace="labels",
                                     skip_indexing=True)
        else:
            d["labels"] = NumericField(labels)

        if idx is not None:  # numbered test examples
            d["idx"] = LabelField(idx, label_namespace="idxs",
                                  skip_indexing=True)
        return Instance(d)

    if not is_pair:  # dummy iterator for input2
        split = list(split)
        split[1] = itertools.repeat(None)
    # Map over columns: input2, (input2), labels, (idx)
    instances = map(_make_instance, *split)
    #  return list(instances)
    return instances  # lazy iterator


class Task():
    '''Generic class for a task

    Methods and attributes:
        - load_data: load dataset from a path and create splits
        - truncate: truncate data to be at most some length
        - get_metrics:

    Outside the task:
        - process: pad and indexify data given a mapping
        - optimizer
    '''

    def __init__(self, name):
        self.name = name

    def load_data(self, path, max_seq_len):
        ''' Load data from path and create splits. '''
        raise NotImplementedError

    def truncate(self, max_seq_len, sos_tok, eos_tok):
        ''' Shorten sentences to max_seq_len and add sos and eos tokens. '''
        raise NotImplementedError

    def get_sentences(self) -> Iterable[Sequence[str]]:
        ''' Yield sentences, used to compute vocabulary. '''
        yield from self.sentences

    def count_examples(self, splits=['train', 'val', 'test']):
        ''' Count examples in the dataset. '''
        self.example_counts = {}
        for split in splits:
            st = self.get_split_text(split)
            count = self.get_num_examples(st)
            self.example_counts[split] = count

    @property
    def n_train_examples(self):
        return self.example_counts['train']

    @property
    def n_val_examples(self):
        return self.example_counts['val']

    def get_split_text(self, split: str):
        ''' Get split text, typically as list of columns.

        Split should be one of 'train', 'val', or 'test'.
        '''
        return getattr(self, '%s_data_text' % split)

    def get_num_examples(self, split_text):
        ''' Return number of examples in the result of get_split_text.

        Subclass can override this if data is not stored in column format.
        '''
        return len(split_text[0])

    def process_split(self, split, indexers) -> Iterable[Type[Instance]]:
        ''' Process split text into a list of AllenNLP Instances. '''
        raise NotImplementedError

    def get_metrics(self, reset: bool=False) -> Dict:
        ''' Get metrics specific to the task. '''
        raise NotImplementedError


class ClassificationTask(Task):
    ''' General classification task '''
    def __init__(self, name):
        super().__init__(name)


class RegressionTask(Task):
    ''' General regression task '''
    def __init__(self, name):
        super().__init__(name)


class SingleClassificationTask(ClassificationTask):
    ''' Generic sentence pair classification '''

    def __init__(self, name, n_classes):
        super().__init__(name)
        self.n_classes = n_classes
        self.scorer1 = CategoricalAccuracy()
        self.scorer2 = None
        self.val_metric = "%s_accuracy" % self.name
        self.val_metric_decreases = False

    def truncate(self, max_seq_len, sos_tok="<SOS>", eos_tok="<EOS>"):
        self.train_data_text = [truncate(self.train_data_text[0], max_seq_len,
                                         sos_tok, eos_tok), self.train_data_text[1]]
        self.val_data_text = [truncate(self.val_data_text[0], max_seq_len,
                                       sos_tok, eos_tok), self.val_data_text[1]]
        self.test_data_text = [truncate(self.test_data_text[0], max_seq_len,
                                        sos_tok, eos_tok), self.test_data_text[1]]

    def get_metrics(self, reset=False):
        '''Get metrics specific to the task'''
        acc = self.scorer1.get_metric(reset)
        return {'accuracy': acc}

    def process_split(self, split, indexers) -> Iterable[Type[Instance]]:
        ''' Process split text into a list of AllenNLP Instances. '''
        return process_single_pair_task_split(split, indexers, is_pair=False)


class PairClassificationTask(ClassificationTask):
    ''' Generic sentence pair classification '''

    def __init__(self, name, n_classes):
        super().__init__(name)
        self.n_classes = n_classes
        self.scorer1 = CategoricalAccuracy()
        self.scorer2 = None
        self.val_metric = "%s_accuracy" % self.name
        self.val_metric_decreases = False

    def get_metrics(self, reset=False):
        '''Get metrics specific to the task'''
        acc = self.scorer1.get_metric(reset)
        return {'accuracy': acc}

    def process_split(self, split, indexers) -> Iterable[Type[Instance]]:
        ''' Process split text into a list of AllenNLP Instances. '''
        return process_single_pair_task_split(split, indexers, is_pair=True)


class NLIProbingTask(PairClassificationTask):
    ''' Generic probing with NLI test data (cannot be used for train or eval)'''

    def __init__(self, name, n_classes):
        super().__init__(name)
        #  self.use_classifier = 'mnli'  # use .conf params instead


# Make sure we load the properly-retokenized versions.
_tokenizer_suffix = ".retokenized." + utils.TOKENIZER.__class__.__name__
# SRL CoNLL 2005, formulated as an edge-labeling task.
@register_task('edges-srl-conll2005', rel_path='edges/srl_conll2005',
               label_file="labels.txt", files_by_split={
                    'train': "train.edges.json" + _tokenizer_suffix,
                    'val': "dev.edges.json" + _tokenizer_suffix,
                    'test': "test.wsj.edges.json" + _tokenizer_suffix,
               }, is_symmetric=False)
# SPR2, as an edge-labeling task (multilabel).
@register_task('edges-spr2', rel_path='edges/spr2',
               label_file="labels.txt", files_by_split={
                    'train': "train.edges.json" + _tokenizer_suffix,
                    'val': "dev.edges.json" + _tokenizer_suffix,
                    'test': "test.edges.json" + _tokenizer_suffix,
               }, is_symmetric=False)
# Definite pronoun resolution. Two labels.
@register_task('edges-dpr', rel_path='edges/dpr',
               label_file="labels.txt", files_by_split={
                    'train': "train.edges.json" + _tokenizer_suffix,
                    'val': "dev.edges.json" + _tokenizer_suffix,
                    'test': "test.edges.json" + _tokenizer_suffix,
               }, is_symmetric=False)
class EdgeProbingTask(Task):
    ''' Generic class for fine-grained edge probing.

    Acts as a classifier, but with multiple targets for each input text.

    Targets are of the form (span1, span2, label), where span1 and span2 are
    half-open token intervals [i, j).

    Subclass this for each dataset, or use register_task with appropriate kw
    args.
    '''
    def __init__(self, path: str, max_seq_len: int,
                 name: str,
                 label_file: str=None,
                 files_by_split: Dict[str,str]=None,
                 is_symmetric: bool=False):
        """Construct an edge probing task.

        path, max_seq_len, and name are passed by the code in preprocess.py;
        remaining arguments should be provided by a subclass constructor or via
        @register_task.

        Args:
            path: data directory
            max_seq_len: maximum sequence length (currently ignored)
            name: task name
            label_file: relative path to labels file
            files_by_split: split name ('train', 'val', 'test') mapped to
                relative filenames (e.g. 'train': 'train.json')
            is_symmetric: if true, span1 and span2 are assumed to be the same
                type and share parameters. Otherwise, we learn a separate
                projection layer and attention weight for each.
        """
        super().__init__(name)

        assert label_file is not None
        assert files_by_split is not None
        self._files_by_split = {
            split: os.path.join(path, fname)
            for split, fname in files_by_split.items()
        }
        self._iters_by_split = self.load_data()
        self.max_seq_len = max_seq_len
        self.is_symmetric = is_symmetric

        label_file = os.path.join(path, label_file)
        self.all_labels = list(utils.load_lines(label_file))
        self.n_classes = len(self.all_labels)
        # see add_task_label_namespace in preprocess.py
        self._label_namespace = self.name + "_labels"

        # Scorers
        #  self.acc_scorer = CategoricalAccuracy()  # multiclass accuracy
        self.mcc_scorer = Correlation("matthews")
        self.acc_scorer = BooleanAccuracy()  # binary accuracy
        self.f1_scorer = F1Measure(positive_label=1)  # binary F1 overall
        #  self.val_metric = "%s_accuracy" % self.name
        self.val_metric = "%s_f1" % self.name  # TODO: switch to MCC?
        self.val_metric_decreases = False

    def _stream_records(self, filename):
        skip_ctr = 0
        total_ctr = 0
        for record in utils.load_json_data(filename):
            total_ctr += 1
            # Skip records with empty targets.
            if not record.get('targets', None):
                skip_ctr += 1
                continue
            yield record
        log.info("Read=%d, Skip=%d, Total=%d from %s",
                 total_ctr - skip_ctr, skip_ctr, total_ctr,
                 filename)

    def load_data(self):
        iters_by_split = collections.OrderedDict()
        for split, filename in self._files_by_split.items():
            #  # Lazy-load using RepeatableIterator.
            #  loader = functools.partial(utils.load_json_data,
            #                             filename=filename)
            #  iter = serialize.RepeatableIterator(loader)
            iter = list(self._stream_records(filename))
            iters_by_split[split] = iter
        return iters_by_split

    def get_split_text(self, split: str):
        ''' Get split text as iterable of records.

        Split should be one of 'train', 'val', or 'test'.
        '''
        return self._iters_by_split[split]

    def get_num_examples(self, split_text):
        ''' Return number of examples in the result of get_split_text.

        Subclass can override this if data is not stored in column format.
        '''
        return len(split_text)

    def make_instance(self, record, indexers) -> Type[Instance]:
        """Convert a single record to an AllenNLP Instance."""
        tokens = record['text'].split()  # already space-tokenized by Moses
        text = _sentence_to_text_field(tokens, indexers)
        span1s = [t['span1'] for t in record['targets']]
        span2s = [t['span2'] for t in record['targets']]
        # Always use multilabel targets, so be sure each label is a list.
        labels = [utils.wrap_singleton_string(t['label'])
                  for t in record['targets']]

        d = {}
        d['input1'] = text
        d['span1s'] = ListField([SpanField(s[0], s[1] - 1, text)
                                 for s in span1s])
        d['span2s'] = ListField([SpanField(s[0], s[1] - 1, text)
                                 for s in span2s])
        d['labels'] = ListField([MultiLabelField(label_set,
                                     label_namespace=self._label_namespace,
                                     skip_indexing=False)
                                 for label_set in labels])
        return Instance(d)

    def process_split(self, records, indexers) -> Iterable[Type[Instance]]:
        ''' Process split text into a list of AllenNLP Instances. '''
        _map_fn = lambda r: self.make_instance(r, indexers)
        return map(_map_fn, records)

    def get_all_labels(self) -> List[str]:
        return self.all_labels

    def get_sentences(self) -> Iterable[Sequence[str]]:
        ''' Yield sentences, used to compute vocabulary. '''
        for split, iter in self._iters_by_split.items():
            # Don't use test set for vocab building.
            if split.startswith("test"):
                continue
            for record in iter:
                yield record["text"].split()

    def get_metrics(self, reset=False):
        '''Get metrics specific to the task'''
        mcc = self.mcc_scorer.get_metric(reset)
        acc = self.acc_scorer.get_metric(reset)
        precision, recall, f1 = self.f1_scorer.get_metric(reset)
        return {'mcc': mcc,
                'accuracy': acc,
                'f1': f1,
                'precision': precision,
                'recall': recall}


class PairRegressionTask(RegressionTask):
    ''' Generic sentence pair classification '''

    def __init__(self, name):
        super().__init__(name)
        self.n_classes = 1
        self.scorer1 = Average()  # for average MSE
        self.scorer2 = None
        self.val_metric = "%s_mse" % self.name
        self.val_metric_decreases = True

    def get_metrics(self, reset=False):
        '''Get metrics specific to the task'''
        mse = self.scorer1.get_metric(reset)
        return {'mse': mse}

    def process_split(self, split, indexers) -> Iterable[Type[Instance]]:
        ''' Process split text into a list of AllenNLP Instances. '''
        return process_single_pair_task_split(split, indexers, is_pair=True,
                                              classification=False)


class PairOrdinalRegressionTask(RegressionTask):
    ''' Generic sentence pair ordinal regression.
        Currently just doing regression but added new class
        in case we find a good way to implement ordinal regression with NN'''

    def __init__(self, name):
        super().__init__(name)
        self.n_classes = 1
        self.scorer1 = Average()  # for average MSE
        self.scorer2 = Correlation('spearman')
        self.val_metric = "%s_1-mse" % self.name
        self.val_metric_decreases = False

    def get_metrics(self, reset=False):
        mse = self.scorer1.get_metric(reset)
        spearmanr = self.scorer2.get_metric(reset)
        return {'1-mse': 1 - mse,
                'mse': mse,
                'spearmanr': spearmanr}

    def process_split(self, split, indexers) -> Iterable[Type[Instance]]:
        ''' Process split text into a list of AllenNLP Instances. '''
        return process_single_pair_task_split(split, indexers, is_pair=True,
                                              classification=False)


class SequenceGenerationTask(Task):
    ''' Generic sentence generation task '''

    def __init__(self, name):
        super().__init__(name)
        self.scorer1 = Average()  # for average BLEU or something
        self.scorer2 = None
        self.val_metric = "%s_bleu" % self.name
        self.val_metric_decreases = False

    def get_metrics(self, reset=False):
        '''Get metrics specific to the task'''
        bleu = self.scorer1.get_metric(reset)
        return {'bleu': bleu}


class RankingTask(Task):
    ''' Generic sentence ranking task, given some input '''

    def __init__(self, name, n_choices):
        super().__init__(name)
        self.n_choices = n_choices


class LanguageModelingTask(SequenceGenerationTask):
    ''' Generic language modeling task '''

    def __init__(self, path, max_seq_len, name):
        super().__init__(name)
        self.scorer1 = Average()
        self.scorer2 = None
        self.val_metric = "%s_perplexity" % self.name
        self.val_metric_decreases = True
        self.max_seq_len = max_seq_len
        self.target_indexer = {"words": SingleIdTokenIndexer()}
        self.files_by_split = {'train': os.path.join(path, "train.txt"),
                               'val': os.path.join(path, "valid.txt"),
                               'test':os.path.join(path, "test.txt")}


    def count_examples(self):
        ''' Compute here b/c we're streaming the sentences. '''
        example_counts = {}
        for split, split_path in self.files_by_split.items():
            #example_counts[split] = len(open(split_path).read().count('\n'))
            example_counts[split] = sum(1 for line in open(split_path))
        self.example_counts = example_counts

    def get_metrics(self, reset=False):
        '''Get metrics specific to the task'''
        nll = self.scorer1.get_metric(reset)
        return {'perplexity': math.exp(nll)}

    def load_data(self, path):
        with open(path) as txt_fh:
            for row in txt_fh:
                toks = row.strip()
                if toks == '':
                    continue
                # hard code to fix unk symbol
                # why do we need to do this twice?
                toks = toks.replace('@@UNKNOWN@@', 'UNKNOWN')
                sent = process_sentence(toks, self.max_seq_len)
                sent = ['@@UNKNOWN@@' if t == 'UNKNOWN' else t for t in sent]
                yield sent

    def process_split(self, split, indexers) -> Iterable[Type[Instance]]:
        ''' Process a language modeling split by indexing and creating fields.
        Split is a single list of sentences here. '''
        targ_indexer = self.target_indexer
        def _make_instance(sent):
            ''' Forward targs adds <s> as a target for input </s>
            and bwd targs adds </s> as a target for input <s>
            to avoid issues with needing to strip extra tokens
            in the input for each direction '''
            d = {}
            d["input"] = _sentence_to_text_field(sent, indexers)
            #d["input_bwd"] = _sentence_to_text_field(sent[::-1][:-1], indexers)
            d["targs"] = _sentence_to_text_field(sent[1:]+[sent[0]], targ_indexer)
            d["targs_b"] = _sentence_to_text_field([sent[-1]]+sent[:-1], targ_indexer)
            return Instance(d)
        for sent in split:
            yield _make_instance(sent)

    def get_split_text(self, split: str):
        ''' Get split text as iterable of records.

        Split should be one of 'train', 'val', or 'test'.
        '''
        return self.load_data(self.files_by_split[split])

    def get_sentences(self) -> Iterable[Sequence[str]]:
        ''' Yield sentences, used to compute vocabulary. '''
        for split in self.files_by_split:
            # Don't use test set for vocab building.
            if split.startswith("test"):
                continue
            path = self.files_by_split[split]
            for sent in self.load_data(path):
                yield sent


class WikiText2LMTask(LanguageModelingTask):
    ''' Language modeling task on Wikitext 2'''

    def __init__(self, path, max_seq_len, name="wiki2"):
        super().__init__(path, max_seq_len, name)


class WikiText103LMTask(LanguageModelingTask):
    ''' Language modeling task on Wikitext 103'''

    def __init__(self, path, max_seq_len, name="wiki103"):
        super().__init__(path, max_seq_len, name)


class BWBLMTask(LanguageModelingTask):
    ''' Language modeling task on Billion Word Benchmark'''

    def __init__(self, path, max_seq_len, name="bwb"):
        super().__init__(path, max_seq_len, name)

    def load_data(self, path):
        with open(path) as txt_fh:
            for row in txt_fh:
                toks = row.strip()
                if toks == '':
                    continue
                yield process_sentence(toks, self.max_seq_len)

class SSTTask(SingleClassificationTask):
    ''' Task class for Stanford Sentiment Treebank.  '''

    def __init__(self, path, max_seq_len, name="sst"):
        ''' '''
        super(SSTTask, self).__init__(name, 2)
        self.load_data(path, max_seq_len)
        self.sentences = self.train_data_text[0] + self.val_data_text[0]

    def load_data(self, path, max_seq_len):
        ''' Load data '''
        tr_data = load_tsv(os.path.join(path, 'train.tsv'), max_seq_len,
                           s1_idx=0, s2_idx=None, targ_idx=1, skip_rows=1)
        val_data = load_tsv(os.path.join(path, 'dev.tsv'), max_seq_len,
                            s1_idx=0, s2_idx=None, targ_idx=1, skip_rows=1)
        te_data = load_tsv(os.path.join(path, 'test.tsv'), max_seq_len,
                           s1_idx=1, s2_idx=None, targ_idx=None, idx_idx=0, skip_rows=1)
        self.train_data_text = tr_data
        self.val_data_text = val_data
        self.test_data_text = te_data
        log.info("\tFinished loading SST data.")


class RedditTask(RankingTask):
    ''' Task class for Reddit data.  '''

    def __init__(self, path, max_seq_len, name="reddit"):
        ''' '''
        super(RedditTask, self).__init__(name, 2)
        self.load_data(path, max_seq_len)
        self.sentences = self.train_data_text[0] + self.train_data_text[1]  + self.val_data_text[0] + self.val_data_text[1]
        self.scorer1 = Average() #CategoricalAccuracy()
        self.scorer2 = None
        self.val_metric = "%s_accuracy" % self.name
        self.val_metric_decreases = True

    def load_data(self, path, max_seq_len):
        ''' Load data '''
        print("Loading data")
        print("LOADING REDDIT DATA FROM A DIFF LOCATION COMPARED TO REST OF THE TEAM. PLEASE CHANGE")
        path = '//nfs/jsalt/home/raghu/'
        tr_data = load_tsv(os.path.join(path, 'train_2008_Random_200Samples.csv'), max_seq_len,
                           s1_idx=2, s2_idx=3, targ_idx=None, skip_rows=0)
        print("FINISHED LOADING TRAIN DATA")
        dev_data = load_tsv(os.path.join(path, 'dev_2008_Random_200Samples.csv'), max_seq_len,
                           s1_idx=2, s2_idx=3, targ_idx=None, skip_rows=0)
        print("FINISHED LOADING dev DATA")
        test_data = load_tsv(os.path.join(path, 'dev_2008_Random_200Samples.csv'), max_seq_len,
                           s1_idx=2, s2_idx=3, targ_idx=None, skip_rows=0)
        print("FINISHED LOADING test DATA")
        self.train_data_text = tr_data
        self.val_data_text = dev_data
        self.test_data_text = test_data
        log.info("\tFinished loading Temporary Reddit data.")

    def process_split(self, split, indexers) -> Iterable[Type[Instance]]:
        ''' Process split text into a list of AllenNLP Instances. '''
        return process_single_pair_task_split(split, indexers, is_pair=True)

    def get_metrics(self, reset=False):
        '''Get metrics specific to the task'''
        acc = self.scorer1.get_metric(reset)
        return {'accuracy': acc}


class Reddit_MTTask(SequenceGenerationTask):
    ''' Same as Machine Translation Task except for the load_data function'''

    def __init__(self, path, max_seq_len, name='Reddit_MTTask'):
        super().__init__(name)
        self.scorer1 = Average()
        self.scorer2 = None
        self.val_metric = "%s_perplexity" % self.name
        self.val_metric_decreases = True
        self.load_data(path, max_seq_len)
        self.sentences = self.train_data_text[0] + self.val_data_text[0]
        self.target_sentences = self.train_data_text[2] + self.val_data_text[2]
        self.target_indexer = {"words": SingleIdTokenIndexer(namespace="targets")} # TODO namespace

    def process_split(self, split, indexers) -> Iterable[Type[Instance]]:
        ''' Process a machine translation split '''
        def _make_instance(input, target):
             d = {}
             d["inputs"] = _sentence_to_text_field(input, indexers)
             d["targs"] = _sentence_to_text_field(target, self.target_indexer)  # this line changed
             return Instance(d)
        # Map over columns: inputs, targs
        instances = map(_make_instance, split[0], split[2])
        #  return list(instances)
        return instances  # lazy iterator

    def load_data(self, path, max_seq_len):
        print("LOADING REDDIT DATA FROM A DIFF LOCATION COMPARED TO REST OF THE TEAM. PLEASE CHANGE")
        path = '//nfs/jsalt/home/raghu/'
        self.train_data_text = load_tsv(os.path.join(path, 'train_2008_Random_200Samples.csv'), max_seq_len,
                                        s1_idx=2, s2_idx=None, targ_idx=3,
                                        targ_fn=lambda t: t.split(' '))
        self.val_data_text = load_tsv(os.path.join(path, 'dev_2008_Random_200Samples.csv'), max_seq_len,
                                      s1_idx=2, s2_idx=None, targ_idx=3,
                                      targ_fn=lambda t: t.split(' '))
        self.test_data_text = load_tsv(os.path.join(path, 'dev_2008_Random_200Samples.csv'), max_seq_len,
                                       s1_idx=2, s2_idx=None, targ_idx=3,
                                       targ_fn=lambda t: t.split(' '))

        log.info("\tFinished loading MT data.")

    def get_metrics(self, reset=False):
        '''Get metrics specific to the task'''
        ppl = self.scorer1.get_metric(reset)
        return {'perplexity': ppl}


class CoLATask(SingleClassificationTask):
    '''Class for Warstdadt acceptability task'''

    def __init__(self, path, max_seq_len, name="acceptability"):
        ''' '''
        super(CoLATask, self).__init__(name, 2)
        self.load_data(path, max_seq_len)
        self.sentences = self.train_data_text[0] + self.val_data_text[0]
        self.val_metric = "%s_mcc" % self.name
        self.val_metric_decreases = False
        #self.scorer1 = Average()
        self.scorer1 = Correlation("matthews")
        self.scorer2 = CategoricalAccuracy()

    def load_data(self, path, max_seq_len):
        '''Load the data'''
        tr_data = load_tsv(os.path.join(path, "train.tsv"), max_seq_len,
                           s1_idx=3, s2_idx=None, targ_idx=1)
        val_data = load_tsv(os.path.join(path, "dev.tsv"), max_seq_len,
                            s1_idx=3, s2_idx=None, targ_idx=1)
        te_data = load_tsv(os.path.join(path, 'test.tsv'), max_seq_len,
                           s1_idx=1, s2_idx=None, targ_idx=None, idx_idx=0, skip_rows=1)
        self.train_data_text = tr_data
        self.val_data_text = val_data
        self.test_data_text = te_data
        log.info("\tFinished loading CoLA.")

    def get_metrics(self, reset=False):
        return {'mcc': self.scorer1.get_metric(reset),
                'accuracy': self.scorer2.get_metric(reset)}


class QQPTask(PairClassificationTask):
    ''' Task class for Quora Question Pairs. '''

    def __init__(self, path, max_seq_len, name="qqp"):
        super().__init__(name, 2)
        self.load_data(path, max_seq_len)
        self.sentences = self.train_data_text[0] + self.train_data_text[1] + \
            self.val_data_text[0] + self.val_data_text[1]
        self.scorer2 = F1Measure(1)
        self.val_metric = "%s_acc_f1" % name
        self.val_metric_decreases = False

    def load_data(self, path, max_seq_len):
        '''Process the dataset located at data_file.'''
        tr_data = load_tsv(os.path.join(path, "train.tsv"), max_seq_len,
                           s1_idx=3, s2_idx=4, targ_idx=5, skip_rows=1)
        val_data = load_tsv(os.path.join(path, "dev.tsv"), max_seq_len,
                            s1_idx=3, s2_idx=4, targ_idx=5, skip_rows=1)
        te_data = load_tsv(os.path.join(path, 'test.tsv'), max_seq_len,
                           s1_idx=1, s2_idx=2, targ_idx=None, idx_idx=0, skip_rows=1)
        self.train_data_text = tr_data
        self.val_data_text = val_data
        self.test_data_text = te_data
        log.info("\tFinished loading QQP data.")

    def get_metrics(self, reset=False):
        '''Get metrics specific to the task'''
        acc = self.scorer1.get_metric(reset)
        pcs, rcl, f1 = self.scorer2.get_metric(reset)
        return {'acc_f1': (acc + f1) / 2, 'accuracy': acc, 'f1': f1,
                'precision': pcs, 'recall': rcl}


class MultiNLISingleGenreTask(PairClassificationTask):
    ''' Task class for Multi-Genre Natural Language Inference, Fiction genre.'''

    def __init__(self, path, max_seq_len, genre, name):
        '''MNLI'''
        super(MultiNLISingleGenreTask, self).__init__(name, 3)
        self.load_data(path, max_seq_len, genre)
        self.scorer2 = None
        self.sentences = self.train_data_text[0] + self.train_data_text[1] + \
            self.val_data_text[0] + self.val_data_text[1]

    def load_data(self, path, max_seq_len, genre):
        '''Process the dataset located at path. We only use the in-genre matche data.'''
        targ_map = {'neutral': 0, 'entailment': 1, 'contradiction': 2}

        tr_data = load_tsv(
            os.path.join(
                path,
                'train.tsv'),
            max_seq_len,
            s1_idx=8,
            s2_idx=9,
            targ_idx=11,
            targ_map=targ_map,
            skip_rows=1,
            filter_idx=3,
            filter_value=genre)

        val_matched_data = load_tsv(
            os.path.join(
                path,
                'dev_matched.tsv'),
            max_seq_len,
            s1_idx=8,
            s2_idx=9,
            targ_idx=11,
            targ_map=targ_map,
            skip_rows=1,
            filter_idx=3,
            filter_value=genre)

        te_matched_data = load_tsv(
            os.path.join(
                path,
                'test_matched.tsv'),
            max_seq_len,
            s1_idx=8,
            s2_idx=9,
            targ_idx=None,
            idx_idx=0,
            skip_rows=1,
            filter_idx=3,
            filter_value=genre)

        self.train_data_text = tr_data
        self.val_data_text = val_matched_data
        self.test_data_text = te_matched_data
        log.info("\tFinished loading MNLI " + genre + " data.")

    def get_metrics(self, reset=False):
        ''' No F1 '''
        return {'accuracy': self.scorer1.get_metric(reset)}


class MultiNLIFictionTask(MultiNLISingleGenreTask):
    ''' Task class for Multi-Genre Natural Language Inference, Fiction genre.'''

    def __init__(self, path, max_seq_len, name="mnli-fiction"):
        '''MNLI'''
        super(
            MultiNLIFictionTask,
            self).__init__(
            path,
            max_seq_len,
            genre="fiction",
            name=name)


class MultiNLISlateTask(MultiNLISingleGenreTask):
    ''' Task class for Multi-Genre Natural Language Inference, Fiction genre.'''

    def __init__(self, path, max_seq_len, name="mnli-slate"):
        '''MNLI'''
        super(MultiNLISlateTask, self).__init__(path, max_seq_len, genre="slate", name=name)


class MultiNLIGovernmentTask(MultiNLISingleGenreTask):
    ''' Task class for Multi-Genre Natural Language Inference, Fiction genre.'''

    def __init__(self, path, max_seq_len, name="mnli-government"):
        '''MNLI'''
        super(
            MultiNLIGovernmentTask,
            self).__init__(
            path,
            max_seq_len,
            genre="government",
            name=name)


class MultiNLITelephoneTask(MultiNLISingleGenreTask):
    ''' Task class for Multi-Genre Natural Language Inference, Fiction genre.'''

    def __init__(self, path, max_seq_len, name="mnli-telephone"):
        '''MNLI'''
        super(
            MultiNLITelephoneTask,
            self).__init__(
            path,
            max_seq_len,
            genre="telephone",
            name=name)


class MultiNLITravelTask(MultiNLISingleGenreTask):
    ''' Task class for Multi-Genre Natural Language Inference, Fiction genre.'''

    def __init__(self, path, max_seq_len, name="mnli-travel"):
        '''MNLI'''
        super(
            MultiNLITravelTask,
            self).__init__(
            path,
            max_seq_len,
            genre="travel",
            name=name)


class MRPCTask(PairClassificationTask):
    ''' Task class for Microsoft Research Paraphase Task.  '''

    def __init__(self, path, max_seq_len, name="mrpc"):
        ''' '''
        super(MRPCTask, self).__init__(name, 2)
        self.load_data(path, max_seq_len)
        self.sentences = self.train_data_text[0] + self.train_data_text[1] + \
            self.val_data_text[0] + self.val_data_text[1]
        self.scorer2 = F1Measure(1)
        self.val_metric = "%s_acc_f1" % name
        self.val_metric_decreases = False

    def load_data(self, path, max_seq_len):
        ''' Process the dataset located at path.  '''
        tr_data = load_tsv(os.path.join(path, "train.tsv"), max_seq_len,
                           s1_idx=3, s2_idx=4, targ_idx=0, skip_rows=1)
        val_data = load_tsv(os.path.join(path, "dev.tsv"), max_seq_len,
                            s1_idx=3, s2_idx=4, targ_idx=0, skip_rows=1)
        te_data = load_tsv(os.path.join(path, 'test.tsv'), max_seq_len,
                           s1_idx=3, s2_idx=4, targ_idx=None, idx_idx=0, skip_rows=1)
        self.train_data_text = tr_data
        self.val_data_text = val_data
        self.test_data_text = te_data
        log.info("\tFinished loading MRPC data.")

    def get_metrics(self, reset=False):
        '''Get metrics specific to the task'''
        acc = self.scorer1.get_metric(reset)
        pcs, rcl, f1 = self.scorer2.get_metric(reset)
        return {'acc_f1': (acc + f1) / 2, 'accuracy': acc, 'f1': f1,
                'precision': pcs, 'recall': rcl}


class STSBTask(PairRegressionTask):
    ''' Task class for Sentence Textual Similarity Benchmark.  '''

    def __init__(self, path, max_seq_len, name="sts_benchmark"):
        ''' '''
        super(STSBTask, self).__init__(name)
        self.load_data(path, max_seq_len)
        self.sentences = self.train_data_text[0] + self.train_data_text[1] + \
            self.val_data_text[0] + self.val_data_text[1]
        #self.scorer1 = Average()
        #self.scorer2 = Average()
        self.scorer1 = Correlation("pearson")
        self.scorer2 = Correlation("spearman")
        self.val_metric = "%s_corr" % self.name
        self.val_metric_decreases = False

    def load_data(self, path, max_seq_len):
        ''' Load data '''
        tr_data = load_tsv(os.path.join(path, 'train.tsv'), max_seq_len, skip_rows=1,
                           s1_idx=7, s2_idx=8, targ_idx=9, targ_fn=lambda x: float(x) / 5)
        val_data = load_tsv(os.path.join(path, 'dev.tsv'), max_seq_len, skip_rows=1,
                            s1_idx=7, s2_idx=8, targ_idx=9, targ_fn=lambda x: float(x) / 5)
        te_data = load_tsv(os.path.join(path, 'test.tsv'), max_seq_len,
                           s1_idx=7, s2_idx=8, targ_idx=None, idx_idx=0, skip_rows=1)
        self.train_data_text = tr_data
        self.val_data_text = val_data
        self.test_data_text = te_data
        log.info("\tFinished loading STS Benchmark data.")

    def get_metrics(self, reset=False):
        pearsonr = self.scorer1.get_metric(reset)
        spearmanr = self.scorer2.get_metric(reset)
        return {'corr': (pearsonr + spearmanr) / 2,
                'pearsonr': pearsonr, 'spearmanr': spearmanr}


class SNLITask(PairClassificationTask):
    ''' Task class for Stanford Natural Language Inference '''

    def __init__(self, path, max_seq_len, name="snli"):
        ''' Do stuff '''
        super(SNLITask, self).__init__(name, 3)
        self.load_data(path, max_seq_len)
        self.sentences = self.train_data_text[0] + self.train_data_text[1] + \
            self.val_data_text[0] + self.val_data_text[1]

    def load_data(self, path, max_seq_len):
        ''' Process the dataset located at path.  '''
        targ_map = {'neutral': 0, 'entailment': 1, 'contradiction': 2}
        tr_data = load_tsv(os.path.join(path, "train.tsv"), max_seq_len, targ_map=targ_map,
                           s1_idx=7, s2_idx=8, targ_idx=-1, skip_rows=1)
        val_data = load_tsv(os.path.join(path, "dev.tsv"), max_seq_len, targ_map=targ_map,
                            s1_idx=7, s2_idx=8, targ_idx=-1, skip_rows=1)
        te_data = load_tsv(os.path.join(path, 'test.tsv'), max_seq_len,
                           s1_idx=7, s2_idx=8, targ_idx=None, idx_idx=0, skip_rows=1)
        self.train_data_text = tr_data
        self.val_data_text = val_data
        self.test_data_text = te_data
        log.info("\tFinished loading SNLI data.")


class MultiNLITask(PairClassificationTask):
    ''' Task class for Multi-Genre Natural Language Inference '''

    def __init__(self, path, max_seq_len, name="mnli"):
        '''MNLI'''
        super(MultiNLITask, self).__init__(name, 3)
        self.load_data(path, max_seq_len)
        self.sentences = self.train_data_text[0] + self.train_data_text[1] + \
            self.val_data_text[0] + self.val_data_text[1]

    def load_data(self, path, max_seq_len):
        '''Process the dataset located at path.'''
        targ_map = {'neutral': 0, 'entailment': 1, 'contradiction': 2}
        tr_data = load_tsv(os.path.join(path, 'train.tsv'), max_seq_len,
                           s1_idx=8, s2_idx=9, targ_idx=11, targ_map=targ_map, skip_rows=1)

        # Warning to anyone who edits this: The reference label is column *15*, not 11 as above.
        val_matched_data = load_tsv(os.path.join(path, 'dev_matched.tsv'), max_seq_len,
                                    s1_idx=8, s2_idx=9, targ_idx=15, targ_map=targ_map, skip_rows=1)
        val_mismatched_data = load_tsv(os.path.join(path, 'dev_mismatched.tsv'), max_seq_len,
                                       s1_idx=8, s2_idx=9, targ_idx=15, targ_map=targ_map,
                                       skip_rows=1)
        val_data = [m + mm for m, mm in zip(val_matched_data, val_mismatched_data)]
        val_data = tuple(val_data)

        te_matched_data = load_tsv(os.path.join(path, 'test_matched.tsv'), max_seq_len,
                                   s1_idx=8, s2_idx=9, targ_idx=None, idx_idx=0, skip_rows=1)
        te_mismatched_data = load_tsv(os.path.join(path, 'test_mismatched.tsv'), max_seq_len,
                                      s1_idx=8, s2_idx=9, targ_idx=None, idx_idx=0, skip_rows=1)
        te_diagnostic_data = load_tsv(os.path.join(path, 'diagnostic.tsv'), max_seq_len,
                                      s1_idx=1, s2_idx=2, targ_idx=None, idx_idx=0, skip_rows=1)
        te_data = [m + mm + d for m, mm, d in
                   zip(te_matched_data, te_mismatched_data, te_diagnostic_data)]
        te_data[3] = list(range(len(te_data[3])))

        self.train_data_text = tr_data
        self.val_data_text = val_data
        self.test_data_text = te_data
        log.info("\tFinished loading MNLI data.")


class MultiNLIDiagnosticTask(PairClassificationTask):
    ''' Task class for diagnostic on MNLI'''

    def __init__(self, path, max_seq_len, name="mnli-diagnostics"):
        super().__init__(name, 3) # 3 is number of labels
        self.load_data_and_create_scorers(path, max_seq_len)
        self.sentences = self.train_data_text[0] + self.train_data_text[1] + \
            self.val_data_text[0] + self.val_data_text[1]
    def load_data_and_create_scorers(self, path, max_seq_len):
        '''load MNLI diagnostics data. The tags for every column are loaded as indices.
        They will be converted to bools in preprocess_split function'''

        # Will create separate scorer for every tag. tag_group is the name of the column it will have its own scorer
        def create_score_function(scorer, arg_to_scorer, tags_dict, tag_group):
            setattr(self, 'scorer__%s' % tag_group, scorer(arg_to_scorer))
            for index, tag in tags_dict.items():
                # 0 is missing value
                if index == 0:
                    continue
                setattr(self,"scorer__%s__%s" % (tag_group, tag), scorer(arg_to_scorer))


        targ_map = {'neutral': 0, 'entailment': 1, 'contradiction': 2}
        diag_data_dic = load_diagnostic_tsv(os.path.join(path, 'diagnostic-full.tsv'), max_seq_len,
                           s1_idx=5, s2_idx=6, targ_idx=7, targ_map=targ_map, skip_rows=1)

        self.ix_to_lex_sem_dic = diag_data_dic['ix_to_lex_sem_dic']
        self.ix_to_pr_ar_str_dic = diag_data_dic['ix_to_pr_ar_str_dic']
        self.ix_to_logic_dic = diag_data_dic['ix_to_logic_dic']
        self.ix_to_knowledge_dic = diag_data_dic['ix_to_knowledge_dic']

        # Train, val, test splits are same. We only need one split but the code probably expects all splits to be present.
        self.train_data_text = (diag_data_dic['sents1'], diag_data_dic['sents2'], \
                                diag_data_dic['targs'], diag_data_dic['idxs'], diag_data_dic['lex_sem'], \
                                diag_data_dic['pr_ar_str'], diag_data_dic['logic'], \
                                diag_data_dic['knowledge'])
        self.val_data_text = self.train_data_text
        self.test_data_text = self.train_data_text
        log.info("\tFinished loading MNLI Diagnostics data.")

        create_score_function(Correlation, "matthews", self.ix_to_lex_sem_dic, 'lex_sem')
        create_score_function(Correlation, "matthews", self.ix_to_pr_ar_str_dic, 'pr_ar_str')
        create_score_function(Correlation, "matthews", self.ix_to_logic_dic, 'logic')
        create_score_function(Correlation, "matthews", self.ix_to_knowledge_dic, 'knowledge')
        log.info("\tFinished creating Score functions for Diagnostics data.")



    def update_diagnostic_metrics(self, logits, labels, batch):
        # Updates scorer for every tag in a given column (tag_group) and also the the scorer for the column itself.
        def update_scores_for_tag_group(ix_to_tags_dic,tag_group):
            for ix, tag in ix_to_tags_dic.items():
                # 0 is for missing tag so here we use it to update scorer for the column itself (tag_group).
                if ix == 0:
                    # This will contain 1s on positions where at least one of the tags of this column is present.
                    mask = batch[tag_group]
                    scorer_str = "scorer__%s" % tag_group
                # This branch will update scorers of individual tags in the column
                else:
                    # batch contains_field for every tag. It's either 0 or 1.
                    mask = batch["%s__%s" % (tag_group, tag)]
                    scorer_str = "scorer__%s__%s" % (tag_group, tag)

                # This will take only values for which the tag is true.
                indices_to_pull =  torch.nonzero(mask)
                # No example in the batch is labeled with the tag.
                if indices_to_pull.size()[0] == 0:
                    continue
                sub_labels = labels[indices_to_pull[:,0]]
                sub_logits = logits[indices_to_pull[:,0]]
                scorer = getattr(self, scorer_str)
                scorer(sub_logits, sub_labels)
            return

        # Updates scorers for each tag.
        update_scores_for_tag_group(self.ix_to_lex_sem_dic, 'lex_sem')
        update_scores_for_tag_group(self.ix_to_pr_ar_str_dic, 'pr_ar_str')
        update_scores_for_tag_group(self.ix_to_logic_dic, 'logic')
        update_scores_for_tag_group(self.ix_to_knowledge_dic, 'knowledge')


    def process_split(self, split, indexers) -> Iterable[Type[Instance]]:
        ''' Process split text into a list of AllenNLP Instances. '''

        def create_labels_from_tags(fields_dict,ix_to_tag_dict, tag_arr, tag_group):
            # If there is something in this row then tag_group should be set to 1.
            is_tag_group = 1 if len(tag_arr) != 0 else 0
            fields_dict[tag_group] = LabelField(is_tag_group, label_namespace=tag_group,
                                         skip_indexing=True)
            # For every possible tag in the column set 1 if the tag is present for this example, 0 otherwise.
            for ix,tag in ix_to_tag_dict.items():
                if ix == 0:
                    continue
                is_present = 1 if ix in tag_arr else 0
                fields_dict['%s__%s' % (tag_group, tag)] = LabelField(is_present, label_namespace= '%s__%s' % (tag_group, tag),
                                         skip_indexing=True)
            return

        def _make_instance(input1, input2, label, idx, lex_sem, pr_ar_str, logic, knowledge):
            ''' from multiple types in one column create multiple fields '''
            d = {}
            d["input1"] = _sentence_to_text_field(input1, indexers)
            d["input2"] = _sentence_to_text_field(input2, indexers)
            d["labels"] = LabelField(label, label_namespace="labels",
                                         skip_indexing=True)
            d["idx"] = LabelField(idx, label_namespace="idx",
                                         skip_indexing=True)
            d['sent1str'] = MetadataField(" ".join(input1[1:-1]))

            # adds keys to dict "d" for every possible type in the column
            create_labels_from_tags(d, self.ix_to_lex_sem_dic, lex_sem, 'lex_sem')
            create_labels_from_tags(d, self.ix_to_pr_ar_str_dic, pr_ar_str, 'pr_ar_str')
            create_labels_from_tags(d, self.ix_to_logic_dic, logic, 'logic')
            create_labels_from_tags(d, self.ix_to_knowledge_dic, knowledge, 'knowledge')

            return Instance(d)

        instances = map(_make_instance, *split)
        #  return list(instances)
        return instances  # lazy iterator

    def get_metrics(self, reset=False):
        '''Get metrics specific to the task'''
        collected_metrics = {}
        # We do not compute accuracy for this dataset but the eval function requires this key.
        collected_metrics["accuracy"] = 0
        def collect_metrics(ix_to_tag_dict, tag_group):
            for index, tag in ix_to_tag_dict.items():
                if index == 0:
                    scorer_str = 'scorer__%s' % tag_group
                else:
                    scorer_str = 'scorer__%s__%s' % (tag_group, tag)
                scorer = getattr(self, scorer_str)
                collected_metrics['%s__%s' % (tag_group, tag)] = scorer.get_metric(reset)

        collect_metrics(self.ix_to_lex_sem_dic, 'lex_sem')
        collect_metrics(self.ix_to_pr_ar_str_dic, 'pr_ar_str')
        collect_metrics(self.ix_to_logic_dic, 'logic')
        collect_metrics(self.ix_to_knowledge_dic, 'knowledge')
        return collected_metrics

class NLITypeProbingTask(PairClassificationTask):
    ''' Task class for Probing Task (NLI-type)'''

    def __init__(self, path, max_seq_len, name="nli-prob", probe_path="probe_dummy.tsv"):
        super(NLITypeProbingTask, self).__init__(name, 3)
        self.load_data(path, max_seq_len, probe_path)
        #  self.use_classifier = 'mnli'  # use .conf params instead
        self.sentences = self.train_data_text[0] + self.train_data_text[1] + \
            self.val_data_text[0] + self.val_data_text[1]

    def load_data(self, path, max_seq_len, probe_path):
        targ_map = {'neutral': 0, 'entailment': 1, 'contradiction': 2}
        tr_data = load_tsv(os.path.join(path, 'train_dummy.tsv'), max_seq_len,
                        s1_idx=1, s2_idx=2, targ_idx=None, targ_map=targ_map, skip_rows=0)
        val_data = load_tsv(os.path.join(path, probe_path), max_seq_len,
                        s1_idx=0, s2_idx=1, targ_idx=2, targ_map=targ_map, skip_rows=0)
        te_data = load_tsv(os.path.join(path, 'test_dummy.tsv'), max_seq_len,
                        s1_idx=1, s2_idx=2, targ_idx=None, targ_map=targ_map, skip_rows=0)

        self.train_data_text = tr_data
        self.val_data_text = val_data
        self.test_data_text = te_data
        log.info("\tFinished loading NLI-type probing data.")

@register_task('nli-alt', 'NLI-Prob/')
class NLITypeProbingAltTask(NLITypeProbingTask):
    ''' Task class for Alt Probing Task (NLI-type), NLITypeProbingTask with different indices'''

    def __init__(self, path, max_seq_len, name="nli-alt", probe_path="probe_dummy.tsv"):
        super(NLITypeProbingTask, self).__init__(name, 3)
        self.load_data(path, max_seq_len, probe_path)
        self.sentences = self.train_data_text[0] + self.train_data_text[1] + \
            self.val_data_text[0] + self.val_data_text[1]

    def load_data(self, path, max_seq_len, probe_path):
        targ_map = {'neutral': 0, 'entailment': 1, 'contradiction': 2}
        tr_data = load_tsv(os.path.join(path, 'train_dummy.tsv'), max_seq_len,
                        s1_idx=1, s2_idx=2, targ_idx=None, targ_map=targ_map, skip_rows=0)
        val_data = load_tsv(os.path.join(path, probe_path), max_seq_len,
                        idx_idx = 0, s1_idx=3, s2_idx=4, targ_idx=5, targ_map=targ_map, skip_rows=0)
        te_data = load_tsv(os.path.join(path, 'test_dummy.tsv'), max_seq_len,
                        s1_idx=1, s2_idx=2, targ_idx=None, targ_map=targ_map, skip_rows=0)

        self.train_data_text = tr_data
        self.val_data_text = val_data
        self.test_data_text = te_data
        log.info("\tFinished loading NLI-alt probing data.")

class MultiNLIAltTask(MultiNLITask):
    ''' Task class for Multi-Genre Natural Language Inference.

    Identical to MultiNLI class, but it can be handy to have two when controlling model settings.
    '''

    def __init__(self, path, max_seq_len, name="mnli-alt"):
        '''MNLI'''
        super(MultiNLIAltTask, self).__init__(path, max_seq_len, name)


class RTETask(PairClassificationTask):
    ''' Task class for Recognizing Textual Entailment 1, 2, 3, 5 '''

    def __init__(self, path, max_seq_len, name="rte"):
        ''' '''
        super(RTETask, self).__init__(name, 2)
        self.load_data(path, max_seq_len)
        self.sentences = self.train_data_text[0] + self.train_data_text[1] + \
            self.val_data_text[0] + self.val_data_text[1]

    def load_data(self, path, max_seq_len):
        ''' Process the datasets located at path. '''
        targ_map = {"not_entailment": 0, "entailment": 1}
        tr_data = load_tsv(os.path.join(path, 'train.tsv'), max_seq_len, targ_map=targ_map,
                           s1_idx=1, s2_idx=2, targ_idx=3, skip_rows=1)
        val_data = load_tsv(os.path.join(path, 'dev.tsv'), max_seq_len, targ_map=targ_map,
                            s1_idx=1, s2_idx=2, targ_idx=3, skip_rows=1)
        te_data = load_tsv(os.path.join(path, 'test.tsv'), max_seq_len,
                           s1_idx=1, s2_idx=2, targ_idx=None, idx_idx=0, skip_rows=1)

        self.train_data_text = tr_data
        self.val_data_text = val_data
        self.test_data_text = te_data
        log.info("\tFinished loading RTE.")


class QNLITask(PairClassificationTask):
    '''Task class for SQuAD NLI'''

    def __init__(self, path, max_seq_len, name="squad"):
        super(QNLITask, self).__init__(name, 2)
        self.load_data(path, max_seq_len)
        self.sentences = self.train_data_text[0] + self.train_data_text[1] + \
            self.val_data_text[0] + self.val_data_text[1]

    def load_data(self, path, max_seq_len):
        '''Load the data'''
        targ_map = {'not_entailment': 0, 'entailment': 1}
        tr_data = load_tsv(os.path.join(path, "train.tsv"), max_seq_len, targ_map=targ_map,
                           s1_idx=1, s2_idx=2, targ_idx=3, skip_rows=1)
        val_data = load_tsv(os.path.join(path, "dev.tsv"), max_seq_len, targ_map=targ_map,
                            s1_idx=1, s2_idx=2, targ_idx=3, skip_rows=1)
        te_data = load_tsv(os.path.join(path, 'test.tsv'), max_seq_len,
                           s1_idx=1, s2_idx=2, targ_idx=None, idx_idx=0, skip_rows=1)
        self.train_data_text = tr_data
        self.val_data_text = val_data
        self.test_data_text = te_data
        log.info("\tFinished loading QNLI.")


class WNLITask(PairClassificationTask):
    '''Class for Winograd NLI task'''

    def __init__(self, path, max_seq_len, name="winograd"):
        ''' '''
        super(WNLITask, self).__init__(name, 2)
        self.load_data(path, max_seq_len)
        self.sentences = self.train_data_text[0] + self.train_data_text[1] + \
            self.val_data_text[0] + self.val_data_text[1]

    def load_data(self, path, max_seq_len):
        '''Load the data'''
        tr_data = load_tsv(os.path.join(path, "train.tsv"), max_seq_len,
                           s1_idx=1, s2_idx=2, targ_idx=3, skip_rows=1)
        val_data = load_tsv(os.path.join(path, "dev.tsv"), max_seq_len,
                            s1_idx=1, s2_idx=2, targ_idx=3, skip_rows=1)
        te_data = load_tsv(os.path.join(path, 'test.tsv'), max_seq_len,
                           s1_idx=1, s2_idx=2, targ_idx=None, idx_idx=0, skip_rows=1)
        self.train_data_text = tr_data
        self.val_data_text = val_data
        self.test_data_text = te_data
        log.info("\tFinished loading Winograd.")


class JOCITask(PairOrdinalRegressionTask):
    '''Class for JOCI ordinal regression task'''

    def __init__(self, path, max_seq_len, name="joci"):
        super(JOCITask, self).__init__(name)
        self.load_data(path, max_seq_len)
        self.sentences = self.train_data_text[0] + self.train_data_text[1] + \
            self.val_data_text[0] + self.val_data_text[1]

    def load_data(self, path, max_seq_len):
        tr_data = load_tsv(os.path.join(path, 'train.tsv'), max_seq_len, skip_rows=1,
                           s1_idx=0, s2_idx=1, targ_idx=2)
        val_data = load_tsv(os.path.join(path, 'dev.tsv'), max_seq_len, skip_rows=1,
                            s1_idx=0, s2_idx=1, targ_idx=2)
        te_data = load_tsv(os.path.join(path, 'test.tsv'), max_seq_len, skip_rows=1,
                           s1_idx=0, s2_idx=1, targ_idx=2)
        self.train_data_text = tr_data
        self.val_data_text = val_data
        self.test_data_text = te_data
        log.info("\tFinished loading JOCI data.")


class PDTBTask(PairClassificationTask):
    ''' Task class for discourse relation prediction using PDTB'''

    def __init__(self, path, max_seq_len, name="pdtb"):
        ''' Load data and initialize'''
        super(PDTBTask, self).__init__(name, 99)
        self.load_data(path, max_seq_len)
        self.sentences = self.train_data_text[0] + self.train_data_text[1] + \
            self.val_data_text[0] + self.val_data_text[1]

    def load_data(self, path, max_seq_len):
        ''' Process the dataset located at path.  '''

        tr_data = load_tsv(os.path.join(path, "pdtb_sentence_pairs.train.txt"), max_seq_len,
                           s1_idx=4, s2_idx=5, targ_idx=3)
        val_data = load_tsv(os.path.join(path, "pdtb_sentence_pairs.dev.txt"), max_seq_len,
                            s1_idx=4, s2_idx=5, targ_idx=3)
        te_data = load_tsv(os.path.join(path, "pdtb_sentence_pairs.test.txt"), max_seq_len,
                           s1_idx=4, s2_idx=5, targ_idx=3)
        self.train_data_text = tr_data
        self.val_data_text = val_data
        self.test_data_text = te_data
        log.info("\tFinished loading PDTB data.")


class MTTask(SequenceGenerationTask):
    '''Machine Translation Task'''

    def __init__(self, path, max_seq_len, name='MTTask'):
        super().__init__(name)
        self.scorer1 = Average()
        self.scorer2 = Average()
        self.val_metric = "%s_perplexity" % self.name
        self.val_metric_decreases = True
        self.load_data(path, max_seq_len)
        self.sentences = self.train_data_text[0] + self.val_data_text[0]
        self.target_sentences = self.train_data_text[2] + self.val_data_text[2]
        self.target_indexer = {"words": SingleIdTokenIndexer(namespace="targets")} # TODO namespace

    def process_split(self, split, indexers) -> Iterable[Type[Instance]]:
        ''' Process a machine translation split '''
        def _make_instance(input, target):
             d = {}
             d["inputs"] = _sentence_to_text_field(input, indexers)
             d["targs"] = _sentence_to_text_field(target, self.target_indexer)  # this line changed
             return Instance(d)
        # Map over columns: inputs, targs
        instances = map(_make_instance, split[0], split[2])
        #  return list(instances)
        return instances  # lazy iterator

    def load_data(self, path, max_seq_len):
        targ_fn_startend = lambda t: [START_SYMBOL] + t.split(' ') + [END_SYMBOL]
        self.train_data_text = load_tsv(os.path.join(path, 'train.txt'), max_seq_len,
                                        s1_idx=0, s2_idx=None, targ_idx=1,
                                        targ_fn=targ_fn_startend)
        self.val_data_text = load_tsv(os.path.join(path, 'valid.txt'), max_seq_len,
                                      s1_idx=0, s2_idx=None, targ_idx=1,
                                      targ_fn=targ_fn_startend)
        self.test_data_text = load_tsv(os.path.join(path, 'test.txt'), max_seq_len,
                                       s1_idx=0, s2_idx=None, targ_idx=1,
                                       targ_fn=targ_fn_startend)

        log.info("\tFinished loading MT data.")

    def get_metrics(self, reset=False):
        '''Get metrics specific to the task'''
        ppl = self.scorer1.get_metric(reset)
        try:
            bleu_score = self.scorer2.get_metric(reset)
        except BaseException:
            bleu_score = 0
        return {'perplexity': ppl, 'bleu_score': bleu_score}


class WikiInsertionsTask(MTTask):
    '''Task which predicts a span to insert at a given index'''

    def __init__(self, path, max_seq_len, name='WikiInsertionTask'):
        super().__init__(path, max_seq_len, name)
        self.scorer1 = Average()
        self.scorer2 = None
        self.val_metric = "%s_perplexity" % self.name
        self.val_metric_decreases = True
        self.load_data(path, max_seq_len)
        self.sentences = self.train_data_text[0] + self.val_data_text[0]
        self.target_sentences = self.train_data_text[2] + self.val_data_text[2]

    def load_data(self, path, max_seq_len):
        self.train_data_text = load_tsv(os.path.join(path, 'train.tsv'), max_seq_len,
                                        s1_idx=0, s2_idx=None, targ_idx=3, skip_rows=1,
                                        targ_fn=lambda t: t.split(' '))
        self.val_data_text = load_tsv(os.path.join(path, 'dev.tsv'), max_seq_len,
                                      s1_idx=0, s2_idx=None, targ_idx=3, skip_rows=1,
                                      targ_fn=lambda t: t.split(' '))
        self.test_data_text = load_tsv(os.path.join(path, 'test.tsv'), max_seq_len,
                                       s1_idx=0, s2_idx=None, targ_idx=3, skip_rows=1,
                                       targ_fn=lambda t: t.split(' '))
        log.info("\tFinished loading WikiInsertions data.")

    def get_metrics(self, reset=False):
        '''Get metrics specific to the task'''
        ppl = self.scorer1.get_metric(reset)
        return {'perplexity': ppl}

class DisSentBWBSingleTask(PairClassificationTask):
    ''' Task class for DisSent with the Billion Word Benchmark'''

    def __init__(self, path, max_seq_len, name="dissentbwb"):
        super().__init__(name, 8)  # 8 classes, for 8 discource markers
        self.load_data(path, max_seq_len)
        self.sentences = self.train_data_text[0] + self.train_data_text[1] + \
            self.val_data_text[0] + self.val_data_text[1]

    def load_data(self, path, max_seq_len):
        '''Process the dataset located at data_file.'''
        tr_data = load_tsv(os.path.join(path, "bwb.dissent.single_sent.train"), max_seq_len,
                           s1_idx=0, s2_idx=1, targ_idx=2)
        val_data = load_tsv(os.path.join(path, "bwb.dissent.single_sent.valid"), max_seq_len,
                            s1_idx=0, s2_idx=1, targ_idx=2)
        te_data = load_tsv(os.path.join(path, 'bwb.dissent.single_sent.test'), max_seq_len,
                           s1_idx=0, s2_idx=1, targ_idx=2)
        self.train_data_text = tr_data
        self.val_data_text = val_data
        self.test_data_text = te_data
        log.info("\tFinished loading DisSent data.")


class DisSentWikiSingleTask(PairClassificationTask):
    ''' Task class for DisSent with Wikitext 103 only considering clauses from within a single sentence'''

    def __init__(self, path, max_seq_len, name="dissentwiki"):
        super().__init__(name, 8)  # 8 classes, for 8 discource markers
        self.load_data(path, max_seq_len)
        self.sentences = self.train_data_text[0] + self.train_data_text[1] + \
            self.val_data_text[0] + self.val_data_text[1]

    def load_data(self, path, max_seq_len):
        '''Process the dataset located at data_file.'''
        tr_data = load_tsv(os.path.join(path, "wikitext.dissent.single_sent.train"), max_seq_len,
                           s1_idx=0, s2_idx=1, targ_idx=2)
        val_data = load_tsv(os.path.join(path, "wikitext.dissent.single_sent.valid"), max_seq_len,
                            s1_idx=0, s2_idx=1, targ_idx=2)
        te_data = load_tsv(os.path.join(path, 'wikitext.dissent.single_sent.test'), max_seq_len,
                           s1_idx=0, s2_idx=1, targ_idx=2)
        self.train_data_text = tr_data
        self.val_data_text = val_data
        self.test_data_text = te_data
        log.info("\tFinished loading DisSent data.")


class DisSentWikiFullTask(PairClassificationTask):
    ''' Task class for DisSent with Wikitext 103 only considering clauses from within a single sentence'''

    def __init__(self, path, max_seq_len, name="dissentwikifull"):
        super().__init__(name, 8)  # 8 classes, for 8 discource markers
        self.load_data(path, max_seq_len)
        self.sentences = self.train_data_text[0] + self.train_data_text[1] + \
            self.val_data_text[0] + self.val_data_text[1]

    def load_data(self, path, max_seq_len):
        '''Process the dataset located at data_file.'''
        tr_data = load_tsv(os.path.join(path, "wikitext.dissent.train"), max_seq_len,
                           s1_idx=0, s2_idx=1, targ_idx=2)
        val_data = load_tsv(os.path.join(path, "wikitext.dissent.valid"), max_seq_len,
                            s1_idx=0, s2_idx=1, targ_idx=2)
        te_data = load_tsv(os.path.join(path, 'wikitext.dissent.test'), max_seq_len,
                           s1_idx=0, s2_idx=1, targ_idx=2)
        self.train_data_text = tr_data
        self.val_data_text = val_data
        self.test_data_text = te_data
        log.info("\tFinished loading DisSent data.")

class DisSentWikiBigFullTask(PairClassificationTask):
    ''' Task class for DisSent with Wikitext 103 only considering clauses from within a single sentence'''

    def __init__(self, path, max_seq_len, name="dissentwikifullbig"):
        super().__init__(name, 8)  # 8 classes, for 8 discource markers
        self.load_data(path, max_seq_len)
        self.sentences = self.train_data_text[0] + self.train_data_text[1] + \
            self.val_data_text[0] + self.val_data_text[1]

    def load_data(self, path, max_seq_len):
        '''Process the dataset located at data_file.'''
        tr_data = load_tsv(os.path.join(path, "wikitext.dissent.big.train"), max_seq_len,
                           s1_idx=0, s2_idx=1, targ_idx=2)
        val_data = load_tsv(os.path.join(path, "wikitext.dissent.big.valid"), max_seq_len,
                            s1_idx=0, s2_idx=1, targ_idx=2)
        te_data = load_tsv(os.path.join(path, 'wikitext.dissent.big.test'), max_seq_len,
                           s1_idx=0, s2_idx=1, targ_idx=2)
        self.train_data_text = tr_data
        self.val_data_text = val_data
        self.test_data_text = te_data
        log.info("\tFinished loading DisSent data.")




class DisSentWikiBigTask(PairClassificationTask):
    ''' Task class for DisSent with Wikitext 103 only considering clauses from within a single sentence'''

    def __init__(self, path, max_seq_len, name="dissentbig"):
        super().__init__(name, 8)  # 8 classes, for 8 discource markers
        self.load_data(path, max_seq_len)
        self.sentences = self.train_data_text[0] + self.train_data_text[1] + \
            self.val_data_text[0] + self.val_data_text[1]

    def load_data(self, path, max_seq_len):
        '''Process the dataset located at data_file.'''
        tr_data = load_tsv(os.path.join(path, "big.dissent.train"), max_seq_len,
                           s1_idx=0, s2_idx=1, targ_idx=2)
        val_data = load_tsv(os.path.join(path, "big.dissent.valid"), max_seq_len,
                            s1_idx=0, s2_idx=1, targ_idx=2)
        te_data = load_tsv(os.path.join(path, 'big.dissent.test'), max_seq_len,
                           s1_idx=0, s2_idx=1, targ_idx=2)
        self.train_data_text = tr_data
        self.val_data_text = val_data
        self.test_data_text = te_data
        log.info("\tFinished loading DisSent data.")


class DisSentWikiHugeTask(PairClassificationTask):
    ''' Task class for DisSent with Wikitext 103 only considering clauses from within a single sentence'''

    def __init__(self, path, max_seq_len, name="dissenthuge"):
        super().__init__(name, 8)  # 8 classes, for 8 discource markers
        self.load_data(path, max_seq_len)
        self.sentences = self.train_data_text[0] + self.train_data_text[1] + \
            self.val_data_text[0] + self.val_data_text[1]

    def load_data(self, path, max_seq_len):
        '''Process the dataset located at data_file.'''
        tr_data = load_tsv(os.path.join(path, "huge.train"), max_seq_len,
                           s1_idx=0, s2_idx=1, targ_idx=2)
        val_data = load_tsv(os.path.join(path, "huge.valid"), max_seq_len,
                            s1_idx=0, s2_idx=1, targ_idx=2)
        te_data = load_tsv(os.path.join(path, 'huge.test'), max_seq_len,
                           s1_idx=0, s2_idx=1, targ_idx=2)
        self.train_data_text = tr_data
        self.val_data_text = val_data
        self.test_data_text = te_data
        log.info("\tFinished loading DisSent data.")


class WeakGroundedTask(PairClassificationTask):
    ''' Task class for Weak Grounded Sentences i.e., training on pairs of captions for the same image '''

    def __init__(self, path, max_seq_len, n_classes, name="weakgrounded"):
        ''' Do stuff '''
        super(WeakGroundedTask, self).__init__(name, n_classes)

        ''' Process the dataset located at path.  '''
        ''' positive = captions of the same image, negative = captions of different images '''
        targ_map = {'negative': 0, 'positive': 1}
        targ_map = {'0': 0, '1': 1}

        tr_data = load_tsv(os.path.join(path, "train_aug.tsv"), max_seq_len, targ_map=targ_map,
                           s1_idx=0, s2_idx=1, targ_idx=2, skip_rows=0)
        val_data = load_tsv(os.path.join(path, "val.tsv"), max_seq_len, targ_map=targ_map,
                            s1_idx=0, s2_idx=1, targ_idx=2, skip_rows=0)
        te_data = load_tsv(os.path.join(path, "test.tsv"), max_seq_len, targ_map=targ_map,
                           s1_idx=0, s2_idx=1, targ_idx=2, skip_rows=0)

        self.train_data_text = tr_data
        self.val_data_text = val_data
        self.test_data_text = te_data
        self.sentences = self.train_data_text[0] + self.val_data_text[0]
        self.n_classes = 2
        log.info("\tFinished loading MSCOCO data.")


class GroundedTask(Task):
    ''' Task class for Grounded Sentences i.e., training on caption->image pair '''
    ''' Defined new metric function from AllenNLP Average '''
    ''' Specify metric name as 'cos_sim' or 'abs_diff' '''

    def __init__(self, path, max_seq_len, name="grounded"):
        ''' Do stuff '''
        super(GroundedTask, self).__init__(name)
        self.scorer1 = Average()
        self.scorer2 = None
        self.val_metric = "%s_metric" % self.name
        self.load_data(path, max_seq_len)
        self.sentences = self.train_data_text[0] + \
            self.val_data_text[0]
        self.ids = self.train_data_text[1] + \
            self.val_data_text[1]
        self.path = path
        self.img_encoder = None
        self.loss_fn = nn.CosineEmbeddingLoss()
        self.metric_fn = nn.PairwiseDistance(p=1, eps=1e-6)
        self.val_metric_decreases = True
        '''
        self.metric_fn = nn.CosineSimilarity(dim=1, eps=1e-6)
        self.val_metric_decreases = False
        '''


    def _compute_metric(self, metric_name, tensor1, tensor2):
        '''Metrics for similarity in image space'''

        np1, np2 = tensor1.data.numpy(), tensor2.data.numpy()

        if metric_name is 'abs_diff':
            metric = np.mean(np1 - np2)
        elif metric_name is 'cos_sim':
            metric = cos_sim(np.asarray(np1), np.asarray(np2))[0][0]
        else:
            print('Undefined metric name!')
            metric = 0

        return metric

    def get_metrics(self, reset=False):
        '''Get metrics specific to the task'''
        metric = self.scorer1.get_metric(reset)

        return {'metric': metric}

    def process_split(self, split, indexers) -> Iterable[Type[Instance]]:
        '''
        Convert a dataset of sentences into padded sequences of indices.

        Args:
            - split (list[list[str]]): list of inputs (possibly pair) and outputs
            - pair_input (int)
            - tok2idx (dict)

        Returns:
        '''
        def _make_instance(sent, label, ids):
            input1 = _sentence_to_text_field(sent, indexers)
            label = NumericField(label)
            ids = NumericField(ids)
            return Instance({"input1": input1, "labels": label, "ids": ids})

        # Map over columns: input1, labels, ids
        instances = map(_make_instance, *split)
        #  return list(instances)
        return instances  # lazy iterator


    def load_data(self, path, max_seq_len):
        '''Map sentences to image ids (keep track of sentence ids just in case)'''

        # changed for temp
        train, val, test = ([], [], []), ([], [], []), ([], [], [])

        train_ids = [item for item in os.listdir(os.path.join(path, "train")) if '.DS' not in item]
        val_ids = [item for item in os.listdir(os.path.join(path, "val")) if '.DS' not in item]
        test_ids = [item for item in os.listdir(os.path.join(path, "test")) if '.DS' not in item]

        f = open(os.path.join(path, "train.json"), 'r')
        for line in f:
            tr_dict = json.loads(line)
        f = open(os.path.join(path, "val.json"), 'r')
        for line in f:
            val_dict = json.loads(line)
        f = open(os.path.join(path, "test.json"), 'r')
        for line in f:
            te_dict = json.loads(line)

        for img_id in train_ids:
            for caption_id in tr_dict[img_id]['captions']:
                train[0].append(tr_dict[img_id]['captions'][caption_id])
                train[1].append(1)
                train[2].append(int(img_id))
                # train[2].append(caption_id)
        for img_id in val_ids:
            for caption_id in val_dict[img_id]['captions']:
                val[0].append(val_dict[img_id]['captions'][caption_id])
                val[1].append(1)
                val[2].append(int(img_id))
                # val[2].append(caption_id)
        for img_id in test_ids:
            for caption_id in te_dict[img_id]['captions']:
                test[0].append(te_dict[img_id]['captions'][caption_id])
                test[1].append(1)
                test[2].append(int(img_id))
                # test[2].append(caption_id)

        log.info("Positive train samples: " + str(len(train[0])))



        ''' Shapeworld data '''


        f = open("/nfs/jsalt/home/roma/shapeworld/train.tsv", 'r')
        for line in f:
            items = line.strip().split('\t')
            train[0].append(items[0])
            train[1].append(int(items[1]))
            train[2].append(int(items[2]))

        f = open("/nfs/jsalt/home/roma/shapeworld/val.tsv", 'r')
        for line in f:
            items = line.strip().split('\t')
            val[0].append(items[0])
            val[1].append(int(items[1]))
            val[2].append(int(items[2]))

        f = open("/nfs/jsalt/home/roma/shapeworld/test.tsv", 'r')
        for line in f:
            items = line.strip().split('\t')
            test[0].append(items[0])
            test[1].append(int(items[1]))
            test[2].append(int(items[2]))


        r = 5
        train_ids = list(repeat(train_ids, r)); test_ids = list(repeat(test_ids, r)); val_ids = list(repeat(val_ids, r));
        train_ids = [item for sublist in train_ids for item in sublist]
        test_ids = [item for sublist in test_ids for item in sublist]
        val_ids = [item for sublist in val_ids for item in sublist]

        for img_id in train_ids:
            rand_id = img_id
            while (rand_id == img_id):
                rand_id = np.random.randint(len(train_ids), size=(1,1))[0][0]
            caption_id = np.random.randint(5, size=(1,1))[0][0]
            captions = tr_dict[train_ids[rand_id]]['captions']; caption_ids = list(captions.keys())
            caption = captions[caption_ids[caption_id]]
            train[0].append(caption); train[1].append(0); train[2].append(int(img_id))

        for img_id in val_ids:
            rand_id = img_id
            while (rand_id == img_id):
                rand_id = np.random.randint(len(val_ids), size=(1,1))[0][0]
            caption_id = np.random.randint(5, size=(1,1))[0][0]
            captions = val_dict[val_ids[rand_id]]['captions']; caption_ids = list(captions.keys())
            caption = captions[caption_ids[caption_id]]
            val[0].append(caption); val[1].append(0); val[2].append(int(img_id))

        for img_id in test_ids:
            rand_id = img_id
            while (rand_id == img_id):
                rand_id = np.random.randint(len(test_ids), size=(1,1))[0][0]
            caption_id = np.random.randint(5, size=(1,1))[0][0]
            captions = te_dict[test_ids[rand_id]]['captions']; caption_ids = list(captions.keys())
            caption = captions[caption_ids[caption_id]]
            test[0].append(caption); test[1].append(0); test[2].append(int(img_id))





        #np.random.shuffle(train); np.random.shuffle(test); np.random.shuffle(val)

        log.info("All train samples: " + str(len(train[0])))

        self.tr_data = train
        self.val_data = val
        self.te_data = test
        self.train_data_text = train
        self.val_data_text = val
        self.test_data_text = test
        log.info('Train: ' + str(len(train)) + ' , Val: ' + str(len(val)) + ', Test: ' + str(len(test)))
        log.info("\tFinished loading MSCOCO data.")

class VAETask(SequenceGenerationTask):
    '''Variational Autoencoder (with corrupted input) Task'''

    def __init__(self, path, max_seq_len, name='MTTask'):
        super().__init__(name)
        self.scorer1 = Average()
        self.scorer2 = None
        self.val_metric = "%s_perplexity" % self.name
        self.val_metric_decreases = True
        self.load_data(path, max_seq_len)
        self.sentences = self.train_data_text[0] + self.val_data_text[0] + \
            self.train_data_text[2] + self.val_data_text[2]

    def load_data(self, path, max_seq_len):
        '''
        self.train_data_text = load_tsv(os.path.join(path, 'wmt_sample.txt'), max_seq_len,
                                        s1_idx=0, s2_idx=None, targ_idx=1,
                                        targ_fn=lambda t: t.split(' '))
        self.val_data_text = self.train_data_text; self.test_data_text = self.train_data_text
        '''
        self.train_data_text = load_tsv(os.path.join(path, 'train.txt'), max_seq_len,
                                        s1_idx=0, s2_idx=None, targ_idx=1,
                                        targ_fn=lambda t: t.split(' '))

        self.val_data_text = load_tsv(os.path.join(path, 'valid.txt'), max_seq_len,
                                      s1_idx=0, s2_idx=None, targ_idx=1,
                                      targ_fn=lambda t: t.split(' '))
        self.test_data_text = load_tsv(os.path.join(path, 'test.txt'), max_seq_len,
                                       s1_idx=0, s2_idx=None, targ_idx=1,
                                       targ_fn=lambda t: t.split(' '))
        log.info("\tFinished loading VAE data.")

    def get_metrics(self, reset=False):
        '''Get metrics specific to the task'''
        ppl = self.scorer1.get_metric(reset)
        return {'perplexity': ppl}

class RecastNLITask(PairClassificationTask):
    ''' Task class for NLI Recast Data'''

    def __init__(self, path, max_seq_len, name="recast"):
        super(RecastNLITask, self).__init__(name, 2)
        self.load_data(path, max_seq_len)
        self.sentences = self.train_data_text[0] + self.train_data_text[1] + \
            self.val_data_text[0] + self.val_data_text[1]

    def load_data(self, path, max_seq_len):
        tr_data = load_tsv(os.path.join(path, 'train.tsv'), max_seq_len,
                        s1_idx=1, s2_idx=2, skip_rows=0, targ_idx=3)
        val_data = load_tsv(os.path.join(path, 'dev.tsv'), max_seq_len,
                        s1_idx=0, s2_idx=1, skip_rows=0, targ_idx=3)
        te_data = load_tsv(os.path.join(path, 'test.tsv'), max_seq_len,
                        s1_idx=1, s2_idx=2, skip_rows=0, targ_idx=3)

        self.train_data_text = tr_data
        self.val_data_text = val_data
        self.test_data_text = te_data
        log.info("\tFinished loading recast probing data.")

class RecastPunTask(RecastNLITask):

    def __init__(self, path, max_seq_len, name="recast-puns"):
        super(RecastPunTask, self).__init__(path, max_seq_len, name)

class RecastNERTask(RecastNLITask):

    def __init__(self, path, max_seq_len, name="recast-ner"):
        super(RecastNERTask, self).__init__(path, max_seq_len, name)

class RecastVerbnetTask(RecastNLITask):

    def __init__(self, path, max_seq_len, name="recast-verbnet"):
        super(RecastVerbnetTask, self).__init__(path, max_seq_len, name)

class RecastVerbcornerTask(RecastNLITask):

    def __init__(self, path, max_seq_len, name="recast-verbcorner"):
        super(RecastVerbcornerTask, self).__init__(path, max_seq_len, name)

class RecastSentimentTask(RecastNLITask):

    def __init__(self, path, max_seq_len, name="recast-sentiment"):
        super(RecastSentimentTask, self).__init__(path, max_seq_len, name)

class RecastFactualityTask(RecastNLITask):

    def __init__(self, path, max_seq_len, name="recast-factuality"):
        super(RecastFactualityTask, self).__init__(path, max_seq_len, name)

class RecastWinogenderTask(RecastNLITask):

    def __init__(self, path, max_seq_len, name="recast-winogender"):
        super(RecastWinogenderTask, self).__init__(path, max_seq_len, name)

class RecastLexicosynTask(RecastNLITask):

    def __init__(self, path, max_seq_len, name="recast-lexicosyn"):
        super(RecastLexicosynTask, self).__init__(path, max_seq_len, name)

class RecastKGTask(RecastNLITask):

    def __init__(self, path, max_seq_len, name="recast-kg"):
        super(RecastKGTask, self).__init__(path, max_seq_len, name)

class TaggingTask(Task):
    ''' Generic tagging, one tag per word '''

    def __init__(self, name, num_tags):
        super().__init__(name)
        self.num_tags = num_tags + 2 # add unknown and padding
        ## TODO check if this is good metric
        self.scorer1 = Average()
        self.scorer2 = None
        self.val_metric = "%s_accuracy" % self.name
        self.val_metric_decreases = True
        self.target_indexer = {"words": SingleIdTokenIndexer(namespace="targets")} # TODO namespace

    def truncate(self, max_seq_len, sos_tok="<SOS>", eos_tok="<EOS>"):
        self.train_data_text = [truncate(self.train_data_text[0], max_seq_len,
                                         sos_tok, eos_tok), self.train_data_text[1]]
        self.val_data_text = [truncate(self.val_data_text[0], max_seq_len,
                                       sos_tok, eos_tok), self.val_data_text[1]]
        self.test_data_text = [truncate(self.test_data_text[0], max_seq_len,
                                        sos_tok, eos_tok), self.test_data_text[1]]

    def get_metrics(self, reset=False):
        '''Get metrics specific to the task'''
        acc = self.scorer1.get_metric(reset)
        return {'accuracy': acc}

    def process_split(self, split, indexers) -> Iterable[Type[Instance]]:
        ''' Process a tagging task '''
        inputs = [TextField(list(map(Token, sent)), token_indexers=indexers) for sent in split[0]]
        targs = [TextField(list(map(Token, sent)), token_indexers=self.target_indexer) for sent in split[2]]
        # Might be better as LabelField? I don't know what these things mean
        instances = [Instance({"inputs": x, "targs": t}) for (x, t) in zip(inputs, targs)]
        return instances

class POSTaggingTask(TaggingTask):
    def __init__(self, path, max_seq_len, name="pos"):
        super().__init__(name, 45) # 45 tags
        self.load_data(path, max_seq_len)
        self.sentences = self.train_data_text[0] + self.val_data_text[0]
        self.target_sentences = self.train_data_text[2] + self.val_data_text[2]


    def load_data(self, path, max_seq_len):
        '''Process the dataset located at data_file.'''
        tr_data = load_tsv(os.path.join(path, "pos_45.train"), max_seq_len,
                           s1_idx=0, s2_idx=None, targ_idx=1, targ_fn=lambda t: t.split(' '))
        val_data = load_tsv(os.path.join(path, "pos_45.dev"), max_seq_len,
                            s1_idx=0, s2_idx=None, targ_idx=1, targ_fn=lambda t: t.split(' '))
        te_data = load_tsv(os.path.join(path, 'pos_45.test'), max_seq_len,
                           s1_idx=0, s2_idx=None, targ_idx=1, targ_fn=lambda t: t.split(' '))
        self.train_data_text = tr_data
        self.val_data_text = val_data
        self.test_data_text = te_data
        log.info("\tFinished loading POSTagging data.")



class CCGTaggingTask(TaggingTask):
    def __init__(self, path, max_seq_len, name="ccg"):
        super().__init__(name, 1363) # 1363 tags
        self.load_data(path, max_seq_len)
        self.sentences = self.train_data_text[0] + self.val_data_text[0]
        self.target_sentences = self.train_data_text[2] + self.val_data_text[2]



    def load_data(self, path, max_seq_len):
        '''Process the dataset located at data_file.'''
        tr_data = load_tsv(os.path.join(path, "ccg_1363.train"), max_seq_len,
                           s1_idx=0, s2_idx=None, targ_idx=1, targ_fn=lambda t: t.split(' '))
        val_data = load_tsv(os.path.join(path, "ccg_1363.dev"), max_seq_len,
                            s1_idx=0, s2_idx=None, targ_idx=1, targ_fn=lambda t: t.split(' '))
        te_data = load_tsv(os.path.join(path, 'ccg_1363.test'), max_seq_len,
                           s1_idx=0, s2_idx=None, targ_idx=1, targ_fn=lambda t: t.split(' '))
        self.train_data_text = tr_data
        self.val_data_text = val_data
        self.test_data_text = te_data
        log.info("\tFinished loading CCGTagging data.")<|MERGE_RESOLUTION|>--- conflicted
+++ resolved
@@ -27,12 +27,8 @@
 
 # Fields for instance processing
 from allennlp.data import Instance, Token
-<<<<<<< HEAD
-from allennlp.data.fields import TextField, LabelField, SpanField, ListField, MetadataField
-=======
 from allennlp.data.fields import TextField, LabelField, \
         SpanField, ListField, MetadataField
->>>>>>> b4e2daf2
 from .allennlp_mods.numeric_field import NumericField
 from .allennlp_mods.multilabel_field import MultiLabelField
 
