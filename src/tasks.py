--- conflicted
+++ resolved
@@ -763,7 +763,6 @@
         return {'accuracy': acc}
 
 
-<<<<<<< HEAD
 class MTdataRankingTask(RankingTask):
     ''' Task class for Reddit data.  '''
 
@@ -838,15 +837,9 @@
         return {'accuracy': acc}
 
 
-class Reddit_MTTask(SequenceGenerationTask):
-    ''' Same as Machine Translation Task except for the load_data function'''
-
-    def __init__(self, path, max_seq_len, name='Reddit_MTTask'):
-=======
 class Reddit_Seq2Seq(SequenceGenerationTask):
     ''' Task for seq2seq using reddit data '''
     def __init__(self, path, max_seq_len, name='reddit_s2s'):
->>>>>>> 645e79c1
         super().__init__(name)
         self.scorer1 = Average()
         self.scorer2 = Average()
