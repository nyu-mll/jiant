'''Define the tasks and code for loading their data.

- As much as possible, following the existing task hierarchy structure.
- When inheriting, be sure to write and call load_data.
- Set all text data as an attribute, task.sentences (List[List[str]])
- Each task's val_metric should be name_metric, where metric is returned by
get_metrics(): e.g. if task.val_metric = task_name + "_accuracy", then
task.get_metrics() should return {"accuracy": accuracy_val, ... }
'''
import copy
import collections
import itertools
import os
import math
import logging as log
import json
import numpy as np
from typing import Iterable, Sequence, List, Dict, Any, Type
import torch

import allennlp.common.util as allennlp_util
from allennlp.training.metrics import CategoricalAccuracy, \
    BooleanAccuracy, F1Measure, Average
from allennlp.data.token_indexers import SingleIdTokenIndexer
from .allennlp_mods.correlation import Correlation, FastMatthews

# Fields for instance processing
from allennlp.data import Instance, Token
from allennlp.data.fields import TextField, LabelField, \
    SpanField, ListField, MetadataField
from .allennlp_mods.numeric_field import NumericField
from .allennlp_mods.multilabel_field import MultiLabelField

from . import serialize
from . import utils
from .utils import load_tsv, load_tsv_eoseasy, process_sentence, truncate, load_diagnostic_tsv
import codecs

UNK_TOK_ALLENNLP = "@@UNKNOWN@@"
UNK_TOK_ATOMIC = "UNKNOWN"  # an unk token that won't get split by tokenizers

REGISTRY = {}  # Do not edit manually!


def register_task(name, rel_path, **kw):
    '''Decorator to register a task.

    Use this instead of adding to NAME2INFO in preprocess.py

    If kw is not None, this will be passed as additional args when the Task is
    constructed in preprocess.py.

    Usage:
    @register_task('mytask', 'my-task/data', **extra_kw)
    class MyTask(SingleClassificationTask):
        ...
    '''
    def _wrap(cls):
        entry = (cls, rel_path, kw) if kw else (cls, rel_path)
        REGISTRY[name] = entry
        return cls
    return _wrap


def _sentence_to_text_field(sent: Sequence[str], indexers: Any):
    ''' Helper function to map a sequence of tokens into a sequence of
    AllenNLP Tokens, then wrap in a TextField with the given indexers '''
    return TextField(list(map(Token, sent)), token_indexers=indexers)


def _atomic_tokenize(sent: str, atomic_tok: str, nonatomic_toks: List[str], max_seq_len: int):
    ''' Replace tokens that will be split by tokenizer with a
    placeholder token. Tokenize, and then substitute the placeholder
    with the *first* nonatomic token in the list. '''
    for nonatomic_tok in nonatomic_toks:
        sent = sent.replace(nonatomic_tok, atomic_tok)
    sent = process_sentence(sent, max_seq_len)
    sent = [nonatomic_toks[0] if t == atomic_tok else t for t in sent]
    return sent


def process_single_pair_task_split(split, indexers, is_pair=True, classification=True):
    '''
    Convert a dataset of sentences into padded sequences of indices. Shared
    across several classes.

    Args:
        - split (list[list[str]]): list of inputs (possibly pair) and outputs
        - pair_input (int)
        - tok2idx (dict)

    Returns:
        - instances (list[Instance]): a list of AllenNLP Instances with fields
    '''
    def _make_instance(input1, input2, labels, idx):
        d = {}
        d["input1"] = _sentence_to_text_field(input1, indexers)
        d['sent1_str'] = MetadataField(" ".join(input1[1:-1]))
        if input2:
            d["input2"] = _sentence_to_text_field(input2, indexers)
            d['sent2_str'] = MetadataField(" ".join(input2[1:-1]))
        if classification:
            d["labels"] = LabelField(labels, label_namespace="labels",
                                     skip_indexing=True)
        else:
            d["labels"] = NumericField(labels)

        d["idx"] = LabelField(idx, label_namespace="idxs",
                              skip_indexing=True)

        return Instance(d)

    split = list(split)
    if not is_pair:  # dummy iterator for input2
        split[1] = itertools.repeat(None)
    if len(split) < 4:  # counting iterator for idx
        assert len(split) == 3
        split.append(itertools.count())

    # Map over columns: input2, (input2), labels, idx
    instances = map(_make_instance, *split)
    #  return list(instances)
    return instances  # lazy iterator

def process_multichoice_task_split(split, indexers, n_classes, max_seq_len):
    
    def _make_instances(choices, fixed_item, labels, idx):
        d = {}
        d["labels"] = LabelField(labels, label_namespace="labels",
                                skip_indexing=True)

        d["idx"] = LabelField(idx, label_namespace="idxs",
                              skip_indexing=True)

        assert len(choices) == n_classes
        for i in range(0, n_classes):
            d["input{}".format(str(i))] = _sentence_to_text_field(choices[i], indexers)
            d["sent{}_str".format(str(i))] = MetadataField(" ".join(choices[i][1:-1]))

        return Instance(d)

    split = list(split)
    split[1] = itertools.repeat(None)
    if len(split) < 4:
        assert len(split) == 3
        split.append(itertools.count())
    instances = map(_make_instances, *split)
    return instances

class Task():
    '''Generic class for a task

    Methods and attributes:
        - load_data: load dataset from a path and create splits
        - truncate: truncate data to be at most some length
        - get_metrics:

    Outside the task:
        - process: pad and indexify data given a mapping
        - optimizer
    '''

    def __init__(self, name):
        self.name = name

    def load_data(self, path, max_seq_len):
        ''' Load data from path and create splits. '''
        raise NotImplementedError

    def truncate(self, max_seq_len, sos_tok, eos_tok):
        ''' Shorten sentences to max_seq_len and add sos and eos tokens. '''
        raise NotImplementedError

    def get_sentences(self) -> Iterable[Sequence[str]]:
        ''' Yield sentences, used to compute vocabulary. '''
        yield from self.sentences

    def count_examples(self, splits=['train', 'val', 'test']):
        ''' Count examples in the dataset. '''
        self.example_counts = {}
        for split in splits:
            st = self.get_split_text(split)
            count = self.get_num_examples(st)
            self.example_counts[split] = count

    @property
    def tokenizer_name(self):
        ''' Get the name of the tokenizer used for this task.

        Generally, this is just 'MosesTokenizer', but other tokenizations may
        be needed in special cases such as when working with BPE-based models
        such as the OpenAI transformer LM.
        '''
        return utils.TOKENIZER.__class__.__name__

    @property
    def n_train_examples(self):
        return self.example_counts['train']

    @property
    def n_val_examples(self):
        return self.example_counts['val']

    def get_split_text(self, split: str):
        ''' Get split text, typically as list of columns.

        Split should be one of 'train', 'val', or 'test'.
        '''
        return getattr(self, '%s_data_text' % split)

    def get_num_examples(self, split_text):
        ''' Return number of examples in the result of get_split_text.

        Subclass can override this if data is not stored in column format.
        '''
        return len(split_text[0])

    def process_split(self, split, indexers) -> Iterable[Type[Instance]]:
        ''' Process split text into a list of AllenNLP Instances. '''
        raise NotImplementedError

    def get_metrics(self, reset: bool = False) -> Dict:
        ''' Get metrics specific to the task. '''
        raise NotImplementedError


class ClassificationTask(Task):
    ''' General classification task '''

    def __init__(self, name):
        super().__init__(name)


class RegressionTask(Task):
    ''' General regression task '''

    def __init__(self, name):
        super().__init__(name)


class SingleClassificationTask(ClassificationTask):
    ''' Generic sentence pair classification '''

    def __init__(self, name, n_classes):
        super().__init__(name)
        self.n_classes = n_classes
        self.scorer1 = CategoricalAccuracy()
        self.scorer2 = None
        self.val_metric = "%s_accuracy" % self.name
        self.val_metric_decreases = False

    def truncate(self, max_seq_len, sos_tok="<SOS>", eos_tok="<EOS>"):
        self.train_data_text = [truncate(self.train_data_text[0], max_seq_len,
                                         sos_tok, eos_tok), self.train_data_text[1]]
        self.val_data_text = [truncate(self.val_data_text[0], max_seq_len,
                                       sos_tok, eos_tok), self.val_data_text[1]]
        self.test_data_text = [truncate(self.test_data_text[0], max_seq_len,
                                        sos_tok, eos_tok), self.test_data_text[1]]

    def get_metrics(self, reset=False):
        '''Get metrics specific to the task'''
        acc = self.scorer1.get_metric(reset)
        return {'accuracy': acc}

    def process_split(self, split, indexers) -> Iterable[Type[Instance]]:
        ''' Process split text into a list of AllenNLP Instances. '''
        return process_single_pair_task_split(split, indexers, is_pair=False)


class PairClassificationTask(ClassificationTask):
    ''' Generic sentence pair classification '''

    def __init__(self, name, n_classes):
        super().__init__(name)
        self.n_classes = n_classes
        self.scorer1 = CategoricalAccuracy()
        self.scorer2 = None
        self.val_metric = "%s_accuracy" % self.name
        self.val_metric_decreases = False

    def get_metrics(self, reset=False):
        '''Get metrics specific to the task'''
        acc = self.scorer1.get_metric(reset)
        return {'accuracy': acc}

    def process_split(self, split, indexers) -> Iterable[Type[Instance]]:
        ''' Process split text into a list of AllenNLP Instances. '''
        return process_single_pair_task_split(split, indexers, is_pair=True)


# SRL CoNLL 2005, formulated as an edge-labeling task.
@register_task('edges-srl-conll2005', rel_path='edges/srl_conll2005',
               label_file="labels.txt", files_by_split={
                   'train': "train.edges.json",
                   'val': "dev.edges.json",
                   'test': "test.wsj.edges.json",
               }, is_symmetric=False)
# SRL CoNLL 2012 (OntoNotes), formulated as an edge-labeling task.
@register_task('edges-srl-conll2012', rel_path='edges/srl_conll2012',
               label_file="labels.txt", files_by_split={
                   'train': "train.edges.json",
                   'val': "dev.edges.json",
                   'test': "test.edges.json",
               }, is_symmetric=False)
# SPR1, as an edge-labeling task (multilabel).
@register_task('edges-spr1', rel_path='edges/spr1',
               label_file="labels.txt", files_by_split={
                   'train': "spr1.train.json",
                   'val': "spr1.dev.json",
                   'test': "spr1.test.json",
               }, is_symmetric=False)
# SPR2, as an edge-labeling task (multilabel).
@register_task('edges-spr2', rel_path='edges/spr2',
               label_file="labels.txt", files_by_split={
                   'train': "train.edges.json",
                   'val': "dev.edges.json",
                   'test': "test.edges.json",
               }, is_symmetric=False)
# Definite pronoun resolution. Two labels.
@register_task('edges-dpr', rel_path='edges/dpr',
               label_file="labels.txt", files_by_split={
                   'train': "train.edges.json",
                   'val': "dev.edges.json",
                   'test': "test.edges.json",
               }, is_symmetric=False)
# Coreference on OntoNotes corpus. Two labels.
@register_task('edges-coref-ontonotes', rel_path='edges/ontonotes-coref',
               label_file="labels.txt", files_by_split={
                   'train': "train.edges.json",
                   'val': "dev.edges.json",
                   'test': "test.edges.json",
               }, is_symmetric=False)
# Re-processed version of the above, via AllenNLP data loaders.
@register_task('edges-coref-ontonotes-conll',
               rel_path='edges/ontonotes-coref-conll',
               label_file="labels.txt", files_by_split={
                   'train': "coref_conll_ontonotes_en_train.json",
                   'val': "coref_conll_ontonotes_en_dev.json",
                   'test': "coref_conll_ontonotes_en_test.json",
               }, is_symmetric=False)
# Entity type labeling on CoNLL 2003.
@register_task('edges-ner-conll2003', rel_path='edges/ner_conll2003',
               label_file="labels.txt", files_by_split={
                   'train': "CoNLL-2003_train.json",
                   'val': "CoNLL-2003_dev.json",
                   'test': "CoNLL-2003_test.json",
               }, single_sided=True)
# Entity type labeling on OntoNotes.
@register_task('edges-ner-ontonotes',
               rel_path='edges/ontonotes-ner',
               label_file="labels.txt", files_by_split={
                   'train': "ner_ontonotes_en_train.json",
                   'val': "ner_ontonotes_en_dev.json",
                   'test': "ner_ontonotes_en_test.json",
               }, single_sided=True)
# Dependency edge labeling on UD treebank (GUM). Use 'ewt' version instead.
@register_task('edges-dep-labeling', rel_path='edges/dep',
               label_file="labels.txt", files_by_split={
                   'train': "train.json",
                   'val': "dev.json",
                   'test': "test.json",
               }, is_symmetric=False)
# Dependency edge labeling on English Web Treebank (UD).
@register_task('edges-dep-labeling-ewt', rel_path='edges/dep_ewt',
               label_file="labels.txt", files_by_split={
                   'train': "train.edges.json",
                   'val': "dev.edges.json",
                   'test': "test.edges.json",
               }, is_symmetric=False)
# PTB constituency membership / labeling.
@register_task('edges-constituent-ptb', rel_path='edges/ptb-membership',
               label_file="labels.txt", files_by_split={
                   'train': "ptb_train.json",
                   'val': "ptb_dev.json",
                   'test': "ptb_test.json",
               }, single_sided=True)
# Constituency membership / labeling on OntoNotes.
@register_task('edges-constituent-ontonotes',
               rel_path='edges/ontonotes-constituents',
               label_file="labels.txt", files_by_split={
                   'train': "consts_ontonotes_en_train.json",
                   'val': "consts_ontonotes_en_dev.json",
                   'test': "consts_ontonotes_en_test.json",
               }, single_sided=True)
@register_task('edges-pos-ontonotes',
               rel_path='edges/ontonotes-constituents',
               label_file="labels.pos.txt", files_by_split={
                   'train': "consts_ontonotes_en_train.pos.json",
                   'val': "consts_ontonotes_en_dev.pos.json",
                   'test': "consts_ontonotes_en_test.pos.json",
               }, single_sided=True)
@register_task('edges-nonterminal-ontonotes',
               rel_path='edges/ontonotes-constituents',
               label_file="labels.nonterminal.txt", files_by_split={
                   'train': "consts_ontonotes_en_train.nonterminal.json",
                   'val': "consts_ontonotes_en_dev.nonterminal.json",
                   'test': "consts_ontonotes_en_test.nonterminal.json",
               }, single_sided=True)
# CCG tagging (tokens only).
@register_task('edges-ccg-tag', rel_path='edges/ccg_tag',
               label_file="labels.txt", files_by_split={
                   'train': "ccg.tag.train.json",
                   'val': "ccg.tag.dev.json",
                   'test': "ccg.tag.test.json",
               }, single_sided=True)
# CCG parsing (constituent labeling).
@register_task('edges-ccg-parse', rel_path='edges/ccg_parse',
               label_file="labels.txt", files_by_split={
                   'train': "ccg.parse.train.json",
                   'val': "ccg.parse.dev.json",
                   'test': "ccg.parse.test.json",
               }, single_sided=True)
class EdgeProbingTask(Task):
    ''' Generic class for fine-grained edge probing.

    Acts as a classifier, but with multiple targets for each input text.

    Targets are of the form (span1, span2, label), where span1 and span2 are
    half-open token intervals [i, j).

    Subclass this for each dataset, or use register_task with appropriate kw
    args.
    '''
    @property
    def _tokenizer_suffix(self):
        ''' Suffix to make sure we use the correct source files. '''
        return ".retokenized." + self.tokenizer_name

    def __init__(self, path: str, max_seq_len: int,
                 name: str,
                 label_file: str = None,
                 files_by_split: Dict[str, str] = None,
                 is_symmetric: bool = False,
                 single_sided: bool = False):
        """Construct an edge probing task.

        path, max_seq_len, and name are passed by the code in preprocess.py;
        remaining arguments should be provided by a subclass constructor or via
        @register_task.

        Args:
            path: data directory
            max_seq_len: maximum sequence length (currently ignored)
            name: task name
            label_file: relative path to labels file
            files_by_split: split name ('train', 'val', 'test') mapped to
                relative filenames (e.g. 'train': 'train.json')
            is_symmetric: if true, span1 and span2 are assumed to be the same
                type and share parameters. Otherwise, we learn a separate
                projection layer and attention weight for each.
            single_sided: if true, only use span1.
        """
        super().__init__(name)

        assert label_file is not None
        assert files_by_split is not None
        self._files_by_split = {
            split: os.path.join(path, fname) + self._tokenizer_suffix
            for split, fname in files_by_split.items()
        }
        self._iters_by_split = self.load_data()
        self.max_seq_len = max_seq_len
        self.is_symmetric = is_symmetric
        self.single_sided = single_sided

        label_file = os.path.join(path, label_file)
        self.all_labels = list(utils.load_lines(label_file))
        self.n_classes = len(self.all_labels)
        # see add_task_label_namespace in preprocess.py
        self._label_namespace = self.name + "_labels"

        # Scorers
        #  self.acc_scorer = CategoricalAccuracy()  # multiclass accuracy
        self.mcc_scorer = FastMatthews()
        self.acc_scorer = BooleanAccuracy()  # binary accuracy
        self.f1_scorer = F1Measure(positive_label=1)  # binary F1 overall
        self.val_metric = "%s_f1" % self.name  # TODO: switch to MCC?
        self.val_metric_decreases = False

    def _stream_records(self, filename):
        skip_ctr = 0
        total_ctr = 0
        for record in utils.load_json_data(filename):
            total_ctr += 1
            # Skip records with empty targets.
            # TODO(ian): don't do this if generating negatives!
            if not record.get('targets', None):
                skip_ctr += 1
                continue
            yield record
        log.info("Read=%d, Skip=%d, Total=%d from %s",
                 total_ctr - skip_ctr, skip_ctr, total_ctr,
                 filename)

    @staticmethod
    def merge_preds(record: Dict, preds: Dict) -> Dict:
        """ Merge predictions into record, in-place.

        List-valued predictions should align to targets,
        and are attached to the corresponding target entry.

        Non-list predictions are attached to the top-level record.
        """
        record['preds'] = {}
        for target in record['targets']:
            target['preds'] = {}
        for key, val in preds.items():
            if isinstance(val, list):
                assert len(val) == len(record['targets'])
                for i, target in enumerate(record['targets']):
                    target['preds'][key] = val[i]
            else:
                # non-list predictions, attach to top-level preds
                record['preds'][key] = val
        return record

    def load_data(self):
        iters_by_split = collections.OrderedDict()
        for split, filename in self._files_by_split.items():
            #  # Lazy-load using RepeatableIterator.
            #  loader = functools.partial(utils.load_json_data,
            #                             filename=filename)
            #  iter = serialize.RepeatableIterator(loader)
            iter = list(self._stream_records(filename))
            iters_by_split[split] = iter
        return iters_by_split

    def get_split_text(self, split: str):
        ''' Get split text as iterable of records.

        Split should be one of 'train', 'val', or 'test'.
        '''
        return self._iters_by_split[split]

    def get_num_examples(self, split_text):
        ''' Return number of examples in the result of get_split_text.

        Subclass can override this if data is not stored in column format.
        '''
        return len(split_text)

    def _make_span_field(self, s, text_field, offset=1):
        return SpanField(s[0] + offset, s[1] - 1 + offset, text_field)

    def make_instance(self, record, idx, indexers) -> Type[Instance]:
        """Convert a single record to an AllenNLP Instance."""
        tokens = record['text'].split()  # already space-tokenized by Moses
        tokens = [utils.SOS_TOK] + tokens + [utils.EOS_TOK]
        text_field = _sentence_to_text_field(tokens, indexers)

        d = {}
        d["idx"] = MetadataField(idx)

        d['input1'] = text_field

        d['span1s'] = ListField([self._make_span_field(t['span1'], text_field, 1)
                                 for t in record['targets']])
        if not self.single_sided:
            d['span2s'] = ListField([self._make_span_field(t['span2'], text_field, 1)
                                     for t in record['targets']])

        # Always use multilabel targets, so be sure each label is a list.
        labels = [utils.wrap_singleton_string(t['label'])
                  for t in record['targets']]
        d['labels'] = ListField([MultiLabelField(label_set,
                                                 label_namespace=self._label_namespace,
                                                 skip_indexing=False)
                                 for label_set in labels])
        return Instance(d)

    def process_split(self, records, indexers) -> Iterable[Type[Instance]]:
        ''' Process split text into a list of AllenNLP Instances. '''
        def _map_fn(r, idx): return self.make_instance(r, idx, indexers)
        return map(_map_fn, records, itertools.count())

    def get_all_labels(self) -> List[str]:
        return self.all_labels

    def get_sentences(self) -> Iterable[Sequence[str]]:
        ''' Yield sentences, used to compute vocabulary. '''
        for split, iter in self._iters_by_split.items():
            # Don't use test set for vocab building.
            if split.startswith("test"):
                continue
            for record in iter:
                yield record["text"].split()

    def get_metrics(self, reset=False):
        '''Get metrics specific to the task'''
        metrics = {}
        metrics['mcc'] = self.mcc_scorer.get_metric(reset)
        metrics['acc'] = self.acc_scorer.get_metric(reset)
        precision, recall, f1 = self.f1_scorer.get_metric(reset)
        metrics['precision'] = precision
        metrics['recall'] = recall
        metrics['f1'] = f1
        return metrics


class OpenAIEdgeProbingTask(EdgeProbingTask):
    """Version of EdgeProbingTask that loads BPE-tokenized data."""
    @property
    def tokenizer_name(self):
        return "OpenAI.BPE"

# We need '-openai' versions of all edge probing tasks, which load the correct
# tokenization for that model. To avoid lots of boilerplate, add these to the
# registry at import time using the loop below.
for name in list(REGISTRY.keys()):
    args = REGISTRY[name]
    cls = args[0]
    if (issubclass(cls, EdgeProbingTask)
            and not issubclass(cls, OpenAIEdgeProbingTask)):
        new_args = (OpenAIEdgeProbingTask, *args[1:])
        new_name = name + "-openai"
        REGISTRY[new_name] = new_args


class PairRegressionTask(RegressionTask):
    ''' Generic sentence pair classification '''

    def __init__(self, name):
        super().__init__(name)
        self.n_classes = 1
        self.scorer1 = Average()  # for average MSE
        self.scorer2 = None
        self.val_metric = "%s_mse" % self.name
        self.val_metric_decreases = True

    def get_metrics(self, reset=False):
        '''Get metrics specific to the task'''
        mse = self.scorer1.get_metric(reset)
        return {'mse': mse}

    def process_split(self, split, indexers) -> Iterable[Type[Instance]]:
        ''' Process split text into a list of AllenNLP Instances. '''
        return process_single_pair_task_split(split, indexers, is_pair=True,
                                              classification=False)


class PairOrdinalRegressionTask(RegressionTask):
    ''' Generic sentence pair ordinal regression.
        Currently just doing regression but added new class
        in case we find a good way to implement ordinal regression with NN'''

    def __init__(self, name):
        super().__init__(name)
        self.n_classes = 1
        self.scorer1 = Average()  # for average MSE
        self.scorer2 = Correlation('spearman')
        self.val_metric = "%s_1-mse" % self.name
        self.val_metric_decreases = False

    def get_metrics(self, reset=False):
        mse = self.scorer1.get_metric(reset)
        spearmanr = self.scorer2.get_metric(reset)
        return {'1-mse': 1 - mse,
                'mse': mse,
                'spearmanr': spearmanr}

    def process_split(self, split, indexers) -> Iterable[Type[Instance]]:
        ''' Process split text into a list of AllenNLP Instances. '''
        return process_single_pair_task_split(split, indexers, is_pair=True,
                                              classification=False)


class SequenceGenerationTask(Task):
    ''' Generic sentence generation task '''

    def __init__(self, name):
        super().__init__(name)
        self.scorer1 = Average()  # for average BLEU or something
        self.scorer2 = None
        self.val_metric = "%s_bleu" % self.name
        self.val_metric_decreases = False
        log.warning("BLEU scoring is turned off (current code in progress)."
                    "Please use outputed prediction files to score offline")

    def get_metrics(self, reset=False):
        '''Get metrics specific to the task'''
        bleu = self.scorer1.get_metric(reset)
        return {'bleu': bleu}


class RankingTask(Task):
    ''' Generic sentence ranking task, given some input '''

    def __init__(self, name):
        super().__init__(name)


class LanguageModelingTask(SequenceGenerationTask):
    """Generic language modeling task
    See base class: SequenceGenerationTask
    Attributes:
        max_seq_len: (int) maximum sequence length
        min_seq_len: (int) minimum sequence length
        target_indexer: (Indexer Obejct) Indexer used for target
        files_by_split: (dict) files for three data split (train, val, test)
    """

    def __init__(self, path, max_seq_len, name):
        """Init class
        Args:
            path: (str) path that the data files are stored
            max_seq_len: (int) maximum length of one sequence
            name: (str) task name
        """
        super().__init__(name)
        self.scorer1 = Average()
        self.scorer2 = None
        self.val_metric = "%s_perplexity" % self.name
        self.val_metric_decreases = True
        self.max_seq_len = max_seq_len
        self.min_seq_len = 0
        self.target_indexer = {"words": SingleIdTokenIndexer(namespace="tokens")}
        self.files_by_split = {'train': os.path.join(path, "train.txt"),
                               'val': os.path.join(path, "valid.txt"),
                               'test': os.path.join(path, "test.txt")}

    def count_examples(self):
        """Computes number of samples
        Assuming every line is one example.
        """
        example_counts = {}
        for split, split_path in self.files_by_split.items():
            example_counts[split] = sum(1 for line in open(split_path))
        self.example_counts = example_counts

    def get_metrics(self, reset=False):
        """Get metrics specific to the task
        Args:
            reset: (boolean) reset any accumulators or internal state
        """
        nll = self.scorer1.get_metric(reset)
        return {'perplexity': math.exp(nll)}

    def load_data(self, path):
        """Loading data file and tokenizing the text
        Args:
            path: (str) data file path
        """
        with open(path) as txt_fh:
            for row in txt_fh:
                toks = row.strip()
                if not toks:
                    continue
                yield process_sentence(toks, self.max_seq_len)

    def process_split(self, split, indexers) -> Iterable[Type[Instance]]:
        """Process a language modeling split by indexing and creating fields.
        Args:
            split: (list) a single list of sentences
            indexers: (Indexer object) indexer to index input words
        """
        def _make_instance(sent):
            ''' Forward targs adds <s> as a target for input </s>
            and bwd targs adds </s> as a target for input <s>
            to avoid issues with needing to strip extra tokens
            in the input for each direction '''
            d = {}
            d["input"] = _sentence_to_text_field(sent, indexers)
            d["targs"] = _sentence_to_text_field(sent[1:] + [sent[0]], self.target_indexer)
            d["targs_b"] = _sentence_to_text_field([sent[-1]] + sent[:-1], self.target_indexer)
            return Instance(d)
        for sent in split:
            yield _make_instance(sent)

    def get_split_text(self, split: str):
        """Get split text as iterable of records.
        Args:
            split: (str) should be one of 'train', 'val', or 'test'.
        """
        return self.load_data(self.files_by_split[split])

    def get_sentences(self) -> Iterable[Sequence[str]]:
        """Yield sentences, used to compute vocabulary.
        """
        for split in self.files_by_split:
            # Don't use test set for vocab building.
            if split.startswith("test"):
                continue
            path = self.files_by_split[split]
            for sent in self.load_data(path):
                yield sent


class WikiTextLMTask(LanguageModelingTask):
    """ Language modeling on a Wikitext dataset
    See base class: LanguageModelingTask
    """

    def __init__(self, path, max_seq_len, name="wiki"):
        super().__init__(path, max_seq_len, name)

    def load_data(self, path):
        ''' Rather than return a whole list of examples, stream them '''
        nonatomics_toks = [UNK_TOK_ALLENNLP, '<unk>']
        with open(path) as txt_fh:
            for row in txt_fh:
                toks = row.strip()
                if not toks:
                    continue
                # WikiText103 preprocesses unknowns as '<unk>'
                # which gets tokenized as '@', '@', 'UNKNOWN', ...
                # We replace to avoid that
                sent = _atomic_tokenize(toks, UNK_TOK_ATOMIC, nonatomics_toks, self.max_seq_len)
                # we also filtering out headers (artifact of the data)
                # which are processed to have multiple = signs
                if sent.count("=") >= 2 or len(toks) < self.min_seq_len + 2:
                    continue
                yield sent


@register_task('wiki103', rel_path='WikiText103/')
class WikiText103LMTask(WikiTextLMTask):
    """Language modeling task on Wikitext 103
    See base class: WikiTextLMTask
    """

    def __init__(self, path, max_seq_len, name="wiki103"):
        super().__init__(path, max_seq_len, name)
        self.files_by_split = {'train': os.path.join(path, "train.sentences.txt"),
                               'val': os.path.join(path, "valid.sentences.txt"),
                               'test': os.path.join(path, "test.sentences.txt")}


@register_task('bwb', rel_path='BWB/')
class BWBLMTask(LanguageModelingTask):
    """Language modeling task on Billion Word Benchmark
    See base class: LanguageModelingTask
    """

    def __init__(self, path, max_seq_len, name="bwb"):
        super().__init__(path, max_seq_len, name)
        self.max_seq_len = max_seq_len


@register_task('sst', rel_path='SST-2/')
class SSTTask(SingleClassificationTask):
    ''' Task class for Stanford Sentiment Treebank.  '''

    def __init__(self, path, max_seq_len, name="sst"):
        ''' '''
        super(SSTTask, self).__init__(name, 2)
        self.load_data(path, max_seq_len)
        self.sentences = self.train_data_text[0] + self.val_data_text[0]

    def load_data(self, path, max_seq_len):
        ''' Load data '''
        tr_data = load_tsv(os.path.join(path, 'train.tsv'), max_seq_len,
                           s1_idx=0, s2_idx=None, targ_idx=1, skip_rows=1)
        val_data = load_tsv(os.path.join(path, 'dev.tsv'), max_seq_len,
                            s1_idx=0, s2_idx=None, targ_idx=1, skip_rows=1)
        te_data = load_tsv(os.path.join(path, 'test.tsv'), max_seq_len,
                           s1_idx=1, s2_idx=None, targ_idx=None, idx_idx=0, skip_rows=1)
        self.train_data_text = tr_data
        self.val_data_text = val_data
        self.test_data_text = te_data
        log.info("\tFinished loading SST data.")


@register_task('reddit', rel_path='Reddit_2008/')
@register_task('reddit_dummy', rel_path='Reddit_2008_TestSample/')
@register_task('reddit_3.4G', rel_path='Reddit_3.4G/')
@register_task('reddit_13G', rel_path='Reddit_13G/')
@register_task('reddit_softmax', rel_path='Reddit_2008/')
class RedditTask(RankingTask):
    ''' Task class for Reddit data.  '''

    def __init__(self, path, max_seq_len, name="reddit"):
        ''' '''
        super().__init__(name)
        self.scorer1 = Average()  # CategoricalAccuracy()
        self.scorer2 = None
        self.val_metric = "%s_accuracy" % self.name
        self.val_metric_decreases = False
        self.files_by_split = {split: os.path.join(path, "%s.csv" % split) for
                               split in ["train", "val", "test"]}
        self.max_seq_len = max_seq_len

    def get_split_text(self, split: str):
        ''' Get split text as iterable of records.

        Split should be one of 'train', 'val', or 'test'.
        '''
        return self.load_data(self.files_by_split[split])

    def load_data(self, path):
        ''' Load data '''
        with open(path, 'r') as txt_fh:
            for row in txt_fh:
                row = row.strip().split('\t')
                if len(row) < 4 or not row[2] or not row[3]:
                    continue
                sent1 = process_sentence(row[2], self.max_seq_len)
                sent2 = process_sentence(row[3], self.max_seq_len)
                targ = 1
                yield (sent1, sent2, targ)

    def get_sentences(self) -> Iterable[Sequence[str]]:
        ''' Yield sentences, used to compute vocabulary. '''
        for split in self.files_by_split:
            # Don't use test set for vocab building.
            if split.startswith("test"):
                continue
            path = self.files_by_split[split]
            for sent1, sent2, _ in self.load_data(path):
                yield sent1
                yield sent2

    def count_examples(self):
        ''' Compute here b/c we're streaming the sentences. '''
        example_counts = {}
        for split, split_path in self.files_by_split.items():
            example_counts[split] = sum(1 for line in open(split_path))
        self.example_counts = example_counts

    def process_split(self, split, indexers) -> Iterable[Type[Instance]]:
        ''' Process split text into a list of AllenNLP Instances. '''
        def _make_instance(input1, input2, labels):
            d = {}
            d["input1"] = _sentence_to_text_field(input1, indexers)
            #d['sent1_str'] = MetadataField(" ".join(input1[1:-1]))
            d["input2"] = _sentence_to_text_field(input2, indexers)
            #d['sent2_str'] = MetadataField(" ".join(input2[1:-1]))
            d["labels"] = LabelField(labels, label_namespace="labels",
                                     skip_indexing=True)
            return Instance(d)

        for sent1, sent2, trg in split:
            yield _make_instance(sent1, sent2, trg)

    def get_metrics(self, reset=False):
        '''Get metrics specific to the task'''
        acc = self.scorer1.get_metric(reset)
        return {'accuracy': acc}


@register_task('reddit_pair_classif', rel_path='Reddit_2008/')
@register_task('reddit_pair_classif_dummy', rel_path='Reddit_2008_TestSample/')
@register_task('reddit_pair_classif_3.4G', rel_path='Reddit_3.4G/')
class RedditPairClassificationTask(PairClassificationTask):
    ''' Task class for Reddit data.  '''

    def __init__(self, path, max_seq_len, name="reddit_PairClassi"):
        ''' '''
        super().__init__(name, 2)
        self.scorer2 = None
        self.val_metric = "%s_accuracy" % self.name
        self.val_metric_decreases = False
        self.files_by_split = {split: os.path.join(path, "%s.csv" % split) for
                               split in ["train", "val", "test"]}
        self.max_seq_len = max_seq_len

    def get_split_text(self, split: str):
        ''' Get split text as iterable of records.

        Split should be one of 'train', 'val', or 'test'.
        '''
        return self.load_data(self.files_by_split[split])

    def load_data(self, path):
        ''' Load data '''
        with open(path, 'r') as txt_fh:
            for row in txt_fh:
                row = row.strip().split('\t')
                if len(row) < 4 or not row[2] or not row[3]:
                    continue
                sent1 = process_sentence(row[2], self.max_seq_len)
                sent2 = process_sentence(row[3], self.max_seq_len)
                targ = 1
                yield (sent1, sent2, targ)

    def get_sentences(self) -> Iterable[Sequence[str]]:
        ''' Yield sentences, used to compute vocabulary. '''
        for split in self.files_by_split:
            # Don't use test set for vocab building.
            if split.startswith("test"):
                continue
            path = self.files_by_split[split]
            for sent1, sent2, _ in self.load_data(path):
                yield sent1
                yield sent2

    def count_examples(self):
        ''' Compute here b/c we're streaming the sentences. '''
        example_counts = {}
        for split, split_path in self.files_by_split.items():
            example_counts[split] = sum(1 for line in open(split_path))
        self.example_counts = example_counts

    def process_split(self, split, indexers) -> Iterable[Type[Instance]]:
        ''' Process split text into a list of AllenNLP Instances. '''
        def _make_instance(input1, input2, labels):
            d = {}
            d["input1"] = _sentence_to_text_field(input1, indexers)
            #d['sent1_str'] = MetadataField(" ".join(input1[1:-1]))
            d["input2"] = _sentence_to_text_field(input2, indexers)
            #d['sent2_str'] = MetadataField(" ".join(input2[1:-1]))
            d["labels"] = LabelField(labels, label_namespace="labels",
                                     skip_indexing=True)
            return Instance(d)

        for sent1, sent2, trg in split:
            yield _make_instance(sent1, sent2, trg)

    def get_metrics(self, reset=False):
        '''Get metrics specific to the task'''
        acc = self.scorer1.get_metric(reset)
        return {'accuracy': acc}


@register_task('mt_pair_classif', rel_path='wmt14_en_de_local/')
@register_task('mt_pair_classif_dummy', rel_path='wmt14_en_de_mini/')
class MTDataPairClassificationTask(RedditPairClassificationTask):
    ''' Task class for MT data pair classification using standard setup.
        RedditPairClassificationTask and MTDataPairClassificationTask are same tasks with different data
    '''

    def __init__(self, path, max_seq_len, name="mt_data_PairClassi"):
        ''' '''
        super().__init__(path, max_seq_len, name)
        self.files_by_split = {split: os.path.join(path, "%s.txt" % split) for
                               split in ["train", "val", "test"]}

    def load_data(self, path):
        ''' Load data '''
        with codecs.open(path, 'r', 'utf-8', errors='ignore') as txt_fh:
            for row in txt_fh:
                row = row.strip().split('\t')
                if len(row) < 2 or not row[0] or not row[1]:
                    continue
                sent1 = process_sentence(row[0], self.max_seq_len)
                sent2 = process_sentence(row[1], self.max_seq_len)
                targ = 1
                yield (sent1, sent2, targ)

    def count_examples(self):
        ''' Compute here b/c we're streaming the sentences. '''
        example_counts = {}
        for split, split_path in self.files_by_split.items():
            example_counts[split] = sum(
                1 for line in codecs.open(
                    split_path, 'r', 'utf-8', errors='ignore'))
        self.example_counts = example_counts


@register_task('cola', rel_path='CoLA/')
class CoLATask(SingleClassificationTask):
    '''Class for Warstdadt acceptability task'''

    def __init__(self, path, max_seq_len, name="acceptability"):
        ''' '''
        super(CoLATask, self).__init__(name, 2)
        self.load_data(path, max_seq_len)
        self.sentences = self.train_data_text[0] + self.val_data_text[0]
        self.val_metric = "%s_mcc" % self.name
        self.val_metric_decreases = False
        #self.scorer1 = Average()
        self.scorer1 = Correlation("matthews")
        self.scorer2 = CategoricalAccuracy()

    def load_data(self, path, max_seq_len):
        '''Load the data'''
        tr_data = load_tsv(os.path.join(path, "train.tsv"), max_seq_len,
                           s1_idx=3, s2_idx=None, targ_idx=1)
        val_data = load_tsv(os.path.join(path, "dev.tsv"), max_seq_len,
                            s1_idx=3, s2_idx=None, targ_idx=1)
        te_data = load_tsv(os.path.join(path, 'test.tsv'), max_seq_len,
                           s1_idx=1, s2_idx=None, targ_idx=None, idx_idx=0, skip_rows=1)
        self.train_data_text = tr_data
        self.val_data_text = val_data
        self.test_data_text = te_data
        log.info("\tFinished loading CoLA.")

    def get_metrics(self, reset=False):
        return {'mcc': self.scorer1.get_metric(reset),
                'accuracy': self.scorer2.get_metric(reset)}


@register_task('qqp', rel_path='QQP/')
class QQPTask(PairClassificationTask):
    ''' Task class for Quora Question Pairs. '''

    def __init__(self, path, max_seq_len, name="qqp"):
        super().__init__(name, 2)
        self.load_data(path, max_seq_len)
        self.sentences = self.train_data_text[0] + self.train_data_text[1] + \
            self.val_data_text[0] + self.val_data_text[1]
        self.scorer2 = F1Measure(1)
        self.val_metric = "%s_acc_f1" % name
        self.val_metric_decreases = False

    def load_data(self, path, max_seq_len):
        '''Process the dataset located at data_file.'''
        tr_data = load_tsv(os.path.join(path, "train.tsv"), max_seq_len,
                           s1_idx=3, s2_idx=4, targ_idx=5, skip_rows=1)
        val_data = load_tsv(os.path.join(path, "dev.tsv"), max_seq_len,
                            s1_idx=3, s2_idx=4, targ_idx=5, skip_rows=1)
        te_data = load_tsv(os.path.join(path, 'test.tsv'), max_seq_len,
                           s1_idx=1, s2_idx=2, targ_idx=None, idx_idx=0, skip_rows=1)
        self.train_data_text = tr_data
        self.val_data_text = val_data
        self.test_data_text = te_data
        log.info("\tFinished loading QQP data.")

    def get_metrics(self, reset=False):
        '''Get metrics specific to the task'''
        acc = self.scorer1.get_metric(reset)
        pcs, rcl, f1 = self.scorer2.get_metric(reset)
        return {'acc_f1': (acc + f1) / 2, 'accuracy': acc, 'f1': f1,
                'precision': pcs, 'recall': rcl}


@register_task('qqp-alt', rel_path='QQP/')
class QQPAltTask(QQPTask):
    ''' Task class for Quora Question Pairs.

    Identical to QQPTask class, but it can be handy to have two when controlling model settings.
    '''

    def __init__(self, path, max_seq_len, name="qqp-alt"):
        '''QQP'''
        super(QQPAltTask, self).__init__(path, max_seq_len, name)


class MultiNLISingleGenreTask(PairClassificationTask):
    ''' Task class for Multi-Genre Natural Language Inference, Fiction genre.'''

    def __init__(self, path, max_seq_len, genre, name):
        '''MNLI'''
        super(MultiNLISingleGenreTask, self).__init__(name, 3)
        self.load_data(path, max_seq_len, genre)
        self.scorer2 = None
        self.sentences = self.train_data_text[0] + self.train_data_text[1] + \
            self.val_data_text[0] + self.val_data_text[1]

    def load_data(self, path, max_seq_len, genre):
        '''Process the dataset located at path. We only use the in-genre matche data.'''
        targ_map = {'neutral': 0, 'entailment': 1, 'contradiction': 2}

        tr_data = load_tsv(
            os.path.join(
                path,
                'train.tsv'),
            max_seq_len,
            s1_idx=8,
            s2_idx=9,
            targ_idx=11,
            targ_map=targ_map,
            idx_idx=0,
            skip_rows=1,
            filter_idx=3,
            filter_value=genre)

        val_matched_data = load_tsv(
            os.path.join(
                path,
                'dev_matched.tsv'),
            max_seq_len,
            s1_idx=8,
            s2_idx=9,
            targ_idx=11,
            targ_map=targ_map,
            idx_idx=0,
            skip_rows=1,
            filter_idx=3,
            filter_value=genre)

        te_matched_data = load_tsv(
            os.path.join(
                path,
                'test_matched.tsv'),
            max_seq_len,
            s1_idx=8,
            s2_idx=9,
            targ_idx=None,
            idx_idx=0,
            skip_rows=1,
            filter_idx=3,
            filter_value=genre)

        self.train_data_text = tr_data
        self.val_data_text = val_matched_data
        self.test_data_text = te_matched_data
        log.info("\tFinished loading MNLI " + genre + " data.")

    def get_metrics(self, reset=False):
        ''' No F1 '''
        return {'accuracy': self.scorer1.get_metric(reset)}


@register_task('mnli-fiction', rel_path='MNLI/')
class MultiNLIFictionTask(MultiNLISingleGenreTask):
    ''' Task class for Multi-Genre Natural Language Inference, Fiction genre.'''

    def __init__(self, path, max_seq_len, name="mnli-fiction"):
        '''MNLI'''
        super(
            MultiNLIFictionTask,
            self).__init__(
            path,
            max_seq_len,
            genre="fiction",
            name=name)


@register_task('mnli-slate', rel_path='MNLI/')
class MultiNLISlateTask(MultiNLISingleGenreTask):
    ''' Task class for Multi-Genre Natural Language Inference, Fiction genre.'''

    def __init__(self, path, max_seq_len, name="mnli-slate"):
        '''MNLI'''
        super(MultiNLISlateTask, self).__init__(path, max_seq_len, genre="slate", name=name)


@register_task('mnli-government', rel_path='MNLI/')
class MultiNLIGovernmentTask(MultiNLISingleGenreTask):
    ''' Task class for Multi-Genre Natural Language Inference, Fiction genre.'''

    def __init__(self, path, max_seq_len, name="mnli-government"):
        '''MNLI'''
        super(
            MultiNLIGovernmentTask,
            self).__init__(
            path,
            max_seq_len,
            genre="government",
            name=name)


@register_task('mnli-telephone', rel_path='MNLI/')
class MultiNLITelephoneTask(MultiNLISingleGenreTask):
    ''' Task class for Multi-Genre Natural Language Inference, Fiction genre.'''

    def __init__(self, path, max_seq_len, name="mnli-telephone"):
        '''MNLI'''
        super(
            MultiNLITelephoneTask,
            self).__init__(
            path,
            max_seq_len,
            genre="telephone",
            name=name)


@register_task('mnli-travel', rel_path='MNLI/')
class MultiNLITravelTask(MultiNLISingleGenreTask):
    ''' Task class for Multi-Genre Natural Language Inference, Fiction genre.'''

    def __init__(self, path, max_seq_len, name="mnli-travel"):
        '''MNLI'''
        super(
            MultiNLITravelTask,
            self).__init__(
            path,
            max_seq_len,
            genre="travel",
            name=name)


@register_task('mrpc', rel_path='MRPC/')
class MRPCTask(PairClassificationTask):
    ''' Task class for Microsoft Research Paraphase Task.  '''

    def __init__(self, path, max_seq_len, name="mrpc"):
        ''' '''
        super(MRPCTask, self).__init__(name, 2)
        self.load_data(path, max_seq_len)
        self.sentences = self.train_data_text[0] + self.train_data_text[1] + \
            self.val_data_text[0] + self.val_data_text[1]
        self.scorer2 = F1Measure(1)
        self.val_metric = "%s_acc_f1" % name
        self.val_metric_decreases = False

    def load_data(self, path, max_seq_len):
        ''' Process the dataset located at path.  '''
        tr_data = load_tsv(os.path.join(path, "train.tsv"), max_seq_len,
                           s1_idx=3, s2_idx=4, targ_idx=0, skip_rows=1)
        val_data = load_tsv(os.path.join(path, "dev.tsv"), max_seq_len,
                            s1_idx=3, s2_idx=4, targ_idx=0, skip_rows=1)
        te_data = load_tsv(os.path.join(path, 'test.tsv'), max_seq_len,
                           s1_idx=3, s2_idx=4, targ_idx=None, idx_idx=0, skip_rows=1)
        self.train_data_text = tr_data
        self.val_data_text = val_data
        self.test_data_text = te_data
        log.info("\tFinished loading MRPC data.")

    def get_metrics(self, reset=False):
        '''Get metrics specific to the task'''
        acc = self.scorer1.get_metric(reset)
        pcs, rcl, f1 = self.scorer2.get_metric(reset)
        return {'acc_f1': (acc + f1) / 2, 'accuracy': acc, 'f1': f1,
                'precision': pcs, 'recall': rcl}


@register_task('sts-b', rel_path='STS-B/')
class STSBTask(PairRegressionTask):
    ''' Task class for Sentence Textual Similarity Benchmark.  '''

    def __init__(self, path, max_seq_len, name="sts_benchmark"):
        ''' '''
        super(STSBTask, self).__init__(name)
        self.load_data(path, max_seq_len)
        self.sentences = self.train_data_text[0] + self.train_data_text[1] + \
            self.val_data_text[0] + self.val_data_text[1]
        #self.scorer1 = Average()
        #self.scorer2 = Average()
        self.scorer1 = Correlation("pearson")
        self.scorer2 = Correlation("spearman")
        self.val_metric = "%s_corr" % self.name
        self.val_metric_decreases = False

    def load_data(self, path, max_seq_len):
        ''' Load data '''
        tr_data = load_tsv(os.path.join(path, 'train.tsv'), max_seq_len, skip_rows=1,
                           s1_idx=7, s2_idx=8, targ_idx=9, targ_fn=lambda x: float(x) / 5)
        val_data = load_tsv(os.path.join(path, 'dev.tsv'), max_seq_len, skip_rows=1,
                            s1_idx=7, s2_idx=8, targ_idx=9, targ_fn=lambda x: float(x) / 5)
        te_data = load_tsv(os.path.join(path, 'test.tsv'), max_seq_len,
                           s1_idx=7, s2_idx=8, targ_idx=None, idx_idx=0, skip_rows=1)
        self.train_data_text = tr_data
        self.val_data_text = val_data
        self.test_data_text = te_data
        log.info("\tFinished loading STS Benchmark data.")

    def get_metrics(self, reset=False):
        pearsonr = self.scorer1.get_metric(reset)
        spearmanr = self.scorer2.get_metric(reset)
        return {'corr': (pearsonr + spearmanr) / 2,
                'pearsonr': pearsonr, 'spearmanr': spearmanr}


@register_task('sts-b-alt', rel_path='STS-B/')
class STSBAltTask(STSBTask):
    ''' Task class for Sentence Textual Similarity Benchmark.

    Identical to STSBTask class, but it can be handy to have two when controlling model settings.
    '''

    def __init__(self, path, max_seq_len, name="sts_benchmark-alt"):
        '''STSB'''
        super(STSBAltTask, self).__init__(path, max_seq_len, name)


@register_task('snli', rel_path='SNLI/')
class SNLITask(PairClassificationTask):
    ''' Task class for Stanford Natural Language Inference '''

    def __init__(self, path, max_seq_len, name="snli"):
        ''' Do stuff '''
        super(SNLITask, self).__init__(name, 3)
        self.load_data(path, max_seq_len)
        self.sentences = self.train_data_text[0] + self.train_data_text[1] + \
            self.val_data_text[0] + self.val_data_text[1]

    def load_data(self, path, max_seq_len):
        ''' Process the dataset located at path.  '''
        targ_map = {'neutral': 0, 'entailment': 1, 'contradiction': 2}
        tr_data = load_tsv(os.path.join(path, "train.tsv"), max_seq_len, targ_map=targ_map,
                           s1_idx=7, s2_idx=8, targ_idx=-1, skip_rows=1)
        val_data = load_tsv(os.path.join(path, "dev.tsv"), max_seq_len, targ_map=targ_map,
                            s1_idx=7, s2_idx=8, targ_idx=-1, skip_rows=1)
        te_data = load_tsv(os.path.join(path, 'test.tsv'), max_seq_len,
                           s1_idx=7, s2_idx=8, targ_idx=None, idx_idx=0, skip_rows=1)
        self.train_data_text = tr_data
        self.val_data_text = val_data
        self.test_data_text = te_data
        log.info("\tFinished loading SNLI data.")


@register_task('mnli', rel_path='MNLI/')
class MultiNLITask(PairClassificationTask):
    ''' Task class for Multi-Genre Natural Language Inference '''

    def __init__(self, path, max_seq_len, name="mnli"):
        '''MNLI'''
        super(MultiNLITask, self).__init__(name, 3)
        self.load_data(path, max_seq_len)
        self.sentences = self.train_data_text[0] + self.train_data_text[1] + \
            self.val_data_text[0] + self.val_data_text[1]

    def load_data(self, path, max_seq_len):
        '''Process the dataset located at path.'''
        targ_map = {'neutral': 0, 'entailment': 1, 'contradiction': 2}
        tr_data = load_tsv(os.path.join(path, 'train.tsv'), max_seq_len,
                           s1_idx=8, s2_idx=9, targ_idx=11, targ_map=targ_map, skip_rows=1)

        # Warning to anyone who edits this: The reference label is column *15*, not 11 as above.
        val_matched_data = load_tsv(os.path.join(path, 'dev_matched.tsv'), max_seq_len,
                                    s1_idx=8, s2_idx=9, targ_idx=15, targ_map=targ_map, skip_rows=1)
        val_mismatched_data = load_tsv(os.path.join(path, 'dev_mismatched.tsv'), max_seq_len,
                                       s1_idx=8, s2_idx=9, targ_idx=15, targ_map=targ_map,
                                       skip_rows=1)
        val_data = [m + mm for m, mm in zip(val_matched_data, val_mismatched_data)]
        val_data = tuple(val_data)

        te_matched_data = load_tsv(os.path.join(path, 'test_matched.tsv'), max_seq_len,
                                   s1_idx=8, s2_idx=9, targ_idx=None, idx_idx=0, skip_rows=1)
        te_mismatched_data = load_tsv(os.path.join(path, 'test_mismatched.tsv'), max_seq_len,
                                      s1_idx=8, s2_idx=9, targ_idx=None, idx_idx=0, skip_rows=1)
        te_diagnostic_data = load_tsv(os.path.join(path, 'diagnostic.tsv'), max_seq_len,
                                      s1_idx=1, s2_idx=2, targ_idx=None, idx_idx=0, skip_rows=1)
        te_data = [m + mm + d for m, mm, d in
                   zip(te_matched_data, te_mismatched_data, te_diagnostic_data)]

        self.train_data_text = tr_data
        self.val_data_text = val_data
        self.test_data_text = te_data
        log.info("\tFinished loading MNLI data.")


@register_task('mnli-diagnostic', rel_path='MNLI/')
class MultiNLIDiagnosticTask(PairClassificationTask):
    ''' Task class for diagnostic on MNLI'''

    def __init__(self, path, max_seq_len, name="mnli-diagnostics"):
        super().__init__(name, 3)  # 3 is number of labels
        self.load_data_and_create_scorers(path, max_seq_len)
        self.sentences = self.train_data_text[0] + self.train_data_text[1] + \
            self.val_data_text[0] + self.val_data_text[1]

    def load_data_and_create_scorers(self, path, max_seq_len):
        '''load MNLI diagnostics data. The tags for every column are loaded as indices.
        They will be converted to bools in preprocess_split function'''

        # Will create separate scorer for every tag. tag_group is the name of the
        # column it will have its own scorer
        def create_score_function(scorer, arg_to_scorer, tags_dict, tag_group):
            setattr(self, 'scorer__%s' % tag_group, scorer(arg_to_scorer))
            for index, tag in tags_dict.items():
                # 0 is missing value
                if index == 0:
                    continue
                setattr(self, "scorer__%s__%s" % (tag_group, tag), scorer(arg_to_scorer))

        targ_map = {'neutral': 0, 'entailment': 1, 'contradiction': 2}
        diag_data_dic = load_diagnostic_tsv(
            os.path.join(
                path,
                'diagnostic-full.tsv'),
            max_seq_len,
            s1_idx=5,
            s2_idx=6,
            targ_idx=7,
            targ_map=targ_map,
            skip_rows=1)

        self.ix_to_lex_sem_dic = diag_data_dic['ix_to_lex_sem_dic']
        self.ix_to_pr_ar_str_dic = diag_data_dic['ix_to_pr_ar_str_dic']
        self.ix_to_logic_dic = diag_data_dic['ix_to_logic_dic']
        self.ix_to_knowledge_dic = diag_data_dic['ix_to_knowledge_dic']

        # Train, val, test splits are same. We only need one split but the code
        # probably expects all splits to be present.
        self.train_data_text = (
            diag_data_dic['sents1'],
            diag_data_dic['sents2'],
            diag_data_dic['targs'],
            diag_data_dic['idxs'],
            diag_data_dic['lex_sem'],
            diag_data_dic['pr_ar_str'],
            diag_data_dic['logic'],
            diag_data_dic['knowledge'])
        self.val_data_text = self.train_data_text
        self.test_data_text = self.train_data_text
        log.info("\tFinished loading MNLI Diagnostics data.")

        create_score_function(Correlation, "matthews", self.ix_to_lex_sem_dic, 'lex_sem')
        create_score_function(Correlation, "matthews", self.ix_to_pr_ar_str_dic, 'pr_ar_str')
        create_score_function(Correlation, "matthews", self.ix_to_logic_dic, 'logic')
        create_score_function(Correlation, "matthews", self.ix_to_knowledge_dic, 'knowledge')
        log.info("\tFinished creating Score functions for Diagnostics data.")

    def update_diagnostic_metrics(self, logits, labels, batch):
        # Updates scorer for every tag in a given column (tag_group) and also the
        # the scorer for the column itself.
        def update_scores_for_tag_group(ix_to_tags_dic, tag_group):
            for ix, tag in ix_to_tags_dic.items():
                # 0 is for missing tag so here we use it to update scorer for the column
                # itself (tag_group).
                if ix == 0:
                    # This will contain 1s on positions where at least one of the tags of this
                    # column is present.
                    mask = batch[tag_group]
                    scorer_str = "scorer__%s" % tag_group
                # This branch will update scorers of individual tags in the column
                else:
                    # batch contains_field for every tag. It's either 0 or 1.
                    mask = batch["%s__%s" % (tag_group, tag)]
                    scorer_str = "scorer__%s__%s" % (tag_group, tag)

                # This will take only values for which the tag is true.
                indices_to_pull = torch.nonzero(mask)
                # No example in the batch is labeled with the tag.
                if indices_to_pull.size()[0] == 0:
                    continue
                sub_labels = labels[indices_to_pull[:, 0]]
                sub_logits = logits[indices_to_pull[:, 0]]
                scorer = getattr(self, scorer_str)
                scorer(sub_logits, sub_labels)
            return

        # Updates scorers for each tag.
        update_scores_for_tag_group(self.ix_to_lex_sem_dic, 'lex_sem')
        update_scores_for_tag_group(self.ix_to_pr_ar_str_dic, 'pr_ar_str')
        update_scores_for_tag_group(self.ix_to_logic_dic, 'logic')
        update_scores_for_tag_group(self.ix_to_knowledge_dic, 'knowledge')

    def process_split(self, split, indexers) -> Iterable[Type[Instance]]:
        ''' Process split text into a list of AllenNLP Instances. '''

        def create_labels_from_tags(fields_dict, ix_to_tag_dict, tag_arr, tag_group):
            # If there is something in this row then tag_group should be set to 1.
            is_tag_group = 1 if len(tag_arr) != 0 else 0
            fields_dict[tag_group] = LabelField(is_tag_group, label_namespace=tag_group,
                                                skip_indexing=True)
            # For every possible tag in the column set 1 if the tag is present for
            # this example, 0 otherwise.
            for ix, tag in ix_to_tag_dict.items():
                if ix == 0:
                    continue
                is_present = 1 if ix in tag_arr else 0
                fields_dict['%s__%s' % (tag_group, tag)] = LabelField(
                    is_present, label_namespace='%s__%s' % (tag_group, tag), skip_indexing=True)
            return

        def _make_instance(input1, input2, label, idx, lex_sem, pr_ar_str, logic, knowledge):
            ''' from multiple types in one column create multiple fields '''
            d = {}
            d["input1"] = _sentence_to_text_field(input1, indexers)
            d["input2"] = _sentence_to_text_field(input2, indexers)
            d["labels"] = LabelField(label, label_namespace="labels",
                                     skip_indexing=True)
            d["idx"] = LabelField(idx, label_namespace="idx",
                                  skip_indexing=True)
            d['sent1_str'] = MetadataField(" ".join(input1[1:-1]))
            d['sent2_str'] = MetadataField(" ".join(input2[1:-1]))

            # adds keys to dict "d" for every possible type in the column
            create_labels_from_tags(d, self.ix_to_lex_sem_dic, lex_sem, 'lex_sem')
            create_labels_from_tags(d, self.ix_to_pr_ar_str_dic, pr_ar_str, 'pr_ar_str')
            create_labels_from_tags(d, self.ix_to_logic_dic, logic, 'logic')
            create_labels_from_tags(d, self.ix_to_knowledge_dic, knowledge, 'knowledge')

            return Instance(d)

        instances = map(_make_instance, *split)
        #  return list(instances)
        return instances  # lazy iterator

    def get_metrics(self, reset=False):
        '''Get metrics specific to the task'''
        collected_metrics = {}
        # We do not compute accuracy for this dataset but the eval function requires this key.
        collected_metrics["accuracy"] = 0

        def collect_metrics(ix_to_tag_dict, tag_group):
            for index, tag in ix_to_tag_dict.items():
                # Index 0 is used for missing data, here it will be used for score of the
                # whole category.
                if index == 0:
                    scorer_str = 'scorer__%s' % tag_group
                    scorer = getattr(self, scorer_str)
                    collected_metrics['%s' % (tag_group)] = scorer.get_metric(reset)
                else:
                    scorer_str = 'scorer__%s__%s' % (tag_group, tag)
                    scorer = getattr(self, scorer_str)
                    collected_metrics['%s__%s' % (tag_group, tag)] = scorer.get_metric(reset)

        collect_metrics(self.ix_to_lex_sem_dic, 'lex_sem')
        collect_metrics(self.ix_to_pr_ar_str_dic, 'pr_ar_str')
        collect_metrics(self.ix_to_logic_dic, 'logic')
        collect_metrics(self.ix_to_knowledge_dic, 'knowledge')
        return collected_metrics


@register_task('nli-prob', rel_path='NLI-Prob/')
class NLITypeProbingTask(PairClassificationTask):
    ''' Task class for Probing Task (NLI-type)'''

    def __init__(self, path, max_seq_len, name="nli-prob", probe_path="probe_dummy.tsv"):
        super(NLITypeProbingTask, self).__init__(name, 3)
        self.load_data(path, max_seq_len, probe_path)
        #  self.use_classifier = 'mnli'  # use .conf params instead
        self.sentences = self.train_data_text[0] + self.train_data_text[1] + \
            self.val_data_text[0] + self.val_data_text[1]

    def load_data(self, path, max_seq_len, probe_path):
        targ_map = {'neutral': 0, 'entailment': 1, 'contradiction': 2}
        tr_data = load_tsv(os.path.join(path, 'train_dummy.tsv'), max_seq_len,
                           s1_idx=1, s2_idx=2, targ_idx=None, targ_map=targ_map, skip_rows=0)
        val_data = load_tsv(os.path.join(path, probe_path), max_seq_len,
                            s1_idx=0, s2_idx=1, targ_idx=2, targ_map=targ_map, skip_rows=0)
        te_data = load_tsv(os.path.join(path, 'test_dummy.tsv'), max_seq_len,
                           s1_idx=1, s2_idx=2, targ_idx=None, targ_map=targ_map, skip_rows=0)

        self.train_data_text = tr_data
        self.val_data_text = val_data
        self.test_data_text = te_data
        log.info("\tFinished loading NLI-type probing data.")


@register_task('nli-prob-negation', rel_path='NLI-Prob/')
class NLITypeProbingTaskNeg(PairClassificationTask):

    def __init__(self, path, max_seq_len, name="nli-prob-negation", probe_path="probe_dummy.tsv"):
        super(NLITypeProbingTaskNeg, self).__init__(name, 3)
        self.load_data(path, max_seq_len, probe_path)
        self.sentences = self.train_data_text[0] + self.train_data_text[1] + \
            self.val_data_text[0] + self.val_data_text[1]

    def load_data(self, path, max_seq_len, probe_path):
        targ_map = {'neutral': 0, 'entailment': 1, 'contradiction': 2}
        tr_data = load_tsv(os.path.join(path, 'train_dummy.tsv'), max_seq_len,
                           s1_idx=1, s2_idx=2, targ_idx=None, skip_rows=0)
        val_data = load_tsv(os.path.join(path, 'lexnegs.tsv'), max_seq_len,
                            s1_idx=8, s2_idx=9, targ_idx=10, targ_map=targ_map, skip_rows=1)
        te_data = load_tsv(os.path.join(path, 'test_dummy.tsv'), max_seq_len,
                           s1_idx=1, s2_idx=2, targ_idx=None, skip_rows=0)

        self.train_data_text = tr_data
        self.val_data_text = val_data
        self.test_data_text = te_data
        log.info("\tFinished loading negation data.")


@register_task('nli-prob-prepswap', rel_path='NLI-Prob/')
class NLITypeProbingTaskPrepswap(PairClassificationTask):

    def __init__(self, path, max_seq_len, name="nli-prob-prepswap", probe_path="probe_dummy.tsv"):
        super(NLITypeProbingTaskPrepswap, self).__init__(name, 3)
        self.load_data(path, max_seq_len, probe_path)
        self.sentences = self.train_data_text[0] + self.train_data_text[1] + \
            self.val_data_text[0] + self.val_data_text[1]

    def load_data(self, path, max_seq_len, probe_path):
        tr_data = load_tsv(os.path.join(path, 'train_dummy.tsv'), max_seq_len,
                           s1_idx=1, s2_idx=2, targ_idx=None, skip_rows=0)
        val_data = load_tsv(os.path.join(path, 'all.prepswap.turk.newlabels.tsv'), max_seq_len,
                            s1_idx=8, s2_idx=9, targ_idx=0, skip_rows=0)
        te_data = load_tsv(os.path.join(path, 'test_dummy.tsv'), max_seq_len,
                           s1_idx=1, s2_idx=2, targ_idx=None, skip_rows=0)

        self.train_data_text = tr_data
        self.val_data_text = val_data
        self.test_data_text = te_data
        log.info("\tFinished loading preposition swap data.")


@register_task('nps', rel_path='nps/')
class NPSTask(PairClassificationTask):

    def __init__(self, path, max_seq_len, name="nps", probe_path="probe_dummy.tsv"):
        super(NPSTask, self).__init__(name, 3)
        self.load_data(path, max_seq_len, probe_path)
        self.sentences = self.train_data_text[0] + self.train_data_text[1] + \
            self.val_data_text[0] + self.val_data_text[1]

    def load_data(self, path, max_seq_len, probe_path):
        targ_map = {'neutral': 0, 'entailment': 1, 'contradiction': 2}
        tr_data = load_tsv(os.path.join(path, 'train_dummy.tsv'), max_seq_len,
                           s1_idx=1, s2_idx=2, targ_idx=None, targ_map=targ_map, skip_rows=0)
        val_data = load_tsv(os.path.join(path, 'dev.tsv'), max_seq_len,
                            s1_idx=0, s2_idx=1, targ_idx=2, targ_map=targ_map, skip_rows=0)
        te_data = load_tsv(os.path.join(path, 'test_dummy.tsv'), max_seq_len,
                           s1_idx=1, s2_idx=2, targ_idx=None, targ_map=targ_map, skip_rows=0)

        self.train_data_text = tr_data
        self.val_data_text = val_data
        self.test_data_text = te_data
        log.info("\tFinished loading NP/S data.")


@register_task('nli-alt', rel_path='NLI-Prob/')
class NLITypeProbingAltTask(NLITypeProbingTask):
    ''' Task class for Alt Probing Task (NLI-type), NLITypeProbingTask with different indices'''

    def __init__(self, path, max_seq_len, name="nli-alt", probe_path="probe_dummy.tsv"):
        super(NLITypeProbingTask, self).__init__(name, 3)
        self.load_data(path, max_seq_len, probe_path)
        self.sentences = self.train_data_text[0] + self.train_data_text[1] + \
            self.val_data_text[0] + self.val_data_text[1]

    def load_data(self, path, max_seq_len, probe_path):
        targ_map = {'0': 0, '1': 1, '2': 2}
        tr_data = load_tsv(os.path.join(path, 'train_dummy.tsv'), max_seq_len,
                           s1_idx=1, s2_idx=2, targ_idx=None, targ_map=targ_map, skip_rows=0)
        val_data = load_tsv(
            os.path.join(
                path,
                probe_path),
            max_seq_len,
            idx_idx=0,
            s1_idx=9,
            s2_idx=10,
            targ_idx=1,
            targ_map=targ_map,
            skip_rows=1)
        te_data = load_tsv(os.path.join(path, 'test_dummy.tsv'), max_seq_len,
                           s1_idx=1, s2_idx=2, targ_idx=None, targ_map=targ_map, skip_rows=0)

        self.train_data_text = tr_data
        self.val_data_text = val_data
        self.test_data_text = te_data
        log.info("\tFinished loading NLI-alt probing data.")


@register_task('mnli-alt', rel_path='MNLI/')
class MultiNLIAltTask(MultiNLITask):
    ''' Task class for Multi-Genre Natural Language Inference.

    Identical to MultiNLI class, but it can be handy to have two when controlling model settings.
    '''

    def __init__(self, path, max_seq_len, name="mnli-alt"):
        '''MNLI'''
        super(MultiNLIAltTask, self).__init__(path, max_seq_len, name)


@register_task('rte', rel_path='RTE/')
class RTETask(PairClassificationTask):
    ''' Task class for Recognizing Textual Entailment 1, 2, 3, 5 '''

    def __init__(self, path, max_seq_len, name="rte"):
        ''' '''
        super(RTETask, self).__init__(name, 2)
        self.load_data(path, max_seq_len)
        self.sentences = self.train_data_text[0] + self.train_data_text[1] + \
            self.val_data_text[0] + self.val_data_text[1]

    def load_data(self, path, max_seq_len):
        ''' Process the datasets located at path. '''
        targ_map = {"not_entailment": 0, "entailment": 1}
        tr_data = load_tsv(os.path.join(path, 'train.tsv'), max_seq_len, targ_map=targ_map,
                           s1_idx=1, s2_idx=2, targ_idx=3, skip_rows=1)
        val_data = load_tsv(os.path.join(path, 'dev.tsv'), max_seq_len, targ_map=targ_map,
                            s1_idx=1, s2_idx=2, targ_idx=3, skip_rows=1)
        te_data = load_tsv(os.path.join(path, 'test.tsv'), max_seq_len,
                           s1_idx=1, s2_idx=2, targ_idx=None, idx_idx=0, skip_rows=1)

        self.train_data_text = tr_data
        self.val_data_text = val_data
        self.test_data_text = te_data
        log.info("\tFinished loading RTE.")


@register_task('qnli', rel_path='QNLI/')
class QNLITask(PairClassificationTask):
    '''Task class for SQuAD NLI'''

    def __init__(self, path, max_seq_len, name="squad"):
        super(QNLITask, self).__init__(name, 2)
        self.load_data(path, max_seq_len)
        self.sentences = self.train_data_text[0] + self.train_data_text[1] + \
            self.val_data_text[0] + self.val_data_text[1]

    def load_data(self, path, max_seq_len):
        '''Load the data'''
        targ_map = {'not_entailment': 0, 'entailment': 1}
        tr_data = load_tsv(os.path.join(path, "train.tsv"), max_seq_len, targ_map=targ_map,
                           s1_idx=1, s2_idx=2, targ_idx=3, skip_rows=1)
        val_data = load_tsv(os.path.join(path, "dev.tsv"), max_seq_len, targ_map=targ_map,
                            s1_idx=1, s2_idx=2, targ_idx=3, skip_rows=1)
        te_data = load_tsv(os.path.join(path, 'test.tsv'), max_seq_len,
                           s1_idx=1, s2_idx=2, targ_idx=None, idx_idx=0, skip_rows=1)
        self.train_data_text = tr_data
        self.val_data_text = val_data
        self.test_data_text = te_data
        log.info("\tFinished loading QNLI.")


@register_task('qnli-alt', rel_path='QNLI/')
class QNLIAltTask(QNLITask):
    ''' Task class for SQuAD NLI
    Identical to SQuAD NLI class, but it can be handy to have two when controlling model settings.
    '''

    def __init__(self, path, max_seq_len, name="squad-alt"):
        '''QNLI'''
        super(QNLIAltTask, self).__init__(path, max_seq_len, name)


@register_task('wnli', rel_path='WNLI/')
class WNLITask(PairClassificationTask):
    '''Class for Winograd NLI task'''

    def __init__(self, path, max_seq_len, name="winograd"):
        ''' '''
        super(WNLITask, self).__init__(name, 2)
        self.load_data(path, max_seq_len)
        self.sentences = self.train_data_text[0] + self.train_data_text[1] + \
            self.val_data_text[0] + self.val_data_text[1]

    def load_data(self, path, max_seq_len):
        '''Load the data'''
        tr_data = load_tsv(os.path.join(path, "train.tsv"), max_seq_len,
                           s1_idx=1, s2_idx=2, targ_idx=3, skip_rows=1)
        val_data = load_tsv(os.path.join(path, "dev.tsv"), max_seq_len,
                            s1_idx=1, s2_idx=2, targ_idx=3, skip_rows=1)
        te_data = load_tsv(os.path.join(path, 'test.tsv'), max_seq_len,
                           s1_idx=1, s2_idx=2, targ_idx=None, idx_idx=0, skip_rows=1)
        self.train_data_text = tr_data
        self.val_data_text = val_data
        self.test_data_text = te_data
        log.info("\tFinished loading Winograd.")


@register_task('joci', rel_path='JOCI/')
class JOCITask(PairOrdinalRegressionTask):
    '''Class for JOCI ordinal regression task'''

    def __init__(self, path, max_seq_len, name="joci"):
        super(JOCITask, self).__init__(name)
        self.load_data(path, max_seq_len)
        self.sentences = self.train_data_text[0] + self.train_data_text[1] + \
            self.val_data_text[0] + self.val_data_text[1]

    def load_data(self, path, max_seq_len):
        tr_data = load_tsv(os.path.join(path, 'train.tsv'), max_seq_len, skip_rows=1,
                           s1_idx=0, s2_idx=1, targ_idx=2)
        val_data = load_tsv(os.path.join(path, 'dev.tsv'), max_seq_len, skip_rows=1,
                            s1_idx=0, s2_idx=1, targ_idx=2)
        te_data = load_tsv(os.path.join(path, 'test.tsv'), max_seq_len, skip_rows=1,
                           s1_idx=0, s2_idx=1, targ_idx=2)
        self.train_data_text = tr_data
        self.val_data_text = val_data
        self.test_data_text = te_data
        log.info("\tFinished loading JOCI data.")


class MTTask(SequenceGenerationTask):
    '''Machine Translation Task'''

    def __init__(self, path, max_seq_len, max_targ_v_size, name):
        ''' '''
        super().__init__(name)
        self.scorer1 = Average()
        self.scorer2 = Average()
        self.scorer3 = Average()
        self.val_metric = "%s_perplexity" % self.name
        self.val_metric_decreases = True
        self.max_seq_len = max_seq_len
        self._label_namespace = self.name + "_tokens"
        self.max_targ_v_size = max_targ_v_size
        self.target_indexer = {"words": SingleIdTokenIndexer(namespace=self._label_namespace)}
        self.files_by_split = {split: os.path.join(path, "%s.txt" % split) for
                               split in ["train", "val", "test"]}

    def get_split_text(self, split: str):
        ''' Get split text as iterable of records.

        Split should be one of 'train', 'val', or 'test'.
        '''
        return self.load_data(self.files_by_split[split])

    def get_all_labels(self) -> List[str]:
        ''' Build vocabulary and return it as a list '''
        word2freq = collections.Counter()
        for split in ["train", "val"]:
            for _, sent in self.load_data(self.files_by_split[split]):
                for word in sent:
                    word2freq[word] += 1
        return [w for w, _ in word2freq.most_common(self.max_targ_v_size)]

    def load_data(self, path):
        ''' Load data '''
        with codecs.open(path, 'r', 'utf-8', errors='ignore') as txt_fh:
            for row in txt_fh:
                row = row.strip().split('\t')
                if len(row) < 2 or not row[0] or not row[1]:
                    continue
                src_sent = process_sentence(row[0], self.max_seq_len)
                # target sentence sos_tok, eos_tok need to match Seq2SeqDecoder class
                tgt_sent = process_sentence(
                    row[1], self.max_seq_len,
                    sos_tok=allennlp_util.START_SYMBOL,
                    eos_tok=allennlp_util.END_SYMBOL,
                )
                yield (src_sent, tgt_sent)

    def get_sentences(self) -> Iterable[Sequence[str]]:
        ''' Yield sentences, used to compute vocabulary. '''
        for split in self.files_by_split:
            # Don't use test set for vocab building.
            if split.startswith("test"):
                continue
            path = self.files_by_split[split]
            yield from self.load_data(path)

    def count_examples(self):
        ''' Compute here b/c we're streaming the sentences. '''
        example_counts = {}
        for split, split_path in self.files_by_split.items():
            example_counts[split] = sum(
                1 for line in codecs.open(
                    split_path, 'r', 'utf-8', errors='ignore'))
        self.example_counts = example_counts

    def process_split(self, split, indexers) -> Iterable[Type[Instance]]:
        ''' Process split text into a list of AllenNLP Instances. '''
        def _make_instance(input, target):
            d = {}
            d["inputs"] = _sentence_to_text_field(input, indexers)
            d["targs"] = _sentence_to_text_field(target, self.target_indexer)  # this line changed
            return Instance(d)

        for sent1, sent2 in split:
            yield _make_instance(sent1, sent2)

    def get_metrics(self, reset=False):
        '''Get metrics specific to the task'''
        avg_nll = self.scorer1.get_metric(reset)
        unk_ratio_macroavg = self.scorer3.get_metric(reset)
        return {
            'perplexity': math.exp(avg_nll),
            'bleu_score': 0,
            'unk_ratio_macroavg': unk_ratio_macroavg}


@register_task('wmt_debug', rel_path='wmt_debug/', max_targ_v_size=5000)
class MTDebug(MTTask):
    def __init__(self, path, max_seq_len, max_targ_v_size, name='wmt_debug'):
        ''' Demo task for MT with 10k training examples.'''
        super().__init__(path=path, max_seq_len=max_seq_len,
                         max_targ_v_size=max_targ_v_size, name=name)
        self.files_by_split = {"train": os.path.join(path, "train.txt"),
                               "val": os.path.join(path, "valid.txt"),
                               "test": os.path.join(path, "test.txt")}


@register_task('wmt17_en_ru', rel_path='wmt17_en_ru/', max_targ_v_size=20000)
class MTTaskEnRu(MTTask):
    def __init__(self, path, max_seq_len, max_targ_v_size, name='mt_en_ru'):
        ''' MT En-Ru'''
        super().__init__(path=path, max_seq_len=max_seq_len,
                         max_targ_v_size=max_targ_v_size, name=name)
        self.files_by_split = {"train": os.path.join(path, "train.txt"),
                               "val": os.path.join(path, "valid.txt"),
                               "test": os.path.join(path, "test.txt")}


@register_task('wmt14_en_de', rel_path='wmt14_en_de/', max_targ_v_size=20000)
class MTTaskEnDe(MTTask):
    def __init__(self, path, max_seq_len, max_targ_v_size, name='mt_en_de'):
        ''' MT En-De'''
        super().__init__(path=path, max_seq_len=max_seq_len,
                         max_targ_v_size=max_targ_v_size, name=name)

        self.files_by_split = {"train": os.path.join(path, "train.txt"),
                               "val": os.path.join(path, "valid.txt"),
                               "test": os.path.join(path, "test.txt")}


@register_task('reddit_s2s', rel_path='Reddit_2008/', max_targ_v_size=0)
@register_task('reddit_s2s_3.4G', rel_path='Reddit_3.4G/', max_targ_v_size=0)
@register_task('reddit_s2s_dummy', rel_path='Reddit_2008_TestSample/', max_targ_v_size=0)
class RedditSeq2SeqTask(MTTask):
    ''' Task for seq2seq using reddit data

    Note: max_targ_v_size doesn't do anything here b/c the
    target is in English'''

    def __init__(self, path, max_seq_len, max_targ_v_size, name='reddit_s2s'):
        super().__init__(path=path, max_seq_len=max_seq_len,
                         max_targ_v_size=max_targ_v_size, name=name)
        self._label_namespace = None
        self.target_indexer = {"words": SingleIdTokenIndexer("tokens")}
        self.files_by_split = {"train": os.path.join(path, "train.csv"),
                               "val": os.path.join(path, "val.csv"),
                               "test": os.path.join(path, "test.csv")}

    def load_data(self, path):
        ''' Load data '''
        with codecs.open(path, 'r', 'utf-8', errors='ignore') as txt_fh:
            for row in txt_fh:
                row = row.strip().split('\t')
                if len(row) < 4 or not row[2] or not row[3]:
                    continue
                src_sent = process_sentence(row[2], self.max_seq_len)
                tgt_sent = process_sentence(row[3], self.max_seq_len,
                                            sos_tok=allennlp_util.START_SYMBOL,
                                            eos_tok=allennlp_util.END_SYMBOL,
                                            )
                yield (src_sent, tgt_sent)


@register_task('wiki103_classif', rel_path='WikiText103/')
class Wiki103Classification(PairClassificationTask):
    '''Pair Classificaiton Task using Wiki103'''

    def __init__(self, path, max_seq_len, name="wiki103_classif"):
        super().__init__(name, 2)
        self.scorer2 = None
        self.val_metric = "%s_accuracy" % self.name
        self.val_metric_decreases = False
        self.files_by_split = {'train': os.path.join(path, "train.sentences.txt"),
                               'val': os.path.join(path, "valid.sentences.txt"),
                               'test': os.path.join(path, "test.sentences.txt")}
        self.max_seq_len = max_seq_len
        self.min_seq_len = 0

    def get_split_text(self, split: str):
        ''' Get split text as iterable of records.
        Split should be one of 'train', 'val', or 'test'.
        '''
        return self.load_data(self.files_by_split[split])

    def load_data(self, path):
        ''' Rather than return a whole list of examples, stream them
        See WikiTextLMTask for an explanation of the preproc'''
        nonatomics_toks = [UNK_TOK_ALLENNLP, '<unk>']
        with open(path) as txt_fh:
            for row in txt_fh:
                toks = row.strip()
                if not toks:
                    continue
                sent = _atomic_tokenize(toks, UNK_TOK_ATOMIC, nonatomics_toks, self.max_seq_len)
                if sent.count("=") >= 2 or len(toks) < self.min_seq_len + 2:
                    continue
                yield sent

    def get_sentences(self) -> Iterable[Sequence[str]]:
        ''' Yield sentences, used to compute vocabulary. '''
        for split in self.files_by_split:
            # Don't use test set for vocab building.
            if split.startswith("test"):
                continue
            path = self.files_by_split[split]
            for sent in self.load_data(path):
                yield sent

    def process_split(self, split, indexers) -> Iterable[Type[Instance]]:
        ''' Process a language modeling split.  Split is a single list of sentences here.  '''
        def _make_instance(input1, input2, labels):
            d = {}
            d["input1"] = _sentence_to_text_field(input1, indexers)
            d["input2"] = _sentence_to_text_field(input2, indexers)
            d["labels"] = LabelField(labels, label_namespace="labels",
                                     skip_indexing=True)
            return Instance(d)
        first = True
        for sent in split:
            if first:
                prev_sent = sent
                first = False
                continue
            yield _make_instance(prev_sent, sent, 1)
            prev_sent = sent

    def count_examples(self):
        ''' Compute here b/c we're streaming the sentences. '''
        example_counts = {}
        for split, split_path in self.files_by_split.items():
            # pair sentence # = sent # - 1
            example_counts[split] = sum(1 for line in open(split_path)) - 1
        self.example_counts = example_counts


@register_task('wiki103_s2s', rel_path='WikiText103/', max_targ_v_size=0)
class Wiki103Seq2SeqTask(MTTask):
    ''' Skipthought objective on Wiki103 '''

    def __init__(self, path, max_seq_len, max_targ_v_size, name='wiki103_mt'):
        ''' Note: max_targ_v_size does nothing here '''
        super().__init__(path, max_seq_len, max_targ_v_size, name)
        # for skip-thoughts setting, all source sentences are sentences that
        # followed by another sentence (which are all but the last one).
        # Similar for self.target_sentences
        self._nonatomic_toks = [UNK_TOK_ALLENNLP, '<unk>']
        self._label_namespace = None
        self.target_indexer = {"words": SingleIdTokenIndexer("tokens")}
        self.files_by_split = {"train": os.path.join(path, "train.sentences.txt"),
                               "val": os.path.join(path, "valid.sentences.txt"),
                               "test": os.path.join(path, "test.sentences.txt")}

    def load_data(self, path):
        ''' Load data '''
        nonatomic_toks = self._nonatomic_toks
        with codecs.open(path, 'r', 'utf-8', errors='ignore') as txt_fh:
            for row in txt_fh:
                toks = row.strip()
                if not toks:
                    continue
                sent = _atomic_tokenize(toks, UNK_TOK_ATOMIC, nonatomic_toks,
                                        self.max_seq_len)
                yield sent, []

    def get_num_examples(self, split_text):
        ''' Return number of examples in the result of get_split_text.

        Subclass can override this if data is not stored in column format.
        '''
        # pair setences# = sent# - 1
        return len(split_text) - 1

    def process_split(self, split, indexers) -> Iterable[Type[Instance]]:
        ''' Process a language modeling split.

        Split is a single list of sentences here.
        '''
        target_indexer = self.target_indexer

        def _make_instance(prev_sent, sent):
            d = {}
            d["inputs"] = _sentence_to_text_field(prev_sent, indexers)
            d["targs"] = _sentence_to_text_field(sent, target_indexer)
            return Instance(d)

        prev_sent = None
        for sent, _ in split:
            if prev_sent is None:
                prev_sent = sent
                continue
            yield _make_instance(prev_sent, sent)
            prev_sent = sent


@register_task('dissentwiki', rel_path='DisSent/wikitext/')
class DisSentTask(PairClassificationTask):
    ''' Task class for DisSent, dataset agnostic.
        Based on Nie, Bennett, and Goodman (2017), but with different datasets.
    '''

    def __init__(self, path, max_seq_len, prefix, name="dissent"):
        ''' There are 8 classes because there are 8 discourse markers in
            the dataset (and, but, because, if, when, before, though, so)
        '''
        super().__init__(name, 8)
        self.max_seq_len = max_seq_len
        self.files_by_split = {"train": os.path.join(path, "%s.train" % prefix),
                               "val": os.path.join(path, "%s.valid" % prefix),
                               "test": os.path.join(path, "%s.test" % prefix)}

    def get_split_text(self, split: str):
        ''' Get split text as iterable of records.

        Split should be one of 'train', 'val', or 'test'.
        '''
        return self.load_data(self.files_by_split[split])

    def load_data(self, path):
        ''' Load data '''
        with open(path, 'r') as txt_fh:
            for row in txt_fh:
                row = row.strip().split('\t')
                if len(row) != 3 or not (row[0] and row[1] and row[2]):
                    continue
                sent1 = process_sentence(row[0], self.max_seq_len)
                sent2 = process_sentence(row[1], self.max_seq_len)
                targ = int(row[2])
                yield (sent1, sent2, targ)

    def get_sentences(self) -> Iterable[Sequence[str]]:
        ''' Yield sentences, used to compute vocabulary. '''
        for split in self.files_by_split:
            ''' Don't use test set for vocab building. '''
            if split.startswith("test"):
                continue
            path = self.files_by_split[split]
            for sent1, sent2, _ in self.load_data(path):
                yield sent1
                yield sent2

    def count_examples(self):
        ''' Compute the counts here b/c we're streaming the sentences. '''
        example_counts = {}
        for split, split_path in self.files_by_split.items():
            example_counts[split] = sum(1 for line in open(split_path))
        self.example_counts = example_counts

    def process_split(self, split, indexers) -> Iterable[Type[Instance]]:
        ''' Process split text into a list of AllenNLP Instances. '''
        def _make_instance(input1, input2, labels):
            d = {}
            d["input1"] = _sentence_to_text_field(input1, indexers)
            d["input2"] = _sentence_to_text_field(input2, indexers)
            d["labels"] = LabelField(labels, label_namespace="labels",
                                     skip_indexing=True)
            return Instance(d)

        for sent1, sent2, trg in split:
            yield _make_instance(sent1, sent2, trg)


class DisSentWikiSingleTask(DisSentTask):
    ''' Task class for DisSent with Wikitext 103 only considering clauses from within a single sentence
        Data sets should be prepared as described in Nie, Bennett, and Goodman (2017) '''

    def __init__(self, path, max_seq_len, name="dissentwiki"):
        super().__init__(path, max_seq_len, "wikitext.dissent.single_sent", name)


@register_task('dissentwikifullbig', rel_path='DisSent/wikitext/')
class DisSentWikiBigFullTask(DisSentTask):
    ''' Task class for DisSent with Wikitext 103 considering clauses from within a single sentence
        or across two sentences.
        Data sets should be prepared as described in Nie, Bennett, and Goodman (2017) '''

    def __init__(self, path, max_seq_len, name="dissentwikifullbig"):
        super().__init__(path, max_seq_len, "wikitext.dissent.big", name)


@register_task('weakgrounded', rel_path='mscoco/weakgrounded/')
class WeakGroundedTask(PairClassificationTask):
    ''' Task class for Weak Grounded Sentences i.e., training on pairs of captions for the same image '''

    def __init__(self, path, max_seq_len, n_classes, name="weakgrounded"):
        ''' Do stuff '''
        super(WeakGroundedTask, self).__init__(name, n_classes)

        ''' Process the dataset located at path.  '''
        ''' positive = captions of the same image, negative = captions of different images '''
        targ_map = {'negative': 0, 'positive': 1}
        targ_map = {'0': 0, '1': 1}

        tr_data = load_tsv(os.path.join(path, "train_aug.tsv"), max_seq_len, targ_map=targ_map,
                           s1_idx=0, s2_idx=1, targ_idx=2, skip_rows=0)
        val_data = load_tsv(os.path.join(path, "val.tsv"), max_seq_len, targ_map=targ_map,
                            s1_idx=0, s2_idx=1, targ_idx=2, skip_rows=0)
        te_data = load_tsv(os.path.join(path, "test.tsv"), max_seq_len, targ_map=targ_map,
                           s1_idx=0, s2_idx=1, targ_idx=2, skip_rows=0)

        self.train_data_text = tr_data
        self.val_data_text = val_data
        self.test_data_text = te_data
        self.sentences = self.train_data_text[0] + self.val_data_text[0]
        self.n_classes = 2
        log.info("\tFinished loading MSCOCO data.")


@register_task('grounded', rel_path='mscoco/grounded/')
class GroundedTask(Task):
    ''' Task class for Grounded Sentences i.e., training on caption->image pair '''
    ''' Defined new metric function from AllenNLP Average '''

    def __init__(self, path, max_seq_len, name="grounded"):
        ''' Do stuff '''
        super(GroundedTask, self).__init__(name)
        self.scorer1 = Average()
        self.scorer2 = None
        self.val_metric = "%s_metric" % self.name
        self.load_data(path, max_seq_len)
        self.sentences = self.train_data_text[0] + \
            self.val_data_text[0]
        self.ids = self.train_data_text[1] + \
            self.val_data_text[1]
        self.path = path
        self.img_encoder = None
        self.val_metric_decreases = False

    def _compute_metric(self, metric_name, tensor1, tensor2):
        '''Metrics for similarity in image space'''

        np1, np2 = tensor1.data.numpy(), tensor2.data.numpy()

        if metric_name is 'abs_diff':
            metric = np.mean(np1 - np2)
        elif metric_name is 'cos_sim':
            metric = cos_sim(np.asarray(np1), np.asarray(np2))[0][0]
        else:
            print('Undefined metric name!')
            metric = 0

        return metric

    def get_metrics(self, reset=False):
        '''Get metrics specific to the task'''
        metric = self.scorer1.get_metric(reset)

        return {'metric': metric}

    def process_split(self, split, indexers) -> Iterable[Type[Instance]]:
        '''
        Convert a dataset of sentences into padded sequences of indices.
        Args:
            - split (list[list[str]]): list of inputs (possibly pair) and outputs
            - pair_input (int)
            - tok2idx (dict)
        Returns:
        '''
        def _make_instance(sent, label, ids):
            input1 = _sentence_to_text_field(sent, indexers)
            label = NumericField(label)
            ids = NumericField(ids)
            return Instance({"input1": input1, "labels": label, "ids": ids})

        # Map over columns: input1, labels, ids
        instances = map(_make_instance, *split)
        #  return list(instances)
        return instances  # lazy iterator

    def load_data(self, path, max_seq_len):
        ''' Map sentences to image ids
            Keep track of caption ids just in case '''

        train, val, test = ([], [], []), ([], [], []), ([], [], [])

        with open(os.path.join(path, "train_idx.txt"), 'r') as f:
            train_ids = [item.strip() for item in f.readlines()]
        with open(os.path.join(path, "val_idx.txt"), 'r') as f:
            val_ids = [item.strip() for item in f.readlines()]
        with open(os.path.join(path, "test_idx.txt"), 'r') as f:
            test_ids = [item.strip() for item in f.readlines()]

        f = open(os.path.join(path, "train.json"), 'r')
        for line in f:
            tr_dict = json.loads(line)
        f = open(os.path.join(path, "val.json"), 'r')
        for line in f:
            val_dict = json.loads(line)
        f = open(os.path.join(path, "test.json"), 'r')
        for line in f:
            te_dict = json.loads(line)
        with open(os.path.join(path, "feat_map.json")) as fd:
            keymap = json.load(fd)

        def load_mscoco(data_dict, data_list, img_idxs):
            for img_idx in img_idxs:
                newimg_id = 'mscoco/grounded/' + img_idx + '.json'
                for caption_id in data_dict[img_idx]['captions']:
                    data_list[0].append(data_dict[img_idx]['captions'][caption_id])
                    data_list[1].append(1)
                    data_list[2].append(int(keymap[newimg_id]))
            return data_list

        train = load_mscoco(tr_dict, train, train_ids)
        val = load_mscoco(val_dict, val, val_ids)
        test = load_mscoco(te_dict, test, test_ids)

        self.tr_data = train
        self.val_data = val
        self.te_data = test
        self.train_data_text = train
        self.val_data_text = val
        self.test_data_text = test

        log.info("\tTrain: %d, Val: %d, Test: %d", len(train[0]), len(val[0]), len(test[0]))
        log.info("\tFinished loading MSCOCO data!")


@register_task('groundedsw', rel_path='mscoco/grounded')
class GroundedSWTask(Task):
    ''' Task class for Grounded Sentences i.e., training on caption->image pair '''
    ''' Defined new metric function from AllenNLP Average '''

    def __init__(self, path, max_seq_len, name="groundedsw"):
        ''' Do stuff '''
        super(GroundedSWTask, self).__init__(name)
        self.scorer1 = Average()
        self.scorer2 = None
        self.val_metric = "%s_metric" % self.name
        self.load_data(path, max_seq_len)
        self.sentences = self.train_data_text[0] + \
            self.val_data_text[0]
        self.ids = self.train_data_text[1] + \
            self.val_data_text[1]
        self.path = path
        self.img_encoder = None
        self.val_metric_decreases = False

    def _compute_metric(self, metric_name, tensor1, tensor2):
        '''Metrics for similarity in image space'''

        np1, np2 = tensor1.data.numpy(), tensor2.data.numpy()

        if metric_name is 'abs_diff':
            metric = np.mean(np1 - np2)
        elif metric_name is 'cos_sim':
            metric = cos_sim(np.asarray(np1), np.asarray(np2))[0][0]
        else:
            log.warning('Undefined metric name!')
            metric = 0

        return metric

    def get_metrics(self, reset=False):
        '''Get metrics specific to the task'''
        metric = self.scorer1.get_metric(reset)

        return {'metric': metric}

    def process_split(self, split, indexers) -> Iterable[Type[Instance]]:
        '''
        Convert a dataset of sentences into padded sequences of indices.
        Args:
            - split (list[list[str]]): list of inputs (possibly pair) and outputs
            - pair_input (int)
            - tok2idx (dict)
        Returns:
        '''
        def _make_instance(sent, label, ids):
            input1 = _sentence_to_text_field(sent, indexers)
            label = NumericField(label)
            ids = NumericField(ids)
            return Instance({"input1": input1, "labels": label, "ids": ids})

        # Map over columns: input1, labels, ids
        instances = map(_make_instance, *split)
        #  return list(instances)
        return instances  # lazy iterator

    def load_data(self, path, max_seq_len):
        ''' Map sentences to image ids
            Keep track of caption ids just in case '''

        train, val, test = ([], [], []), ([], [], []), ([], [], [])

        def get_data(dataset, data):
            f = open(path + dataset + ".tsv", 'r')
            for line in f:
                items = line.strip().split('\t')
                if len(items) < 3 or items[1] == '0':
                    continue
                data[0].append(items[0])
                data[1].append(int(items[1]))
                data[2].append(int(items[2]))
            return data

        train = get_data('shapeworld/train', train)
        val = get_data('shapeworld/val', val)
        test = get_data('shapeworld/test', test)

        self.tr_data = train
        self.val_data = val
        self.te_data = test
        self.train_data_text = train
        self.val_data_text = val
        self.test_data_text = test

        log.info("Train: %d, Val: %d, Test: %d", len(train[0]), len(val[0]), len(test[0]))
        log.info("\nFinished loading SW data!")


class RecastNLITask(PairClassificationTask):
    ''' Task class for NLI Recast Data'''

    def __init__(self, path, max_seq_len, name="recast"):
        super(RecastNLITask, self).__init__(name, 2)
        self.load_data(path, max_seq_len)
        self.sentences = self.train_data_text[0] + self.train_data_text[1] + \
            self.val_data_text[0] + self.val_data_text[1]

    def load_data(self, path, max_seq_len):
        tr_data = load_tsv(os.path.join(path, 'train.tsv'), max_seq_len,
                           s1_idx=1, s2_idx=2, skip_rows=0, targ_idx=3)
        val_data = load_tsv(os.path.join(path, 'dev.tsv'), max_seq_len,
                            s1_idx=0, s2_idx=1, skip_rows=0, targ_idx=3)
        te_data = load_tsv(os.path.join(path, 'test.tsv'), max_seq_len,
                           s1_idx=1, s2_idx=2, skip_rows=0, targ_idx=3)

        self.train_data_text = tr_data
        self.val_data_text = val_data
        self.test_data_text = te_data
        log.info("\tFinished loading recast probing data.")


@register_task('recast-puns', rel_path='DNC/recast_puns_data')
class RecastPunTask(RecastNLITask):

    def __init__(self, path, max_seq_len, name="recast-puns"):
        super(RecastPunTask, self).__init__(path, max_seq_len, name)


@register_task('recast-ner', rel_path='DNC/recast_ner_data')
class RecastNERTask(RecastNLITask):

    def __init__(self, path, max_seq_len, name="recast-ner"):
        super(RecastNERTask, self).__init__(path, max_seq_len, name)


@register_task('recast-verbnet', rel_path='DNC/recast_verbnet_data')
class RecastVerbnetTask(RecastNLITask):

    def __init__(self, path, max_seq_len, name="recast-verbnet"):
        super(RecastVerbnetTask, self).__init__(path, max_seq_len, name)


@register_task('recast-verbcorner', rel_path='DNC/recast_verbcorner_data')
class RecastVerbcornerTask(RecastNLITask):

    def __init__(self, path, max_seq_len, name="recast-verbcorner"):
        super(RecastVerbcornerTask, self).__init__(path, max_seq_len, name)


@register_task('recast-sentiment', rel_path='DNC/recast_sentiment_data')
class RecastSentimentTask(RecastNLITask):

    def __init__(self, path, max_seq_len, name="recast-sentiment"):
        super(RecastSentimentTask, self).__init__(path, max_seq_len, name)


@register_task('recast-factuality', rel_path='DNC/recast_factuality_data')
class RecastFactualityTask(RecastNLITask):

    def __init__(self, path, max_seq_len, name="recast-factuality"):
        super(RecastFactualityTask, self).__init__(path, max_seq_len, name)


@register_task('recast-winogender', rel_path='DNC/manually-recast-winogender')
class RecastWinogenderTask(RecastNLITask):

    def __init__(self, path, max_seq_len, name="recast-winogender"):
        super(RecastWinogenderTask, self).__init__(path, max_seq_len, name)


@register_task('recast-lexicosyntax', rel_path='DNC/lexicosyntactic_recasted')
class RecastLexicosynTask(RecastNLITask):

    def __init__(self, path, max_seq_len, name="recast-lexicosyn"):
        super(RecastLexicosynTask, self).__init__(path, max_seq_len, name)


@register_task('recast-kg', rel_path='DNC/kg-relations')
class RecastKGTask(RecastNLITask):

    def __init__(self, path, max_seq_len, name="recast-kg"):
        super(RecastKGTask, self).__init__(path, max_seq_len, name)


class TaggingTask(Task):
    ''' Generic tagging task, one tag per word '''

    def __init__(self, name, num_tags):
        super().__init__(name)
        self.num_tags = num_tags + 2  # add tags for unknown and padding
        self.scorer1 = CategoricalAccuracy()
        self.val_metric = "%s_accuracy" % self.name
        self.val_metric_decreases = False
        self.all_labels = [str(i) for i in range(self.num_tags)]
        self._label_namespace = self.name + "_tags"
        self.target_indexer = {"words": SingleIdTokenIndexer(namespace=self._label_namespace)}

    def truncate(self, max_seq_len, sos_tok="<SOS>", eos_tok="<EOS>"):
        ''' Truncate the data if any sentences are longer than max_seq_len. '''
        self.train_data_text = [truncate(self.train_data_text[0], max_seq_len,
                                         sos_tok, eos_tok), self.train_data_text[1]]
        self.val_data_text = [truncate(self.val_data_text[0], max_seq_len,
                                       sos_tok, eos_tok), self.val_data_text[1]]
        self.test_data_text = [truncate(self.test_data_text[0], max_seq_len,
                                        sos_tok, eos_tok), self.test_data_text[1]]

    def get_metrics(self, reset=False):
        '''Get metrics specific to the task'''
        acc = self.scorer1.get_metric(reset)
        return {'accuracy': acc}

    def process_split(self, split, indexers) -> Iterable[Type[Instance]]:
        ''' Process a tagging task '''
        inputs = [TextField(list(map(Token, sent)), token_indexers=indexers) for sent in split[0]]
        targs = [TextField(list(map(Token, sent)), token_indexers=self.target_indexer)
                 for sent in split[2]]
        # Might be better as LabelField? I don't know what these things mean
        instances = [Instance({"inputs": x, "targs": t}) for (x, t) in zip(inputs, targs)]
        return instances

    def get_all_labels(self) -> List[str]:
        return self.all_labels


@register_task('ccg', rel_path='CCG/')
class CCGTaggingTask(TaggingTask):
    ''' CCG supertagging as a task.
        Using the supertags from CCGbank. '''

    def __init__(self, path, max_seq_len, name="ccg"):
        ''' There are 1363 supertags in CCGBank. '''
        super().__init__(name, 1363)
        self.load_data(path, max_seq_len)
        self.sentences = self.train_data_text[0] + self.val_data_text[0]

    def load_data(self, path, max_seq_len):
        '''Process the dataset located at each data file.
           The target needs to be split into tokens because
           it is a sequence (one tag per input token). '''
        tr_data = load_tsv(os.path.join(path, "ccg_1363.train"), max_seq_len,
                           s1_idx=0, s2_idx=None, targ_idx=1, targ_fn=lambda t: t.split(' '))
        val_data = load_tsv(os.path.join(path, "ccg_1363.dev"), max_seq_len,
                            s1_idx=0, s2_idx=None, targ_idx=1, targ_fn=lambda t: t.split(' '))
        te_data = load_tsv(os.path.join(path, 'ccg_1363.test'), max_seq_len,
                           s1_idx=0, s2_idx=None, targ_idx=1, targ_fn=lambda t: t.split(' '))
        self.train_data_text = tr_data
        self.val_data_text = val_data
        self.test_data_text = te_data
        log.info("\tFinished loading CCGTagging data.")

@register_task('whid', rel_path='WH-iden/')
class WHIdentificationTask(SingleClassificationTask):

    def __init__(self, path, max_seq_len, name="whid"):
        super(WHIdentificationTask, self).__init__(name, 6)
        self.load_data(path, max_seq_len)
        self.sentences = self.train_data_text[0] + self.val_data_text[0]

    def load_data(self, path, max_seq_len):
        targ_map = {'what': 0, 'when': 1, 'where': 2, 'why': 3, 'how': 4, 'who': 5}
        tr_data = load_tsv(os.path.join(path, 'train.tsv'), max_seq_len,
                        s1_idx=1, s2_idx=None, targ_idx=0, targ_map=targ_map, skip_rows=0)
        val_data = load_tsv(os.path.join(path, 'dev.tsv'), max_seq_len,
                        s1_idx=1, s2_idx=None, targ_idx=0, targ_map=targ_map, skip_rows=0)
        te_data = load_tsv(os.path.join(path, 'test.tsv'), max_seq_len,
                        s1_idx=1, s2_idx=None, targ_idx=0, targ_map=targ_map, skip_rows=0)

        self.train_data_text = tr_data
        self.val_data_text = val_data
        self.test_data_text = te_data
        log.info("\tFinished loading Wh-identification task data.")

@register_task('defindef', 'definiteness/')
class DefinitenessTask(SingleClassificationTask):

    def __init__(self, path, max_seq_len, name="defindef"):
        super(DefinitenessTask, self).__init__(name, max_seq_len)
        self.load_data(path, max_seq_len)
        self.sentences = self.train_data_text[0] + self.val_data_text[0]
        self.val_metric = "%s_acc_f1" % self.name
        self.val_metric_decreases = False
        self.scorer1 = CategoricalAccuracy()
        self.scorer2 = F1Measure(1)

    def load_data(self, path, max_seq_len):
        tr_data = load_tsv(os.path.join(path, 'train.tsv'), max_seq_len,
                        s1_idx=0, s2_idx=None, targ_idx=1, skip_rows=0)
        val_data = load_tsv(os.path.join(path, 'dev.tsv'), max_seq_len,
                        s1_idx=0, s2_idx=None, targ_idx=1, skip_rows=0)
        te_data = load_tsv(os.path.join(path, 'test.tsv'), max_seq_len,
                        s1_idx=0, s2_idx=None, targ_idx=1, skip_rows=0)

        self.train_data_text = tr_data
        self.val_data_text = val_data
        self.test_data_text = te_data
        log.info("\tFinished loading definiteness acceptability data.")

    def get_metrics(self, reset=False):
        acc = self.scorer1.get_metric(reset)
        pcs, rcl, f1 = self.scorer2.get_metric(reset)
        return {'acc_f1': (acc + f1) / 2, 'accuracy': acc, 'f1': f1}

@register_task('possid', 'poss-id/')
class PossIdTask(PairClassificationTask):

    def __init__(self, path, max_seq_len, name="possid"):
        super(PossIdTask, self).__init__(name, 2)
        self.load_data(path, max_seq_len)
        self.sentences = self.train_data_text[0] + self.train_data_text[1] + \
            self.val_data_text[0] + self.val_data_text[1]
        self.val_metric = "%s_acc_f1" % self.name
        self.val_metric_decreases = False
        self.scorer1 = CategoricalAccuracy()
        self.scorer2 = F1Measure(1)


    def load_data(self, path, max_seq_len):
        tr_data = load_tsv(os.path.join(path, 'train.tsv'), max_seq_len,
                        s1_idx=0, s2_idx=1, targ_idx=2, skip_rows=0)
        val_data = load_tsv(os.path.join(path, 'dev.tsv'), max_seq_len,
                        s1_idx=0, s2_idx=1, targ_idx=2, skip_rows=0)
        te_data = load_tsv(os.path.join(path, 'test.tsv'), max_seq_len,
                        s1_idx=0, s2_idx=1, targ_idx=2, skip_rows=0)

        self.train_data_text = tr_data
        self.val_data_text = val_data
        self.test_data_text = te_data
        log.info("\tFinished loading Possessor-Possessee identification data.")

    def get_metrics(self, reset=False):
        acc = self.scorer1.get_metric(reset)
        pcs, rcl, f1 = self.scorer2.get_metric(reset)
        return {'acc_f1': (acc + f1) / 2, 'accuracy': acc, 'f1': f1}

@register_task('coord', 'conj-coord/')
class CoordinatingConjunctionTask(SingleClassificationTask):

    def __init__(self, path, max_seq_len, name="coord"):
        super(CoordinatingConjunctionTask, self).__init__(name, max_seq_len)
        self.load_data(path, max_seq_len)
        self.sentences = self.train_data_text[0] + self.val_data_text[0]
        self.val_metric = "%s_acc_f1" % self.name
        self.val_metric_decreases = False
        self.scorer1 = CategoricalAccuracy()
        self.scorer2 = F1Measure(1)

    def load_data(self, path, max_seq_len):
        tr_data = load_tsv(os.path.join(path, 'train.tsv'), max_seq_len,
                        s1_idx=0, s2_idx=None, targ_idx=1, skip_rows=0)
        val_data = load_tsv(os.path.join(path, 'dev.tsv'), max_seq_len,
                        s1_idx=0, s2_idx=None, targ_idx=1, skip_rows=0)
        te_data = load_tsv(os.path.join(path, 'test.tsv'), max_seq_len,
                        s1_idx=0, s2_idx=None, targ_idx=1, skip_rows=0)

        self.train_data_text = tr_data
        self.val_data_text = val_data
        self.test_data_text = te_data
        log.info("\tFinished loading coordinating conjunction swap acceptability data.")

    def get_metrics(self, reset=False):
        acc = self.scorer1.get_metric(reset)
        pcs, rcl, f1 = self.scorer2.get_metric(reset)
        return {'acc_f1': (acc + f1) / 2, 'accuracy': acc, 'f1': f1}

<<<<<<< HEAD
@register_task('coord-turked', 'conj-coord/')
class CoordinatingConjunctionTaskTurked(CoordinatingConjunctionTask):
    def __init__(self, path, max_seq_len, name="coord-turked"):
        super(CoordinatingConjunctionTaskTurked, self).__init__(name, max_seq_len)

    def load_data(self, path, max_seq_len):
        tr_data = load_tsv(os.path.join(path, 'train.tsv'), max_seq_len,
                        s1_idx=0, s2_idx=None, targ_idx=1, skip_rows=0)
        val_data = load_tsv(os.path.join(path, 'dev_turked.tsv'), max_seq_len,
                        s1_idx=0, s2_idx=None, targ_idx=6, skip_rows=1)
        te_data = load_tsv(os.path.join(path, 'test_turked.tsv'), max_seq_len,
                        s1_idx=0, s2_idx=None, targ_idx=6, skip_rows=1)

        self.train_data_text = tr_data
        self.val_data_text = val_data
        self.test_data_text = te_data
        log.info("\tFinished loading coordinating conjunction swap acceptability data.")

=======
>>>>>>> d98691af
@register_task('eosid', 'eos-id/')
class EOSIdTask(SingleClassificationTask):

    def __init__(self, path, max_seq_len, name="eosid"):
        super(EOSIdTask, self).__init__(name, max_seq_len)
        self.load_data(path, max_seq_len)
        self.sentences = self.train_data_text[0] + self.val_data_text[0]
        self.val_metric = "%s_acc_f1" % self.name
        self.val_metric_decreases = False
        self.scorer1 = CategoricalAccuracy()
        self.scorer2 = F1Measure(1)

    def load_data(self, path, max_seq_len):
        tr_data = load_tsv(os.path.join(path, 'train.tsv'), max_seq_len,
                        s1_idx=0, s2_idx=None, targ_idx=1, skip_rows=0, targ_fn=lambda x: int(x)-1 if int(x)<=max_seq_len else max_seq_len-1)
        val_data = load_tsv(os.path.join(path, 'dev.tsv'), max_seq_len,
                        s1_idx=0, s2_idx=None, targ_idx=1, skip_rows=0, targ_fn=lambda x: int(x)-1 if int(x)<=max_seq_len else max_seq_len-1)
        te_data = load_tsv(os.path.join(path, 'test.tsv'), max_seq_len,
                        s1_idx=0, s2_idx=None, targ_idx=1, skip_rows=0, targ_fn=lambda x: int(x)-1 if int(x)<=max_seq_len else max_seq_len-1)

        self.train_data_text = tr_data
        self.val_data_text = val_data
        self.test_data_text = te_data
        log.info("\tFinished loading EOS-identification data.")

    def get_metrics(self, reset=False):
        acc = self.scorer1.get_metric(reset)
        pcs, rcl, f1 = self.scorer2.get_metric(reset)
        return {'acc_f1': (acc + f1) / 2, 'accuracy': acc, 'f1': f1}

@register_task('eosid-easy', 'eos-id/')
class EOSIDTaskEasy(ClassificationTask):

    def __init__(self, path, max_seq_len, name="eosid-easy", n_classes=5):
        super(EOSIDTaskEasy, self).__init__(name)
        self.n_classes = n_classes
        self.max_seq_len = max_seq_len
        self.load_data(path, max_seq_len)
        self.sent_lists = [self.train_data_text[0] + self.val_data_text[0]]
        self.val_metric = "%s_acc_f1" % self.name
        self.val_metric_decreases = False
        self.scorer1 = CategoricalAccuracy()
        self.scorer2 = F1Measure(1)
    

    def load_data(self, path, max_seq_len):
        tr_data = load_tsv_eoseasy(os.path.join(path, 'train_easy.tsv'), max_seq_len,
                        s1_idx=0, s2_idx=1, targ_idx=2, skip_rows=0, n_classes=self.n_classes, targ_fn=lambda x: int(x))
        val_data = load_tsv_eoseasy(os.path.join(path, 'dev_easy.tsv'), max_seq_len,
                        s1_idx=0, s2_idx=1, targ_idx=2, skip_rows=0, n_classes=self.n_classes, targ_fn=lambda x: int(x))
        te_data = load_tsv_eoseasy(os.path.join(path, 'test_easy.tsv'), max_seq_len,
                        s1_idx=0, s2_idx=1, targ_idx=2, skip_rows=0, n_classes=self.n_classes, targ_fn=lambda x: int(x))

        self.train_data_text = tr_data
        self.val_data_text = val_data
        self.test_data_text = te_data
        log.info("\tFinished loading EOS-identification data (easy version: 5-ary classification).")

    def get_metrics(self, reset=False):
        acc = self.scorer1.get_metric(reset)
        pcs, rcl, f1 = self.scorer2.get_metric(reset)
        return {'acc_f1': (acc + f1) / 2, 'accuracy': acc, 'f1': f1}

    def get_sentences(self) -> Iterable[Sequence[str]]:
        for sent_list in self.sent_lists:
            for choices in sent_list:
                for choice in choices:
                    yield choice

    def process_split(self, split, indexers) -> Iterable[Type[Instance]]:
        return process_multichoice_task_split(split, indexers, self.n_classes, self.max_seq_len)

@register_task('mscoco_lm', rel_path='mscoco/grounded')
class MSCOCOLMTask(WikiTextLMTask):
    """Language modeling task on mscoco text only
    See base class: WikiTextLMTask
    """

    def __init__(self, path, max_seq_len, name="mscoco_lm"):
        super().__init__(path, max_seq_len, name)
        self.files_by_split = {'train': os.path.join(path, "all_train_captions.txt"),
                               'val': os.path.join(path, "all_dev_captions.txt"),
                               'test': os.path.join(path, "all_dev_captions.txt")} # not using test


@register_task('mscoco_nli', rel_path='mscoco/nli')
class MSCOCOMultiNLITask(PairClassificationTask):
    ''' Task class for Multi-Genre Natural Language Inference '''

    def __init__(self, path, max_seq_len, name="mscoco_nli"):
        '''MNLI'''
        super(MSCOCOMultiNLITask, self).__init__(name, 3)
        self.load_data(path, max_seq_len)
        self.sentences = self.train_data_text[0] + self.train_data_text[1] + \
            self.val_data_text[0] + self.val_data_text[1]

    def load_data(self, path, max_seq_len):
        '''Process the dataset located at path.'''
        targ_map = {'neutral': 0, 'entailment': 1, 'contradiction': 2}
        tr_data = load_tsv(os.path.join(path, 'train.tsv'), max_seq_len,
                           s1_idx=0, s2_idx=1, targ_idx=2, targ_map=targ_map, skip_rows=0)
        val_data = load_tsv(os.path.join(path, 'dev.tsv'), max_seq_len,
                           s1_idx=0, s2_idx=1, targ_idx=2, targ_map=targ_map, skip_rows=0)
        te_data = load_tsv(os.path.join(path, 'test.tsv'), max_seq_len,
                           s1_idx=0, s2_idx=1, targ_idx=2, targ_map=targ_map, skip_rows=0)

        self.train_data_text = tr_data
        self.val_data_text = val_data
        self.test_data_text = te_data
        log.info("\tFinished loading Pseudo-NLI data (generated from MSCOCO text).")


<|MERGE_RESOLUTION|>--- conflicted
+++ resolved
@@ -2699,7 +2699,6 @@
         pcs, rcl, f1 = self.scorer2.get_metric(reset)
         return {'acc_f1': (acc + f1) / 2, 'accuracy': acc, 'f1': f1}
 
-<<<<<<< HEAD
 @register_task('coord-turked', 'conj-coord/')
 class CoordinatingConjunctionTaskTurked(CoordinatingConjunctionTask):
     def __init__(self, path, max_seq_len, name="coord-turked"):
@@ -2718,8 +2717,6 @@
         self.test_data_text = te_data
         log.info("\tFinished loading coordinating conjunction swap acceptability data.")
 
-=======
->>>>>>> d98691af
 @register_task('eosid', 'eos-id/')
 class EOSIdTask(SingleClassificationTask):
 
