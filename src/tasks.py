'''Define the tasks and code for loading their data.

- As much as possible, following the existing task hierarchy structure.
- When inheriting, be sure to write and call load_data.
- Set all text data as an attribute, task.sentences (List[List[str]])
- Each task's val_metric should be name_metric, where metric is returned by get_metrics()
'''
import os
import math
import logging as log
import json
import numpy as np
from allennlp.training.metrics import CategoricalAccuracy, F1Measure, Average
from allennlp_mods.correlation import Correlation

from utils import load_tsv, process_sentence, truncate


class Task():
    '''Generic class for a task

    Methods and attributes:
        - load_data: load dataset from a path and create splits
        - truncate: truncate data to be at most some length
        - get_metrics:

    Outside the task:
        - process: pad and indexify data given a mapping
        - optimizer
    '''

    def __init__(self, name):
        self.name = name

    def load_data(self, path, max_seq_len):
        ''' Load data from path and create splits. '''
        raise NotImplementedError

    def truncate(self, max_seq_len, sos_tok, eos_tok):
        ''' Shorten sentences to max_seq_len and add sos and eos tokens. '''
        raise NotImplementedError

    def get_metrics(self, reset=False):
        '''Get metrics specific to the task'''
        raise NotImplementedError


class SingleClassificationTask(Task):
    ''' Generic sentence pair classification '''

    def __init__(self, name, n_classes):
        super().__init__(name)
        self.n_classes = n_classes
        self.scorer1 = CategoricalAccuracy()
        self.scorer2 = None
        self.val_metric = "%s_accuracy" % self.name
        self.val_metric_decreases = False

    def truncate(self, max_seq_len, sos_tok="<SOS>", eos_tok="<EOS>"):
        self.train_data_text = [truncate(self.train_data_text[0], max_seq_len,
                                         sos_tok, eos_tok), self.train_data_text[1]]
        self.val_data_text = [truncate(self.val_data_text[0], max_seq_len,
                                       sos_tok, eos_tok), self.val_data_text[1]]
        self.test_data_text = [truncate(self.test_data_text[0], max_seq_len,
                                        sos_tok, eos_tok), self.test_data_text[1]]

    def get_metrics(self, reset=False):
        '''Get metrics specific to the task'''
        acc = self.scorer1.get_metric(reset)
        return {'accuracy': acc}


class PairClassificationTask(Task):
    ''' Generic sentence pair classification '''

    def __init__(self, name, n_classes):
        super().__init__(name)
        self.n_classes = n_classes
        self.scorer1 = CategoricalAccuracy()
        self.scorer2 = None
        self.val_metric = "%s_accuracy" % self.name
        self.val_metric_decreases = False

    def get_metrics(self, reset=False):
        '''Get metrics specific to the task'''
        acc = self.scorer1.get_metric(reset)
        return {'accuracy': acc}


class NLIProbingTask(PairClassificationTask):
    ''' Generic probing with NLI test data (cannot be used for train or eval)'''

    def __init__(self, name, n_classes):
        super().__init__(name)


class PairRegressionTask(Task):
    ''' Generic sentence pair classification '''

    def __init__(self, name):
        super().__init__(name)
        self.n_classes = 1
        self.scorer1 = Average()  # for average MSE
        self.scorer2 = None
        self.val_metric = "%s_mse" % self.name
        self.val_metric_decreases = True

    def get_metrics(self, reset=False):
        '''Get metrics specific to the task'''
        mse = self.scorer1.get_metric(reset)
        return {'mse': mse}


class PairOrdinalRegressionTask(Task):
    ''' Generic sentence pair ordinal regression.
        Currently just doing regression but added new class
        in case we find a good way to implement ordinal regression with NN'''

    def __init__(self, name):
        super().__init__(name)
        self.n_classes = 1
        self.scorer1 = Average()  # for average MSE
        self.scorer2 = Correlation('spearman')
        self.val_metric = "%s_1-mse" % self.name
        self.val_metric_decreases = False

    def get_metrics(self, reset=False):
        mse = self.scorer1.get_metric(reset)
        spearmanr = self.scorer2.get_metric(reset)
        return {'1-mse': 1 - mse,
                'mse': mse,
                'spearmanr': spearmanr}


class SequenceGenerationTask(Task):
    ''' Generic sentence generation task '''

    def __init__(self, name):
        super().__init__(name)
        self.scorer1 = Average()  # for average BLEU or something
        self.scorer2 = None
        self.val_metric = "%s_bleu" % self.name
        self.val_metric_decreases = False

    def get_metrics(self, reset=False):
        '''Get metrics specific to the task'''
        bleu = self.scorer1.get_metric(reset)
        return {'bleu': bleu}


class RankingTask(Task):
    ''' Generic sentence ranking task, given some input '''

    def __init__(self, name, n_choices):
        super().__init__(name)
        self.n_choices = n_choices
        raise NotImplementedError

    def get_metrics(self, reset=False):
        '''Get metrics specific to the task'''
        raise NotImplementedError


class LanguageModelingTask(SequenceGenerationTask):
    ''' Generic language modeling task '''

    def __init__(self, name):
        super().__init__(name)
        self.scorer1 = Average()
        self.scorer2 = None
        self.val_metric = "%s_perplexity" % self.name
        self.val_metric_decreases = True

    def get_metrics(self, reset=False):
        '''Get metrics specific to the task'''
        nll = self.scorer1.get_metric(reset)
        return {'perplexity': math.exp(nll)}


class WikiTextLMTask(LanguageModelingTask):
    ''' Language modeling task on Wikitext '''

    def __init__(self, path, max_seq_len, name="wiki"):
        super().__init__(name)
        self.load_data(path, max_seq_len)
        self.sentences = self.train_data_text + self.val_data_text

    def load_data(self, path, max_seq_len):
        tr_data = self.load_txt(os.path.join(path, "train.txt"), max_seq_len)
        val_data = self.load_txt(os.path.join(path, "valid.txt"), max_seq_len)
        te_data = self.load_txt(os.path.join(path, "test.txt"), max_seq_len)
        self.train_data_text = tr_data
        self.val_data_text = val_data
        self.test_data_text = te_data
        log.info("\tFinished loading WikiText")

    def load_txt(self, path, max_seq_len):
        data = []
        with open(path) as txt_fh:
            for row in txt_fh:
                toks = row.strip().split()
                if not toks:
                    continue
                data.append(process_sentence(toks, max_seq_len))
        return data


class WikiText2LMTask(WikiTextLMTask):
    ''' Language modeling task on Wikitext 2'''

    def __init__(self, path, max_seq_len, name="wiki2"):
        super().__init__(path, max_seq_len, name)


class WikiText103LMTask(WikiTextLMTask):
    ''' Language modeling task on Wikitext 103'''

    def __init__(self, path, max_seq_len, name="wiki103"):
        super().__init__(path, max_seq_len, name)


class BWBLMTask(WikiTextLMTask):
    ''' Language modeling task on Billion Word Benchmark'''

    def __init__(self, path, max_seq_len, name="bwb"):
        super().__init__(path, max_seq_len, name)


class SSTTask(SingleClassificationTask):
    ''' Task class for Stanford Sentiment Treebank.  '''

    def __init__(self, path, max_seq_len, name="sst"):
        ''' '''
        super(SSTTask, self).__init__(name, 2)
        self.load_data(path, max_seq_len)
        self.sentences = self.train_data_text[0] + self.val_data_text[0]

    def load_data(self, path, max_seq_len):
        ''' Load data '''
        tr_data = load_tsv(os.path.join(path, 'train.tsv'), max_seq_len,
                           s1_idx=0, s2_idx=None, targ_idx=1, skip_rows=1)
        val_data = load_tsv(os.path.join(path, 'dev.tsv'), max_seq_len,
                            s1_idx=0, s2_idx=None, targ_idx=1, skip_rows=1)
        te_data = load_tsv(os.path.join(path, 'test.tsv'), max_seq_len,
                           s1_idx=1, s2_idx=None, targ_idx=None, idx_idx=0, skip_rows=1)
        self.train_data_text = tr_data
        self.val_data_text = val_data
        self.test_data_text = te_data
        log.info("\tFinished loading SST data.")


class CoLATask(SingleClassificationTask):
    '''Class for Warstdadt acceptability task'''

    def __init__(self, path, max_seq_len, name="acceptability"):
        ''' '''
        super(CoLATask, self).__init__(name, 2)
        self.load_data(path, max_seq_len)
        self.sentences = self.train_data_text[0] + self.val_data_text[0]
        self.val_metric = "%s_mcc" % self.name
        self.val_metric_decreases = False
        #self.scorer1 = Average()
        self.scorer1 = Correlation("matthews")
        self.scorer2 = CategoricalAccuracy()

    def load_data(self, path, max_seq_len):
        '''Load the data'''
        tr_data = load_tsv(os.path.join(path, "train.tsv"), max_seq_len,
                           s1_idx=3, s2_idx=None, targ_idx=1)
        val_data = load_tsv(os.path.join(path, "dev.tsv"), max_seq_len,
                            s1_idx=3, s2_idx=None, targ_idx=1)
        te_data = load_tsv(os.path.join(path, 'test.tsv'), max_seq_len,
                           s1_idx=1, s2_idx=None, targ_idx=None, idx_idx=0, skip_rows=1)
        self.train_data_text = tr_data
        self.val_data_text = val_data
        self.test_data_text = te_data
        log.info("\tFinished loading CoLA.")

    def get_metrics(self, reset=False):
        return {'mcc': self.scorer1.get_metric(reset),
                'accuracy': self.scorer2.get_metric(reset)}


class QQPTask(PairClassificationTask):
    ''' Task class for Quora Question Pairs. '''

    def __init__(self, path, max_seq_len, name="qqp"):
        super().__init__(name, 2)
        self.load_data(path, max_seq_len)
        self.sentences = self.train_data_text[0] + self.train_data_text[1] + \
            self.val_data_text[0] + self.val_data_text[1]
        self.scorer2 = F1Measure(1)
        self.val_metric = "%s_acc_f1" % name
        self.val_metric_decreases = False

    def load_data(self, path, max_seq_len):
        '''Process the dataset located at data_file.'''
        tr_data = load_tsv(os.path.join(path, "train.tsv"), max_seq_len,
                           s1_idx=3, s2_idx=4, targ_idx=5, skip_rows=1)
        val_data = load_tsv(os.path.join(path, "dev.tsv"), max_seq_len,
                            s1_idx=3, s2_idx=4, targ_idx=5, skip_rows=1)
        te_data = load_tsv(os.path.join(path, 'test.tsv'), max_seq_len,
                           s1_idx=1, s2_idx=2, targ_idx=None, idx_idx=0, skip_rows=1)
        self.train_data_text = tr_data
        self.val_data_text = val_data
        self.test_data_text = te_data
        log.info("\tFinished loading QQP data.")

    def get_metrics(self, reset=False):
        '''Get metrics specific to the task'''
        acc = self.scorer1.get_metric(reset)
        pcs, rcl, f1 = self.scorer2.get_metric(reset)
        return {'acc_f1': (acc + f1) / 2, 'accuracy': acc, 'f1': f1,
                'precision': pcs, 'recall': rcl}


class MultiNLISingleGenreTask(PairClassificationTask):
    ''' Task class for Multi-Genre Natural Language Inference, Fiction genre.'''

    def __init__(self, path, max_seq_len, genre, name):
        '''MNLI'''
        super(MultiNLISingleGenreTask, self).__init__(name, 3)
        self.load_data(path, max_seq_len, genre)
        self.scorer2 = None
        self.sentences = self.train_data_text[0] + self.train_data_text[1] + \
            self.val_data_text[0] + self.val_data_text[1]

    def load_data(self, path, max_seq_len, genre):
        '''Process the dataset located at path. We only use the in-genre matche data.'''
        targ_map = {'neutral': 0, 'entailment': 1, 'contradiction': 2}

        tr_data = load_tsv(
            os.path.join(
                path,
                'train.tsv'),
            max_seq_len,
            s1_idx=8,
            s2_idx=9,
            targ_idx=11,
            targ_map=targ_map,
            skip_rows=1,
            filter_idx=3,
            filter_value=genre)

        val_matched_data = load_tsv(
            os.path.join(
                path,
                'dev_matched.tsv'),
            max_seq_len,
            s1_idx=8,
            s2_idx=9,
            targ_idx=11,
            targ_map=targ_map,
            skip_rows=1,
            filter_idx=3,
            filter_value=genre)

        te_matched_data = load_tsv(
            os.path.join(
                path,
                'test_matched.tsv'),
            max_seq_len,
            s1_idx=8,
            s2_idx=9,
            targ_idx=None,
            idx_idx=0,
            skip_rows=1,
            filter_idx=3,
            filter_value=genre)

        self.train_data_text = tr_data
        self.val_data_text = val_matched_data
        self.test_data_text = te_matched_data
        log.info("\tFinished loading MNLI " + genre + " data.")

    def get_metrics(self, reset=False):
        ''' No F1 '''
        return {'accuracy': self.scorer1.get_metric(reset)}


class MultiNLIFictionTask(MultiNLISingleGenreTask):
    ''' Task class for Multi-Genre Natural Language Inference, Fiction genre.'''

    def __init__(self, path, max_seq_len, name="mnli-fiction"):
        '''MNLI'''
        super(
            MultiNLIFictionTask,
            self).__init__(
            path,
            max_seq_len,
            genre="fiction",
            name=name)


class MultiNLISlateTask(MultiNLISingleGenreTask):
    ''' Task class for Multi-Genre Natural Language Inference, Fiction genre.'''

    def __init__(self, path, max_seq_len, name="mnli-slate"):
        '''MNLI'''
        super(MultiNLISlateTask, self).__init__(path, max_seq_len, genre="slate", name=name)


class MultiNLIGovernmentTask(MultiNLISingleGenreTask):
    ''' Task class for Multi-Genre Natural Language Inference, Fiction genre.'''

    def __init__(self, path, max_seq_len, name="mnli-government"):
        '''MNLI'''
        super(
            MultiNLIGovernmentTask,
            self).__init__(
            path,
            max_seq_len,
            genre="government",
            name=name)


class MultiNLITelephoneTask(MultiNLISingleGenreTask):
    ''' Task class for Multi-Genre Natural Language Inference, Fiction genre.'''

    def __init__(self, path, max_seq_len, name="mnli-telephone"):
        '''MNLI'''
        super(
            MultiNLITelephoneTask,
            self).__init__(
            path,
            genre="telephone",
            name=name)


class MultiNLITravelTask(MultiNLISingleGenreTask):
    ''' Task class for Multi-Genre Natural Language Inference, Fiction genre.'''

    def __init__(self, path, max_seq_len, name="mnli-travel"):
        '''MNLI'''
        super(
            MultiNLITravelTask,
            self).__init__(
            path,
            max_seq_len,
            genre="travel",
            name=name)


class MRPCTask(PairClassificationTask):
    ''' Task class for Microsoft Research Paraphase Task.  '''

    def __init__(self, path, max_seq_len, name="mrpc"):
        ''' '''
        super(MRPCTask, self).__init__(name, 2)
        self.load_data(path, max_seq_len)
        self.sentences = self.train_data_text[0] + self.train_data_text[1] + \
            self.val_data_text[0] + self.val_data_text[1]
        self.scorer2 = F1Measure(1)
        self.val_metric = "%s_acc_f1" % name
        self.val_metric_decreases = False

    def load_data(self, path, max_seq_len):
        ''' Process the dataset located at path.  '''
        tr_data = load_tsv(os.path.join(path, "train.tsv"), max_seq_len,
                           s1_idx=3, s2_idx=4, targ_idx=0, skip_rows=1)
        val_data = load_tsv(os.path.join(path, "dev.tsv"), max_seq_len,
                            s1_idx=3, s2_idx=4, targ_idx=0, skip_rows=1)
        te_data = load_tsv(os.path.join(path, 'test.tsv'), max_seq_len,
                           s1_idx=3, s2_idx=4, targ_idx=None, idx_idx=0, skip_rows=1)
        self.train_data_text = tr_data
        self.val_data_text = val_data
        self.test_data_text = te_data
        log.info("\tFinished loading MRPC data.")

    def get_metrics(self, reset=False):
        '''Get metrics specific to the task'''
        acc = self.scorer1.get_metric(reset)
        pcs, rcl, f1 = self.scorer2.get_metric(reset)
        return {'acc_f1': (acc + f1) / 2, 'accuracy': acc, 'f1': f1,
                'precision': pcs, 'recall': rcl}


class STSBTask(PairRegressionTask):
    ''' Task class for Sentence Textual Similarity Benchmark.  '''

    def __init__(self, path, max_seq_len, name="sts_benchmark"):
        ''' '''
        super(STSBTask, self).__init__(name)
        self.load_data(path, max_seq_len)
        self.sentences = self.train_data_text[0] + self.train_data_text[1] + \
            self.val_data_text[0] + self.val_data_text[1]
        #self.scorer1 = Average()
        #self.scorer2 = Average()
        self.scorer1 = Correlation("pearson")
        self.scorer2 = Correlation("spearman")
        self.val_metric = "%s_corr" % self.name
        self.val_metric_decreases = False

    def load_data(self, path, max_seq_len):
        ''' Load data '''
        tr_data = load_tsv(os.path.join(path, 'train.tsv'), max_seq_len, skip_rows=1,
                           s1_idx=7, s2_idx=8, targ_idx=9, targ_fn=lambda x: float(x) / 5)
        val_data = load_tsv(os.path.join(path, 'dev.tsv'), max_seq_len, skip_rows=1,
                            s1_idx=7, s2_idx=8, targ_idx=9, targ_fn=lambda x: float(x) / 5)
        te_data = load_tsv(os.path.join(path, 'test.tsv'), max_seq_len,
                           s1_idx=7, s2_idx=8, targ_idx=None, idx_idx=0, skip_rows=1)
        self.train_data_text = tr_data
        self.val_data_text = val_data
        self.test_data_text = te_data
        log.info("\tFinished loading STS Benchmark data.")

    def get_metrics(self, reset=False):
        pearsonr = self.scorer1.get_metric(reset)
        spearmanr = self.scorer2.get_metric(reset)
        return {'corr': (pearsonr + spearmanr) / 2,
                'pearsonr': pearsonr, 'spearmanr': spearmanr}


class SNLITask(PairClassificationTask):
    ''' Task class for Stanford Natural Language Inference '''

    def __init__(self, path, max_seq_len, name="snli"):
        ''' Do stuff '''
        super(SNLITask, self).__init__(name, 3)
        self.load_data(path, max_seq_len)
        self.sentences = self.train_data_text[0] + self.train_data_text[1] + \
            self.val_data_text[0] + self.val_data_text[1]

    def load_data(self, path, max_seq_len):
        ''' Process the dataset located at path.  '''
        targ_map = {'neutral': 0, 'entailment': 1, 'contradiction': 2}
        tr_data = load_tsv(os.path.join(path, "train.tsv"), max_seq_len, targ_map=targ_map,
                           s1_idx=7, s2_idx=8, targ_idx=-1, skip_rows=1)
        val_data = load_tsv(os.path.join(path, "dev.tsv"), max_seq_len, targ_map=targ_map,
                            s1_idx=7, s2_idx=8, targ_idx=-1, skip_rows=1)
        te_data = load_tsv(os.path.join(path, 'test.tsv'), max_seq_len,
                           s1_idx=7, s2_idx=8, targ_idx=None, idx_idx=0, skip_rows=1)
        self.train_data_text = tr_data
        self.val_data_text = val_data
        self.test_data_text = te_data
        log.info("\tFinished loading SNLI data.")


class MultiNLITask(PairClassificationTask):
    ''' Task class for Multi-Genre Natural Language Inference '''

    def __init__(self, path, max_seq_len, name="mnli"):
        '''MNLI'''
        super(MultiNLITask, self).__init__(name, 3)
        self.load_data(path, max_seq_len)
        self.sentences = self.train_data_text[0] + self.train_data_text[1] + \
            self.val_data_text[0] + self.val_data_text[1]

    def load_data(self, path, max_seq_len):
        '''Process the dataset located at path.'''
        targ_map = {'neutral': 0, 'entailment': 1, 'contradiction': 2}
        tr_data = load_tsv(os.path.join(path, 'train.tsv'), max_seq_len,
                           s1_idx=8, s2_idx=9, targ_idx=11, targ_map=targ_map, skip_rows=1)
        val_matched_data = load_tsv(os.path.join(path, 'dev_matched.tsv'), max_seq_len,
                                    s1_idx=8, s2_idx=9, targ_idx=11, targ_map=targ_map, skip_rows=1)
        val_mismatched_data = load_tsv(os.path.join(path, 'dev_mismatched.tsv'), max_seq_len,
                                       s1_idx=8, s2_idx=9, targ_idx=11, targ_map=targ_map,
                                       skip_rows=1)
        val_data = [m + mm for m, mm in zip(val_matched_data, val_mismatched_data)]
        val_data = tuple(val_data)

        te_matched_data = load_tsv(os.path.join(path, 'test_matched.tsv'), max_seq_len,
                                   s1_idx=8, s2_idx=9, targ_idx=None, idx_idx=0, skip_rows=1)
        te_mismatched_data = load_tsv(os.path.join(path, 'test_mismatched.tsv'), max_seq_len,
                                      s1_idx=8, s2_idx=9, targ_idx=None, idx_idx=0, skip_rows=1)
        te_diagnostic_data = load_tsv(os.path.join(path, 'diagnostic.tsv'), max_seq_len,
                                      s1_idx=1, s2_idx=2, targ_idx=None, idx_idx=0, skip_rows=1)
        te_data = [m + mm + d for m, mm, d in
                   zip(te_matched_data, te_mismatched_data, te_diagnostic_data)]
        te_data[3] = list(range(len(te_data[3])))

        self.train_data_text = tr_data
        self.val_data_text = val_data
        self.test_data_text = te_data
        log.info("\tFinished loading MNLI data.")


class RTETask(PairClassificationTask):
    ''' Task class for Recognizing Textual Entailment 1, 2, 3, 5 '''

    def __init__(self, path, max_seq_len, name="rte"):
        ''' '''
        super(RTETask, self).__init__(name, 2)
        self.load_data(path, max_seq_len)
        self.sentences = self.train_data_text[0] + self.train_data_text[1] + \
            self.val_data_text[0] + self.val_data_text[1]

    def load_data(self, path, max_seq_len):
        ''' Process the datasets located at path. '''
        targ_map = {"not_entailment": 0, "entailment": 1}
        tr_data = load_tsv(os.path.join(path, 'train.tsv'), max_seq_len, targ_map=targ_map,
                           s1_idx=1, s2_idx=2, targ_idx=3, skip_rows=1)
        val_data = load_tsv(os.path.join(path, 'dev.tsv'), max_seq_len, targ_map=targ_map,
                            s1_idx=1, s2_idx=2, targ_idx=3, skip_rows=1)
        te_data = load_tsv(os.path.join(path, 'test.tsv'), max_seq_len,
                           s1_idx=1, s2_idx=2, targ_idx=None, idx_idx=0, skip_rows=1)

        self.train_data_text = tr_data
        self.val_data_text = val_data
        self.test_data_text = te_data
        log.info("\tFinished loading RTE{1,2,3}.")


class QNLITask(PairClassificationTask):
    '''Task class for SQuAD NLI'''

    def __init__(self, path, max_seq_len, name="squad"):
        super(QNLITask, self).__init__(name, 2)
        self.load_data(path, max_seq_len)
        self.sentences = self.train_data_text[0] + self.train_data_text[1] + \
            self.val_data_text[0] + self.val_data_text[1]

    def load_data(self, path, max_seq_len):
        '''Load the data'''
        targ_map = {'not_entailment': 0, 'entailment': 1}
        tr_data = load_tsv(os.path.join(path, "train.tsv"), max_seq_len, targ_map=targ_map,
                           s1_idx=1, s2_idx=2, targ_idx=3, skip_rows=1)
        val_data = load_tsv(os.path.join(path, "dev.tsv"), max_seq_len, targ_map=targ_map,
                            s1_idx=1, s2_idx=2, targ_idx=3, skip_rows=1)
        te_data = load_tsv(os.path.join(path, 'test.tsv'), max_seq_len,
                           s1_idx=1, s2_idx=2, targ_idx=None, idx_idx=0, skip_rows=1)
        self.train_data_text = tr_data
        self.val_data_text = val_data
        self.test_data_text = te_data
        log.info("\tFinished loading QNLI.")


class WNLITask(PairClassificationTask):
    '''Class for Winograd NLI task'''

    def __init__(self, path, max_seq_len, name="winograd"):
        ''' '''
        super(WNLITask, self).__init__(name, 2)
        self.load_data(path, max_seq_len)
        self.sentences = self.train_data_text[0] + self.train_data_text[1] + \
            self.val_data_text[0] + self.val_data_text[1]

    def load_data(self, path, max_seq_len):
        '''Load the data'''
        tr_data = load_tsv(os.path.join(path, "train.tsv"), max_seq_len,
                           s1_idx=1, s2_idx=2, targ_idx=3, skip_rows=1)
        val_data = load_tsv(os.path.join(path, "dev.tsv"), max_seq_len,
                            s1_idx=1, s2_idx=2, targ_idx=3, skip_rows=1)
        te_data = load_tsv(os.path.join(path, 'test.tsv'), max_seq_len,
                           s1_idx=1, s2_idx=2, targ_idx=None, idx_idx=0, skip_rows=1)
        self.train_data_text = tr_data
        self.val_data_text = val_data
        self.test_data_text = te_data
        log.info("\tFinished loading Winograd.")


class JOCITask(PairOrdinalRegressionTask):
    '''Class for JOCI ordinal regression task'''

    def __init__(self, path, max_seq_len, name="joci"):
        super(JOCITask, self).__init__(name)
        self.load_data(path, max_seq_len)
        self.sentences = self.train_data_text[0] + self.train_data_text[1] + \
            self.val_data_text[0] + self.val_data_text[1]

    def load_data(self, path, max_seq_len):
        tr_data = load_tsv(os.path.join(path, 'train.tsv'), max_seq_len, skip_rows=1,
                           s1_idx=0, s2_idx=1, targ_idx=2)
        val_data = load_tsv(os.path.join(path, 'dev.tsv'), max_seq_len, skip_rows=1,
                            s1_idx=0, s2_idx=1, targ_idx=2)
        te_data = load_tsv(os.path.join(path, 'test.tsv'), max_seq_len, skip_rows=1,
                           s1_idx=0, s2_idx=1, targ_idx=2)
        self.train_data_text = tr_data
        self.val_data_text = val_data
        self.test_data_text = te_data
        log.info("\tFinished loading JOCI data.")


class PDTBTask(PairClassificationTask):
    ''' Task class for discourse relation prediction using PDTB'''

    def __init__(self, path, max_seq_len, name="pdtb"):
        ''' Load data and initialize'''
        super(PDTBTask, self).__init__(name, 99)
        self.load_data(path, max_seq_len)
        self.sentences = self.train_data_text[0] + self.train_data_text[1] + \
            self.val_data_text[0] + self.val_data_text[1]

    def load_data(self, path, max_seq_len):
        ''' Process the dataset located at path.  '''

        tr_data = load_tsv(os.path.join(path, "pdtb_sentence_pairs.train.txt"), max_seq_len,
                           s1_idx=4, s2_idx=5, targ_idx=3)
        val_data = load_tsv(os.path.join(path, "pdtb_sentence_pairs.dev.txt"), max_seq_len,
                            s1_idx=4, s2_idx=5, targ_idx=3)
        te_data = load_tsv(os.path.join(path, "pdtb_sentence_pairs.test.txt"), max_seq_len,
                           s1_idx=4, s2_idx=5, targ_idx=3)
        self.train_data_text = tr_data
        self.val_data_text = val_data
        self.test_data_text = te_data
        log.info("\tFinished loading PDTB data.")


class MTTask(SequenceGenerationTask):
    '''Machine Translation Task'''

    def __init__(self, path, max_seq_len, name='MTTask'):
        super().__init__(name)
        self.scorer1 = Average()
        self.scorer2 = None
        self.val_metric = "%s_perplexity" % self.name
        self.val_metric_decreases = True
        self.load_data(path, max_seq_len)
        self.sentences = self.train_data_text[0] + self.val_data_text[0]
        self.target_sentences = self.train_data_text[2] + self.val_data_text[2]

    def load_data(self, path, max_seq_len):
        self.train_data_text = load_tsv(os.path.join(path, 'train.txt'), max_seq_len,
                                        s1_idx=0, s2_idx=None, targ_idx=1,
                                        targ_fn=lambda t: t.split(' '))
        self.val_data_text = load_tsv(os.path.join(path, 'valid.txt'), max_seq_len,
                                      s1_idx=0, s2_idx=None, targ_idx=1,
                                      targ_fn=lambda t: t.split(' '))
        self.test_data_text = load_tsv(os.path.join(path, 'test.txt'), max_seq_len,
                                       s1_idx=0, s2_idx=None, targ_idx=1,
                                       targ_fn=lambda t: t.split(' '))
        log.info("\tFinished loading MT data.")

    def get_metrics(self, reset=False):
        '''Get metrics specific to the task'''
        ppl = self.scorer1.get_metric(reset)
        return {'perplexity': ppl}

<<<<<<< HEAD
class WikiInsertionsTask(MTTask):
    '''Task which predicts a span to insert at a given index'''
    def __init__(self, path, max_seq_len, name='WikiInsertionTask'):
        super().__init__(path, max_seq_len, name)
        self.scorer1 = Average()
        self.scorer2 = None
        self.val_metric = "%s_perplexity" % self.name
        self.val_metric_decreases = True
        self.load_data(path, max_seq_len)
        self.sentences = self.train_data_text[0] + self.val_data_text[0]
        self.target_sentences = self.train_data_text[2] + self.val_data_text[2]

    def load_data(self, path, max_seq_len):
        self.train_data_text = load_tsv(os.path.join(path, 'train_small.tsv'), max_seq_len,
                                        s1_idx=0, s2_idx=None, targ_idx=3, skip_rows=1,
                                        targ_fn=lambda t: t.split(' '))
        self.val_data_text = load_tsv(os.path.join(path, 'dev_small.tsv'), max_seq_len,
                                      s1_idx=0, s2_idx=None, targ_idx=3, skip_rows=1,
                                      targ_fn=lambda t: t.split(' '))
        self.test_data_text = load_tsv(os.path.join(path, 'test_small.tsv'), max_seq_len,
                                       s1_idx=0, s2_idx=None, targ_idx=3, skip_rows=1,
                                       targ_fn=lambda t: t.split(' '))
        log.info("\tFinished loading WikiInsertions data.")

    def get_metrics(self, reset=False):
        '''Get metrics specific to the task'''
        ppl = self.scorer1.get_metric(reset)
        return {'perplexity': ppl}
=======
>>>>>>> 822a7a1e

class DisSentBWBSingleTask(PairClassificationTask):
    ''' Task class for DisSent with the Billion Word Benchmark'''

    def __init__(self, path, max_seq_len, name="dissentbwb"):
        super().__init__(name, 8)  # 8 classes, for 8 discource markers
        self.load_data(path, max_seq_len)
        self.sentences = self.train_data_text[0] + self.train_data_text[1] + \
            self.val_data_text[0] + self.val_data_text[1]

    def load_data(self, path, max_seq_len):
        '''Process the dataset located at data_file.'''
        tr_data = load_tsv(os.path.join(path, "bwb.dissent.single_sent.train"), max_seq_len,
                           s1_idx=0, s2_idx=1, targ_idx=2)
        val_data = load_tsv(os.path.join(path, "bwb.dissent.single_sent.valid"), max_seq_len,
                            s1_idx=0, s2_idx=1, targ_idx=2)
        te_data = load_tsv(os.path.join(path, 'bwb.dissent.single_sent.test'), max_seq_len,
                           s1_idx=0, s2_idx=1, targ_idx=2)
        self.train_data_text = tr_data
        self.val_data_text = val_data
        self.test_data_text = te_data
        log.info("\tFinished loading DisSent data.")


class DisSentWikiSingleTask(PairClassificationTask):
    ''' Task class for DisSent with Wikitext 103 only considering clauses from within a single sentence'''

    def __init__(self, path, max_seq_len, name="dissentwiki"):
        super().__init__(name, 8)  # 8 classes, for 8 discource markers
        self.load_data(path, max_seq_len)
        self.sentences = self.train_data_text[0] + self.train_data_text[1] + \
            self.val_data_text[0] + self.val_data_text[1]

    def load_data(self, path, max_seq_len):
        '''Process the dataset located at data_file.'''
        tr_data = load_tsv(os.path.join(path, "wikitext.dissent.single_sent.train"), max_seq_len,
                           s1_idx=0, s2_idx=1, targ_idx=2)
        val_data = load_tsv(os.path.join(path, "wikitext.dissent.single_sent.valid"), max_seq_len,
                            s1_idx=0, s2_idx=1, targ_idx=2)
        te_data = load_tsv(os.path.join(path, 'wikitext.dissent.single_sent.test'), max_seq_len,
                           s1_idx=0, s2_idx=1, targ_idx=2)
        self.train_data_text = tr_data
        self.val_data_text = val_data
        self.test_data_text = te_data
        log.info("\tFinished loading DisSent data.")


class DisSentWikiFullTask(PairClassificationTask):
    ''' Task class for DisSent with Wikitext 103 only considering clauses from within a single sentence'''

    def __init__(self, path, max_seq_len, name="dissentwikifull"):
        super().__init__(name, 8)  # 8 classes, for 8 discource markers
        self.load_data(path, max_seq_len)
        self.sentences = self.train_data_text[0] + self.train_data_text[1] + \
            self.val_data_text[0] + self.val_data_text[1]

    def load_data(self, path, max_seq_len):
        '''Process the dataset located at data_file.'''
        tr_data = load_tsv(os.path.join(path, "wikitext.dissent.train"), max_seq_len,
                           s1_idx=0, s2_idx=1, targ_idx=2)
        val_data = load_tsv(os.path.join(path, "wikitext.dissent.valid"), max_seq_len,
                            s1_idx=0, s2_idx=1, targ_idx=2)
        te_data = load_tsv(os.path.join(path, 'wikitext.dissent.test'), max_seq_len,
                           s1_idx=0, s2_idx=1, targ_idx=2)
        self.train_data_text = tr_data
        self.val_data_text = val_data
        self.test_data_text = te_data
        log.info("\tFinished loading DisSent data.")


class WeakGroundedTask(PairClassificationTask):
    ''' Task class for Weak Grounded Sentences i.e., training on pairs of captions for the same image '''

    def __init__(self, path, max_seq_len, n_classes, name="weakgrounded"):
        ''' Do stuff '''
        super(WeakGroundedTask, self).__init__(name, n_classes)

        ''' Process the dataset located at path.  '''
        ''' positive = captions of the same image, negative = captions of different images '''
        targ_map = {'negative': 0, 'positive': 1}
        targ_map = {'0': 0, '1': 1}

        tr_data = load_tsv(os.path.join(path, "train.tsv"), max_seq_len, targ_map=targ_map,
                           s1_idx=0, s2_idx=1, targ_idx=2, skip_rows=0)
        val_data = load_tsv(os.path.join(path, "val.tsv"), max_seq_len, targ_map=targ_map,
                            s1_idx=0, s2_idx=1, targ_idx=2, skip_rows=0)
        te_data = load_tsv(os.path.join(path, "test.tsv"), max_seq_len, targ_map=targ_map,
                           s1_idx=0, s2_idx=1, targ_idx=2, skip_rows=0)

        self.train_data_text = tr_data
        self.val_data_text = val_data
        self.test_data_text = te_data
        self.sentences = self.train_data_text[0] + self.val_data_text[0]
        self.n_classes = 2
        log.info("\tFinished loading MSCOCO data.")


class GroundedTask(Task):
    ''' Task class for Grounded Sentences i.e., training on caption->image pair '''
    ''' Defined new metric function from AllenNLP Average '''
    ''' Specify metric name as 'cos_sim' or 'abs_diff' '''

    def __init__(self, path, max_seq_len, name="grounded"):
        ''' Do stuff '''
        super(GroundedTask, self).__init__(name)
        self.scorer1 = Average()
        self.scorer2 = None
        self.val_metric = "%s_metric" % self.name
        self.val_metric_decreases = True
        self.load_data(path, max_seq_len)
        self.sentences = self.train_data_text[0] + \
            self.val_data_text[0]
        self.ids = self.train_data_text[1] + \
            self.val_data_text[1]

        print('self.ids!')
        print(self.ids)
        self.path = path
        self.img_encoder = None
        #self.img_encoder = CNNEncoder(model_name='resnet', path=path)

    def _compute_metric(self, metric_name, tensor1, tensor2):
        '''Metrics for similarity in image space'''

        np1, np2 = tensor1.data.numpy(), tensor2.data.numpy()

        if metric_name is 'abs_diff':
            metric = np.mean(np1 - np2)
        elif metric_name is 'cos_sim':
            metric = cos_sim(np.asarray(np1), np.asarray(np2))[0][0]
        else:
            print('Undefined metric name!')
            metric = 0

        return metric

    def get_metrics(self, reset=False):
        '''Get metrics specific to the task'''
        metric = self.scorer1.get_metric(reset)

        return {'metric': metric}

    def load_data(self, path, max_seq_len):
        '''Map sentences to image ids (keep track of sentence ids just in case)'''

        # changed for temp
        train_ids = [item for item in os.listdir(os.path.join(path, "train")) if '.DS' not in item]
        val_ids = [item for item in os.listdir(os.path.join(path, "val")) if '.DS' not in item]
        test_ids = [item for item in os.listdir(os.path.join(path, "test")) if '.DS' not in item]

        f = open(os.path.join(path, "train.json"), 'r')
        for line in f:
            tr_dict = json.loads(line)
        f = open(os.path.join(path, "val.json"), 'r')
        for line in f:
            val_dict = json.loads(line)
        f = open(os.path.join(path, "test.json"), 'r')
        for line in f:
            te_dict = json.loads(line)

        train, val, test = ([], [], []), ([], [], []), ([], [], [])
        for img_id in train_ids:
            for caption_id in tr_dict[img_id]['captions']:
                train[0].append(tr_dict[img_id]['captions'][caption_id])
                train[1].append(1)
                train[2].append(int(img_id))
                # train[2].append(caption_id)
        for img_id in val_ids:
            for caption_id in val_dict[img_id]['captions']:
                val[0].append(val_dict[img_id]['captions'][caption_id])
                val[1].append(1)
                val[2].append(int(img_id))
                # val[2].append(caption_id)
        for img_id in test_ids:
            for caption_id in te_dict[img_id]['captions']:
                test[0].append(te_dict[img_id]['captions'][caption_id])
                test[1].append(1)
                test[2].append(int(img_id))
                # test[2].append(caption_id)

        for img_id in train_ids:
            rand_id = img_id
            while (rand_id == img_id):
                rand_id = np.random.randint(len(train_ids), size=(1, 1))[0][0]
            caption_id = np.random.randint(5, size=(1, 1))[0][0]
            captions = tr_dict[train_ids[rand_id]]['captions']
            caption_ids = list(captions.keys())
            caption = captions[caption_ids[caption_id]]
            train[0].append(caption)
            train[1].append(0)
            train[2].append(int(img_id))

        for img_id in val_ids:
            rand_id = img_id
            while (rand_id == img_id):
                rand_id = np.random.randint(len(val_ids), size=(1, 1))[0][0]
            caption_id = np.random.randint(5, size=(1, 1))[0][0]
            captions = val_dict[val_ids[rand_id]]['captions']
            caption_ids = list(captions.keys())
            caption = captions[caption_ids[caption_id]]
            val[0].append(caption)
            val[1].append(0)
            val[2].append(int(img_id))

        for img_id in test_ids:
            rand_id = img_id
            while (rand_id == img_id):
                rand_id = np.random.randint(len(test_ids), size=(1, 1))[0][0]
            caption_id = np.random.randint(5, size=(1, 1))[0][0]
            captions = te_dict[test_ids[rand_id]]['captions']
            caption_ids = list(captions.keys())
            caption = captions[caption_ids[caption_id]]
            test[0].append(caption)
            test[1].append(0)
            test[2].append(int(img_id))

        self.tr_data = train
        self.val_data = val
        self.te_data = test
        self.train_data_text = train
        self.val_data_text = val
        self.test_data_text = test

        log.info("\tFinished loading MSCOCO data.")<|MERGE_RESOLUTION|>--- conflicted
+++ resolved
@@ -726,7 +726,6 @@
         ppl = self.scorer1.get_metric(reset)
         return {'perplexity': ppl}
 
-<<<<<<< HEAD
 class WikiInsertionsTask(MTTask):
     '''Task which predicts a span to insert at a given index'''
     def __init__(self, path, max_seq_len, name='WikiInsertionTask'):
@@ -755,8 +754,6 @@
         '''Get metrics specific to the task'''
         ppl = self.scorer1.get_metric(reset)
         return {'perplexity': ppl}
-=======
->>>>>>> 822a7a1e
 
 class DisSentBWBSingleTask(PairClassificationTask):
     ''' Task class for DisSent with the Billion Word Benchmark'''
