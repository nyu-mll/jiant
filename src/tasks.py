'''Define the tasks and code for loading their data.

- As much as possible, following the existing task hierarchy structure.
- When inheriting, be sure to write and call load_data.
- Set all text data as an attribute, task.sentences (List[List[str]])
- Each task's val_metric should be name_metric, where metric is returned by
get_metrics(): e.g. if task.val_metric = task_name + "_accuracy", then
task.get_metrics() should return {"accuracy": accuracy_val, ... }
'''
import copy
import collections
import itertools
import os
import math
import logging as log
import json
import numpy as np
from typing import Iterable, Sequence, List, Dict, Any, Type
import torch

import allennlp.common.util as allennlp_util
from allennlp.training.metrics import CategoricalAccuracy, \
        BooleanAccuracy, F1Measure, Average
from allennlp.data.token_indexers import SingleIdTokenIndexer
from .allennlp_mods.correlation import Correlation, FastMatthews

# Fields for instance processing
from allennlp.data import Instance, Token
from allennlp.data.fields import TextField, LabelField, \
        SpanField, ListField, MetadataField
from .allennlp_mods.numeric_field import NumericField
from .allennlp_mods.multilabel_field import MultiLabelField

from . import serialize
from . import utils
from .utils import load_tsv, process_sentence, truncate, load_diagnostic_tsv
import codecs

UNK_TOK_ALLENNLP = "@@UNKNOWN@@"
UNK_TOK_ATOMIC = "UNKNOWN" # an unk token that won't get split by tokenizers

REGISTRY = {}  # Do not edit manually!
def register_task(name, rel_path, **kw):
    '''Decorator to register a task.

    Use this instead of adding to NAME2INFO in preprocess.py

    If kw is not None, this will be passed as additional args when the Task is
    constructed in preprocess.py.

    Usage:
    @register_task('mytask', 'my-task/data', **extra_kw)
    class MyTask(SingleClassificationTask):
        ...
    '''
    def _wrap(cls):
        entry = (cls, rel_path, kw) if kw else (cls, rel_path)
        REGISTRY[name] = entry
        return cls
    return _wrap


def _sentence_to_text_field(sent: Sequence[str], indexers: Any):
    ''' Helper function to map a sequence of tokens into a sequence of
    AllenNLP Tokens, then wrap in a TextField with the given indexers '''
    return TextField(list(map(Token, sent)), token_indexers=indexers)


def _atomic_tokenize(sent: str, atomic_tok: str, nonatomic_toks: List[str], max_seq_len: int):
    ''' Replace tokens that will be split by tokenizer with a
    placeholder token. Tokenize, and then substitute the placeholder
    with the *first* nonatomic token in the list. '''
    for nonatomic_tok in nonatomic_toks:
        sent = sent.replace(nonatomic_tok, atomic_tok)
    sent = process_sentence(sent, max_seq_len)
    sent = [nonatomic_toks[0] if t == atomic_tok else t for t in sent]
    return sent

def process_single_pair_task_split(split, indexers, is_pair=True, classification=True):
    '''
    Convert a dataset of sentences into padded sequences of indices. Shared
    across several classes.

    Args:
        - split (list[list[str]]): list of inputs (possibly pair) and outputs
        - pair_input (int)
        - tok2idx (dict)

    Returns:
        - instances (list[Instance]): a list of AllenNLP Instances with fields
    '''
    def _make_instance(input1, input2, labels, idx):
        d = {}
        d["input1"] = _sentence_to_text_field(input1, indexers)
        d['sent1_str'] = MetadataField(" ".join(input1[1:-1]))
        if input2:
            d["input2"] = _sentence_to_text_field(input2, indexers)
            d['sent2_str'] = MetadataField(" ".join(input2[1:-1]))
        if classification:
            d["labels"] = LabelField(labels, label_namespace="labels",
                                     skip_indexing=True)
        else:
            d["labels"] = NumericField(labels)

        d["idx"] = LabelField(idx, label_namespace="idxs",
                              skip_indexing=True)

        return Instance(d)

    split = list(split)
    if not is_pair:  # dummy iterator for input2
        split[1] = itertools.repeat(None)
    if len(split) < 4:  # counting iterator for idx
        assert len(split) == 3
        split.append(itertools.count())

    # Map over columns: input2, (input2), labels, idx
    instances = map(_make_instance, *split)
    #  return list(instances)
    return instances  # lazy iterator


class Task():
    '''Generic class for a task

    Methods and attributes:
        - load_data: load dataset from a path and create splits
        - truncate: truncate data to be at most some length
        - get_metrics:

    Outside the task:
        - process: pad and indexify data given a mapping
        - optimizer
    '''

    def __init__(self, name):
        self.name = name

    def load_data(self, path, max_seq_len):
        ''' Load data from path and create splits. '''
        raise NotImplementedError

    def truncate(self, max_seq_len, sos_tok, eos_tok):
        ''' Shorten sentences to max_seq_len and add sos and eos tokens. '''
        raise NotImplementedError

    def get_sentences(self) -> Iterable[Sequence[str]]:
        ''' Yield sentences, used to compute vocabulary. '''
        yield from self.sentences

    def count_examples(self, splits=['train', 'val', 'test']):
        ''' Count examples in the dataset. '''
        self.example_counts = {}
        for split in splits:
            st = self.get_split_text(split)
            count = self.get_num_examples(st)
            self.example_counts[split] = count

    @property
    def tokenizer_name(self):
        ''' Get the name of the tokenizer used for this task.

        Generally, this is just MosesTokenizer, but other tokenizations may be
        needed in special cases such as when working with BPE-based models
        such as the OpenAI transformer LM.
        '''
        return utils.TOKENIZER.__class__.__name__

    @property
    def n_train_examples(self):
        return self.example_counts['train']

    @property
    def n_val_examples(self):
        return self.example_counts['val']

    def get_split_text(self, split: str):
        ''' Get split text, typically as list of columns.

        Split should be one of 'train', 'val', or 'test'.
        '''
        return getattr(self, '%s_data_text' % split)

    def get_num_examples(self, split_text):
        ''' Return number of examples in the result of get_split_text.

        Subclass can override this if data is not stored in column format.
        '''
        return len(split_text[0])

    def process_split(self, split, indexers) -> Iterable[Type[Instance]]:
        ''' Process split text into a list of AllenNLP Instances. '''
        raise NotImplementedError

    def get_metrics(self, reset: bool=False) -> Dict:
        ''' Get metrics specific to the task. '''
        raise NotImplementedError


class ClassificationTask(Task):
    ''' General classification task '''
    def __init__(self, name):
        super().__init__(name)


class RegressionTask(Task):
    ''' General regression task '''
    def __init__(self, name):
        super().__init__(name)


class SingleClassificationTask(ClassificationTask):
    ''' Generic sentence pair classification '''

    def __init__(self, name, n_classes):
        super().__init__(name)
        self.n_classes = n_classes
        self.scorer1 = CategoricalAccuracy()
        self.scorer2 = None
        self.val_metric = "%s_accuracy" % self.name
        self.val_metric_decreases = False

    def truncate(self, max_seq_len, sos_tok="<SOS>", eos_tok="<EOS>"):
        self.train_data_text = [truncate(self.train_data_text[0], max_seq_len,
                                         sos_tok, eos_tok), self.train_data_text[1]]
        self.val_data_text = [truncate(self.val_data_text[0], max_seq_len,
                                       sos_tok, eos_tok), self.val_data_text[1]]
        self.test_data_text = [truncate(self.test_data_text[0], max_seq_len,
                                        sos_tok, eos_tok), self.test_data_text[1]]

    def get_metrics(self, reset=False):
        '''Get metrics specific to the task'''
        acc = self.scorer1.get_metric(reset)
        return {'accuracy': acc}

    def process_split(self, split, indexers) -> Iterable[Type[Instance]]:
        ''' Process split text into a list of AllenNLP Instances. '''
        return process_single_pair_task_split(split, indexers, is_pair=False)


class PairClassificationTask(ClassificationTask):
    ''' Generic sentence pair classification '''

    def __init__(self, name, n_classes):
        super().__init__(name)
        self.n_classes = n_classes
        self.scorer1 = CategoricalAccuracy()
        self.scorer2 = None
        self.val_metric = "%s_accuracy" % self.name
        self.val_metric_decreases = False

    def get_metrics(self, reset=False):
        '''Get metrics specific to the task'''
        acc = self.scorer1.get_metric(reset)
        return {'accuracy': acc}

    def process_split(self, split, indexers) -> Iterable[Type[Instance]]:
        ''' Process split text into a list of AllenNLP Instances. '''
        return process_single_pair_task_split(split, indexers, is_pair=True)


# SRL CoNLL 2005, formulated as an edge-labeling task.
@register_task('edges-srl-conll2005', rel_path='edges/srl_conll2005',
               label_file="labels.txt", files_by_split={
                    'train': "train.edges.json",
                    'val': "dev.edges.json",
                    'test': "test.wsj.edges.json",
               }, is_symmetric=False)
# SRL CoNLL 2012 (OntoNotes), formulated as an edge-labeling task.
@register_task('edges-srl-conll2012', rel_path='edges/srl_conll2012',
               label_file="labels.txt", files_by_split={
                    'train': "train.edges.json",
                    'val': "dev.edges.json",
                    'test': "test.edges.json",
               }, is_symmetric=False)
# SPR1, as an edge-labeling task (multilabel).
@register_task('edges-spr1', rel_path='edges/spr1',
               label_file="labels.txt", files_by_split={
                    'train': "spr1.train.json",
                    'val': "spr1.dev.json",
                    'test': "spr1.test.json",
               }, is_symmetric=False)
# SPR2, as an edge-labeling task (multilabel).
@register_task('edges-spr2', rel_path='edges/spr2',
               label_file="labels.txt", files_by_split={
                    'train': "train.edges.json",
                    'val': "dev.edges.json",
                    'test': "test.edges.json",
               }, is_symmetric=False)
# Definite pronoun resolution. Two labels.
@register_task('edges-dpr', rel_path='edges/dpr',
               label_file="labels.txt", files_by_split={
                    'train': "train.edges.json",
                    'val': "dev.edges.json",
                    'test': "test.edges.json",
               }, is_symmetric=False)
# Coreference on OntoNotes corpus. Two labels.
@register_task('edges-coref-ontonotes', rel_path='edges/ontonotes-coref',
               label_file="labels.txt", files_by_split={
                    'train': "train.edges.json",
                    'val': "dev.edges.json",
                    'test': "test.edges.json",
               }, is_symmetric=False)
# Re-processed version of the above, via AllenNLP data loaders.
@register_task('edges-coref-ontonotes-conll',
               rel_path='edges/ontonotes-coref-conll',
               label_file="labels.txt", files_by_split={
                    'train': "coref_conll_ontonotes_en_train.json",
                    'val': "coref_conll_ontonotes_en_dev.json",
                    'test': "coref_conll_ontonotes_en_test.json",
               }, is_symmetric=False)
# Entity type labeling on CoNLL 2003.
@register_task('edges-ner-conll2003', rel_path='edges/ner_conll2003',
               label_file="labels.txt", files_by_split={
                    'train': "CoNLL-2003_train.json",
                    'val': "CoNLL-2003_dev.json",
                    'test': "CoNLL-2003_test.json",
               }, single_sided=True)
# Entity type labeling on OntoNotes.
@register_task('edges-ner-ontonotes',
               rel_path='edges/ontonotes-ner',
               label_file="labels.txt", files_by_split={
                    'train': "ner_ontonotes_en_train.json",
                    'val': "ner_ontonotes_en_dev.json",
                    'test': "ner_ontonotes_en_test.json",
               }, single_sided=True)
# Dependency edge labeling on UD treebank (GUM). Use 'ewt' version instead.
@register_task('edges-dep-labeling', rel_path='edges/dep',
               label_file="labels.txt", files_by_split={
                    'train': "train.json",
                    'val': "dev.json",
                    'test': "test.json",
               }, is_symmetric=False)
# Dependency edge labeling on English Web Treebank (UD).
@register_task('edges-dep-labeling-ewt', rel_path='edges/dep_ewt',
               label_file="labels.txt", files_by_split={
                    'train': "train.edges.json",
                    'val': "dev.edges.json",
                    'test': "test.edges.json",
               }, is_symmetric=False)
# PTB constituency membership / labeling.
@register_task('edges-constituent-ptb', rel_path='edges/ptb-membership',
               label_file="labels.txt", files_by_split={
                    'train': "ptb_train.json",
                    'val': "ptb_dev.json",
                    'test': "ptb_test.json",
               }, single_sided=True)
# Constituency membership / labeling on OntoNotes.
@register_task('edges-constituent-ontonotes',
               rel_path='edges/ontonotes-constituents',
               label_file="labels.txt", files_by_split={
                    'train': "consts_ontonotes_en_train.json",
                    'val': "consts_ontonotes_en_dev.json",
                    'test': "consts_ontonotes_en_test.json",
               }, single_sided=True)
# CCG tagging (tokens only).
@register_task('edges-ccg-tag', rel_path='edges/ccg_tag',
               label_file="labels.txt", files_by_split={
                    'train': "ccg.tag.train.json",
                    'val': "ccg.tag.dev.json",
                    'test': "ccg.tag.test.json",
               }, single_sided=True)
# CCG parsing (constituent labeling).
@register_task('edges-ccg-parse', rel_path='edges/ccg_parse',
               label_file="labels.txt", files_by_split={
                    'train': "ccg.parse.train.json",
                    'val': "ccg.parse.dev.json",
                    'test': "ccg.parse.test.json",
               }, single_sided=True)
class EdgeProbingTask(Task):
    ''' Generic class for fine-grained edge probing.

    Acts as a classifier, but with multiple targets for each input text.

    Targets are of the form (span1, span2, label), where span1 and span2 are
    half-open token intervals [i, j).

    Subclass this for each dataset, or use register_task with appropriate kw
    args.
    '''
<<<<<<< HEAD
    # Add this suffix to data files.
    _tokenizer_suffix = ".retokenized." + utils.TOKENIZER.__class__.__name__
=======
    @property
    def _tokenizer_suffix(self):
        ''' Suffix to make sure we use the correct source files. '''
        return ".retokenized." + self.tokenizer_name
>>>>>>> 1272e800

    def __init__(self, path: str, max_seq_len: int,
                 name: str,
                 label_file: str=None,
                 files_by_split: Dict[str,str]=None,
                 is_symmetric: bool=False,
                 single_sided: bool=False):
        """Construct an edge probing task.

        path, max_seq_len, and name are passed by the code in preprocess.py;
        remaining arguments should be provided by a subclass constructor or via
        @register_task.

        Args:
            path: data directory
            max_seq_len: maximum sequence length (currently ignored)
            name: task name
            label_file: relative path to labels file
            files_by_split: split name ('train', 'val', 'test') mapped to
                relative filenames (e.g. 'train': 'train.json')
            is_symmetric: if true, span1 and span2 are assumed to be the same
                type and share parameters. Otherwise, we learn a separate
                projection layer and attention weight for each.
            single_sided: if true, only use span1.
        """
        super().__init__(name)

        assert label_file is not None
        assert files_by_split is not None
        self._files_by_split = {
            split: os.path.join(path, fname) + self._tokenizer_suffix
            for split, fname in files_by_split.items()
        }
        self._iters_by_split = self.load_data()
        self.max_seq_len = max_seq_len
        self.is_symmetric = is_symmetric
        self.single_sided = single_sided

        label_file = os.path.join(path, label_file)
        self.all_labels = list(utils.load_lines(label_file))
        self.n_classes = len(self.all_labels)
        # see add_task_label_namespace in preprocess.py
        self._label_namespace = self.name + "_labels"

        # Scorers
        #  self.acc_scorer = CategoricalAccuracy()  # multiclass accuracy
        self.mcc_scorer = FastMatthews()
        self.acc_scorer = BooleanAccuracy()  # binary accuracy
        self.f1_scorer = F1Measure(positive_label=1)  # binary F1 overall
        self.val_metric = "%s_f1" % self.name  # TODO: switch to MCC?
        self.val_metric_decreases = False

    def _stream_records(self, filename):
        skip_ctr = 0
        total_ctr = 0
        for record in utils.load_json_data(filename):
            total_ctr += 1
            # Skip records with empty targets.
            # TODO(ian): don't do this if generating negatives!
            if not record.get('targets', None):
                skip_ctr += 1
                continue
            yield record
        log.info("Read=%d, Skip=%d, Total=%d from %s",
                 total_ctr - skip_ctr, skip_ctr, total_ctr,
                 filename)

    @staticmethod
    def merge_preds(record: Dict, preds: Dict) -> Dict:
        """ Merge predictions into record, in-place.

        List-valued predictions should align to targets,
        and are attached to the corresponding target entry.

        Non-list predictions are attached to the top-level record.
        """
        record['preds'] = {}
        for target in record['targets']:
            target['preds'] = {}
        for key, val in preds.items():
            if isinstance(val, list):
                assert len(val) == len(record['targets'])
                for i, target in enumerate(record['targets']):
                    target['preds'][key] = val[i]
            else:
                # non-list predictions, attach to top-level preds
                record['preds'][key] = val
        return record

    def load_data(self):
        iters_by_split = collections.OrderedDict()
        for split, filename in self._files_by_split.items():
            #  # Lazy-load using RepeatableIterator.
            #  loader = functools.partial(utils.load_json_data,
            #                             filename=filename)
            #  iter = serialize.RepeatableIterator(loader)
            iter = list(self._stream_records(filename))
            iters_by_split[split] = iter
        return iters_by_split

    def get_split_text(self, split: str):
        ''' Get split text as iterable of records.

        Split should be one of 'train', 'val', or 'test'.
        '''
        return self._iters_by_split[split]

    def get_num_examples(self, split_text):
        ''' Return number of examples in the result of get_split_text.

        Subclass can override this if data is not stored in column format.
        '''
        return len(split_text)

    def _make_span_field(self, s, text_field, offset=1):
        return SpanField(s[0]+offset, s[1]-1+offset, text_field)

    def make_instance(self, record, idx, indexers) -> Type[Instance]:
        """Convert a single record to an AllenNLP Instance."""
        tokens = record['text'].split()  # already space-tokenized by Moses
        tokens = [utils.SOS_TOK] + tokens + [utils.EOS_TOK]
        text_field = _sentence_to_text_field(tokens, indexers)

        d = {}
        d["idx"] = MetadataField(idx)

        d['input1'] = text_field

        d['span1s'] = ListField([self._make_span_field(t['span1'], text_field, 1)
                                 for t in record['targets']])
        if not self.single_sided:
            d['span2s'] = ListField([self._make_span_field(t['span2'], text_field, 1)
                                     for t in record['targets']])

        # Always use multilabel targets, so be sure each label is a list.
        labels = [utils.wrap_singleton_string(t['label'])
                  for t in record['targets']]
        d['labels'] = ListField([MultiLabelField(label_set,
                                     label_namespace=self._label_namespace,
                                     skip_indexing=False)
                                 for label_set in labels])
        return Instance(d)

    def process_split(self, records, indexers) -> Iterable[Type[Instance]]:
        ''' Process split text into a list of AllenNLP Instances. '''
        _map_fn = lambda r, idx: self.make_instance(r, idx, indexers)
        return map(_map_fn, records, itertools.count())

    def get_all_labels(self) -> List[str]:
        return self.all_labels

    def get_sentences(self) -> Iterable[Sequence[str]]:
        ''' Yield sentences, used to compute vocabulary. '''
        for split, iter in self._iters_by_split.items():
            # Don't use test set for vocab building.
            if split.startswith("test"):
                continue
            for record in iter:
                yield record["text"].split()

    def get_metrics(self, reset=False):
        '''Get metrics specific to the task'''
        metrics = {}
        metrics['mcc'] = self.mcc_scorer.get_metric(reset)
        metrics['acc'] = self.acc_scorer.get_metric(reset)
        precision, recall, f1 = self.f1_scorer.get_metric(reset)
        metrics['precision'] = precision
        metrics['recall'] = recall
        metrics['f1'] = f1
        return metrics

# Version of above to load versions of the data using OpenAI BPE tokenization.
class OpenAIEdgeProbingTask(EdgeProbingTask):
    _tokenizer_suffix = ".retokenized.OpenAI.BPE"

# Register copies of all edge probing tasks.
for name in list(REGISTRY.keys()):
    args = REGISTRY[name]
    cls = args[0]
    if (issubclass(cls, EdgeProbingTask)
        and not issubclass(cls, OpenAIEdgeProbingTask)):
        new_args = (OpenAIEdgeProbingTask, *args[1:])
        new_name = name + "-openai"
        REGISTRY[new_name] = new_args

class PairRegressionTask(RegressionTask):
    ''' Generic sentence pair classification '''

    def __init__(self, name):
        super().__init__(name)
        self.n_classes = 1
        self.scorer1 = Average()  # for average MSE
        self.scorer2 = None
        self.val_metric = "%s_mse" % self.name
        self.val_metric_decreases = True

    def get_metrics(self, reset=False):
        '''Get metrics specific to the task'''
        mse = self.scorer1.get_metric(reset)
        return {'mse': mse}

    def process_split(self, split, indexers) -> Iterable[Type[Instance]]:
        ''' Process split text into a list of AllenNLP Instances. '''
        return process_single_pair_task_split(split, indexers, is_pair=True,
                                              classification=False)


class PairOrdinalRegressionTask(RegressionTask):
    ''' Generic sentence pair ordinal regression.
        Currently just doing regression but added new class
        in case we find a good way to implement ordinal regression with NN'''

    def __init__(self, name):
        super().__init__(name)
        self.n_classes = 1
        self.scorer1 = Average()  # for average MSE
        self.scorer2 = Correlation('spearman')
        self.val_metric = "%s_1-mse" % self.name
        self.val_metric_decreases = False

    def get_metrics(self, reset=False):
        mse = self.scorer1.get_metric(reset)
        spearmanr = self.scorer2.get_metric(reset)
        return {'1-mse': 1 - mse,
                'mse': mse,
                'spearmanr': spearmanr}

    def process_split(self, split, indexers) -> Iterable[Type[Instance]]:
        ''' Process split text into a list of AllenNLP Instances. '''
        return process_single_pair_task_split(split, indexers, is_pair=True,
                                              classification=False)


class SequenceGenerationTask(Task):
    ''' Generic sentence generation task '''

    def __init__(self, name):
        super().__init__(name)
        self.scorer1 = Average()  # for average BLEU or something
        self.scorer2 = None
        self.val_metric = "%s_bleu" % self.name
        self.val_metric_decreases = False
        log.warning("BLEU scoring is turned off (current code in progress)."
        "Please use outputed prediction files to score offline")

    def get_metrics(self, reset=False):
        '''Get metrics specific to the task'''
        bleu = self.scorer1.get_metric(reset)
        return {'bleu': bleu}


class RankingTask(Task):
    ''' Generic sentence ranking task, given some input '''

    def __init__(self, name):
        super().__init__(name)


class LanguageModelingTask(SequenceGenerationTask):
    """Generic language modeling task
    See base class: SequenceGenerationTask
    Attributes:
        max_seq_len: (int) maximum sequence length
        min_seq_len: (int) minimum sequence length
        target_indexer: (Indexer Obejct) Indexer used for target
        files_by_split: (dict) files for three data split (train, val, test)
    """

    def __init__(self, path, max_seq_len, name):
        """Init class
        Args:
            path: (str) path that the data files are stored
            max_seq_len: (int) maximum length of one sequence
            name: (str) task name
        """
        super().__init__(name)
        self.scorer1 = Average()
        self.scorer2 = None
        self.val_metric = "%s_perplexity" % self.name
        self.val_metric_decreases = True
        self.max_seq_len = max_seq_len
        self.min_seq_len = 0
        self.target_indexer = {"words": SingleIdTokenIndexer(namespace="tokens")}
        self.files_by_split = {'train': os.path.join(path, "train.txt"),
                               'val': os.path.join(path, "valid.txt"),
                               'test':os.path.join(path, "test.txt")}

    def count_examples(self):
        """Computes number of samples
        Assuming every line is one example.
        """
        example_counts = {}
        for split, split_path in self.files_by_split.items():
            example_counts[split] = sum(1 for line in open(split_path))
        self.example_counts = example_counts

    def get_metrics(self, reset=False):
        """Get metrics specific to the task
        Args:
            reset: (boolean) reset any accumulators or internal state
        """
        nll = self.scorer1.get_metric(reset)
        return {'perplexity': math.exp(nll)}

    def load_data(self, path):
        """Loading data file and tokenizing the text
        Args:
            path: (str) data file path
        """
        with open(path) as txt_fh:
            for row in txt_fh:
                toks = row.strip()
                if not toks:
                    continue
                yield process_sentence(toks, self.max_seq_len)

    def process_split(self, split, indexers) -> Iterable[Type[Instance]]:
        """Process a language modeling split by indexing and creating fields.
        Args:
            split: (list) a single list of sentences
            indexers: (Indexer object) indexer to index input words
        """
        def _make_instance(sent):
            ''' Forward targs adds <s> as a target for input </s>
            and bwd targs adds </s> as a target for input <s>
            to avoid issues with needing to strip extra tokens
            in the input for each direction '''
            d = {}
            d["input"] = _sentence_to_text_field(sent, indexers)
            d["targs"] = _sentence_to_text_field(sent[1:]+[sent[0]], self.target_indexer)
            d["targs_b"] = _sentence_to_text_field([sent[-1]]+sent[:-1], self.target_indexer)
            return Instance(d)
        for sent in split:
            yield _make_instance(sent)

    def get_split_text(self, split: str):
        """Get split text as iterable of records.
        Args:
            split: (str) should be one of 'train', 'val', or 'test'.
        """
        return self.load_data(self.files_by_split[split])

    def get_sentences(self) -> Iterable[Sequence[str]]:
        """Yield sentences, used to compute vocabulary.
        """
        for split in self.files_by_split:
            # Don't use test set for vocab building.
            if split.startswith("test"):
                continue
            path = self.files_by_split[split]
            for sent in self.load_data(path):
                yield sent


class WikiTextLMTask(LanguageModelingTask):
    """ Language modeling on a Wikitext dataset
    See base class: LanguageModelingTask
    """

    def __init__(self, path, max_seq_len, name="wiki"):
        super().__init__(path, max_seq_len, name)

    def load_data(self, path):
        ''' Rather than return a whole list of examples, stream them '''
        nonatomics_toks = [UNK_TOK_ALLENNLP, '<unk>']
        with open(path) as txt_fh:
            for row in txt_fh:
                toks = row.strip()
                if not toks:
                    continue
                # WikiText103 preprocesses unknowns as '<unk>'
                # which gets tokenized as '@', '@', 'UNKNOWN', ...
                # We replace to avoid that
                sent = _atomic_tokenize(toks, UNK_TOK_ATOMIC, nonatomics_toks, self.max_seq_len)
                # we also filtering out headers (artifact of the data)
                # which are processed to have multiple = signs
                if sent.count("=") >= 2 or len(toks) < self.min_seq_len + 2:
                    continue
                yield sent


@register_task('wiki103', rel_path='WikiText103/')
class WikiText103LMTask(WikiTextLMTask):
    """Language modeling task on Wikitext 103
    See base class: WikiTextLMTask
    """
    def __init__(self, path, max_seq_len, name="wiki103"):
        super().__init__(path, max_seq_len, name)
        self.files_by_split = {'train': os.path.join(path, "train.sentences.txt"),
                               'val': os.path.join(path, "valid.sentences.txt"),
                               'test':os.path.join(path, "test.sentences.txt")}


@register_task('bwb', rel_path='BWB/')
class BWBLMTask(LanguageModelingTask):
    """Language modeling task on Billion Word Benchmark
    See base class: LanguageModelingTask
    """
    def __init__(self, path, max_seq_len, name="bwb"):
        super().__init__(path, max_seq_len, name)
        self.max_seq_len = max_seq_len


@register_task('sst', rel_path='SST-2/')
class SSTTask(SingleClassificationTask):
    ''' Task class for Stanford Sentiment Treebank.  '''

    def __init__(self, path, max_seq_len, name="sst"):
        ''' '''
        super(SSTTask, self).__init__(name, 2)
        self.load_data(path, max_seq_len)
        self.sentences = self.train_data_text[0] + self.val_data_text[0]

    def load_data(self, path, max_seq_len):
        ''' Load data '''
        tr_data = load_tsv(os.path.join(path, 'train.tsv'), max_seq_len,
                           s1_idx=0, s2_idx=None, targ_idx=1, skip_rows=1)
        val_data = load_tsv(os.path.join(path, 'dev.tsv'), max_seq_len,
                            s1_idx=0, s2_idx=None, targ_idx=1, skip_rows=1)
        te_data = load_tsv(os.path.join(path, 'test.tsv'), max_seq_len,
                           s1_idx=1, s2_idx=None, targ_idx=None, idx_idx=0, skip_rows=1)
        self.train_data_text = tr_data
        self.val_data_text = val_data
        self.test_data_text = te_data
        log.info("\tFinished loading SST data.")


@register_task('reddit', rel_path='Reddit_2008/')
@register_task('reddit_dummy', rel_path='Reddit_2008_TestSample/')
@register_task('reddit_3.4G', rel_path='Reddit_3.4G/')
@register_task('reddit_13G', rel_path='Reddit_13G/')
@register_task('reddit_softmax', rel_path='Reddit_2008/')
class RedditTask(RankingTask):
    ''' Task class for Reddit data.  '''

    def __init__(self, path, max_seq_len, name="reddit"):
        ''' '''
        super().__init__(name)
        self.scorer1 = Average() #CategoricalAccuracy()
        self.scorer2 = None
        self.val_metric = "%s_accuracy" % self.name
        self.val_metric_decreases = False
        self.files_by_split = {split: os.path.join(path, "%s.csv" % split) for \
                               split in ["train", "val", "test"]}
        self.max_seq_len = max_seq_len

    def get_split_text(self, split: str):
        ''' Get split text as iterable of records.

        Split should be one of 'train', 'val', or 'test'.
        '''
        return self.load_data(self.files_by_split[split])

    def load_data(self, path):
        ''' Load data '''
        with open(path, 'r') as txt_fh:
            for row in txt_fh:
                row = row.strip().split('\t')
                if len(row) < 4 or not row[2] or not row[3]:
                    continue
                sent1 = process_sentence(row[2], self.max_seq_len)
                sent2 = process_sentence(row[3], self.max_seq_len)
                targ = 1
                yield (sent1, sent2, targ)

    def get_sentences(self) -> Iterable[Sequence[str]]:
        ''' Yield sentences, used to compute vocabulary. '''
        for split in self.files_by_split:
            # Don't use test set for vocab building.
            if split.startswith("test"):
                continue
            path = self.files_by_split[split]
            for sent1, sent2, _ in self.load_data(path):
                yield sent1
                yield sent2

    def count_examples(self):
        ''' Compute here b/c we're streaming the sentences. '''
        example_counts = {}
        for split, split_path in self.files_by_split.items():
            example_counts[split] = sum(1 for line in open(split_path))
        self.example_counts = example_counts

    def process_split(self, split, indexers) -> Iterable[Type[Instance]]:
        ''' Process split text into a list of AllenNLP Instances. '''
        def _make_instance(input1, input2, labels):
            d = {}
            d["input1"] = _sentence_to_text_field(input1, indexers)
            #d['sent1_str'] = MetadataField(" ".join(input1[1:-1]))
            d["input2"] = _sentence_to_text_field(input2, indexers)
            #d['sent2_str'] = MetadataField(" ".join(input2[1:-1]))
            d["labels"] = LabelField(labels, label_namespace="labels",
                                     skip_indexing=True)
            return Instance(d)

        for sent1, sent2, trg in split:
            yield _make_instance(sent1, sent2, trg)

    def get_metrics(self, reset=False):
        '''Get metrics specific to the task'''
        acc = self.scorer1.get_metric(reset)
        return {'accuracy': acc}


@register_task('reddit_pair_classif', rel_path='Reddit_2008/')
@register_task('reddit_pair_classif_dummy', rel_path='Reddit_2008_TestSample/')
@register_task('reddit_pair_classif_3.4G', rel_path='Reddit_3.4G/')
class RedditPairClassificationTask(PairClassificationTask):
    ''' Task class for Reddit data.  '''

    def __init__(self, path, max_seq_len, name="reddit_PairClassi"):
        ''' '''
        super().__init__(name, 2)
        self.scorer2 = None
        self.val_metric = "%s_accuracy" % self.name
        self.val_metric_decreases = False
        self.files_by_split = {split: os.path.join(path, "%s.csv" % split) for \
                               split in ["train", "val", "test"]}
        self.max_seq_len = max_seq_len

    def get_split_text(self, split: str):
        ''' Get split text as iterable of records.

        Split should be one of 'train', 'val', or 'test'.
        '''
        return self.load_data(self.files_by_split[split])

    def load_data(self, path):
        ''' Load data '''
        with open(path, 'r') as txt_fh:
            for row in txt_fh:
                row = row.strip().split('\t')
                if len(row) < 4 or not row[2] or not row[3]:
                    continue
                sent1 = process_sentence(row[2], self.max_seq_len)
                sent2 = process_sentence(row[3], self.max_seq_len)
                targ = 1
                yield (sent1, sent2, targ)

    def get_sentences(self) -> Iterable[Sequence[str]]:
        ''' Yield sentences, used to compute vocabulary. '''
        for split in self.files_by_split:
            # Don't use test set for vocab building.
            if split.startswith("test"):
                continue
            path = self.files_by_split[split]
            for sent1, sent2, _ in self.load_data(path):
                yield sent1
                yield sent2

    def count_examples(self):
        ''' Compute here b/c we're streaming the sentences. '''
        example_counts = {}
        for split, split_path in self.files_by_split.items():
            example_counts[split] = sum(1 for line in open(split_path))
        self.example_counts = example_counts

    def process_split(self, split, indexers) -> Iterable[Type[Instance]]:
        ''' Process split text into a list of AllenNLP Instances. '''
        def _make_instance(input1, input2, labels):
            d = {}
            d["input1"] = _sentence_to_text_field(input1, indexers)
            #d['sent1_str'] = MetadataField(" ".join(input1[1:-1]))
            d["input2"] = _sentence_to_text_field(input2, indexers)
            #d['sent2_str'] = MetadataField(" ".join(input2[1:-1]))
            d["labels"] = LabelField(labels, label_namespace="labels",
                                     skip_indexing=True)
            return Instance(d)

        for sent1, sent2, trg in split:
            yield _make_instance(sent1, sent2, trg)

    def get_metrics(self, reset=False):
        '''Get metrics specific to the task'''
        acc = self.scorer1.get_metric(reset)
        return {'accuracy': acc}

@register_task('mt_pair_classif', rel_path='wmt14_en_de_local/')
@register_task('mt_pair_classif_dummy', rel_path='wmt14_en_de_mini/')
class MTDataPairClassificationTask(RedditPairClassificationTask):
    ''' Task class for MT data pair classification using standard setup.
        RedditPairClassificationTask and MTDataPairClassificationTask are same tasks with different data
    '''
    def __init__(self, path, max_seq_len, name="mt_data_PairClassi"):
        ''' '''
        super().__init__(path, max_seq_len, name)
        self.files_by_split = {split: os.path.join(path, "%s.txt" % split) for \
                                split in ["train", "val", "test"]}

    def load_data(self, path):
        ''' Load data '''
        with codecs.open(path, 'r', 'utf-8', errors='ignore') as txt_fh:
            for row in txt_fh:
                row = row.strip().split('\t')
                if len(row) < 2 or not row[0] or not row[1]:
                    continue
                sent1 = process_sentence(row[0], self.max_seq_len)
                sent2 = process_sentence(row[1], self.max_seq_len)
                targ = 1
                yield (sent1, sent2, targ)

    def count_examples(self):
        ''' Compute here b/c we're streaming the sentences. '''
        example_counts = {}
        for split, split_path in self.files_by_split.items():
            example_counts[split] = sum(1 for line in codecs.open(split_path, 'r', 'utf-8', errors='ignore'))
        self.example_counts = example_counts


@register_task('cola', rel_path='CoLA/')
class CoLATask(SingleClassificationTask):
    '''Class for Warstdadt acceptability task'''

    def __init__(self, path, max_seq_len, name="acceptability"):
        ''' '''
        super(CoLATask, self).__init__(name, 2)
        self.load_data(path, max_seq_len)
        self.sentences = self.train_data_text[0] + self.val_data_text[0]
        self.val_metric = "%s_mcc" % self.name
        self.val_metric_decreases = False
        #self.scorer1 = Average()
        self.scorer1 = Correlation("matthews")
        self.scorer2 = CategoricalAccuracy()

    def load_data(self, path, max_seq_len):
        '''Load the data'''
        tr_data = load_tsv(os.path.join(path, "train.tsv"), max_seq_len,
                           s1_idx=3, s2_idx=None, targ_idx=1)
        val_data = load_tsv(os.path.join(path, "dev.tsv"), max_seq_len,
                            s1_idx=3, s2_idx=None, targ_idx=1)
        te_data = load_tsv(os.path.join(path, 'test.tsv'), max_seq_len,
                           s1_idx=1, s2_idx=None, targ_idx=None, idx_idx=0, skip_rows=1)
        self.train_data_text = tr_data
        self.val_data_text = val_data
        self.test_data_text = te_data
        log.info("\tFinished loading CoLA.")

    def get_metrics(self, reset=False):
        return {'mcc': self.scorer1.get_metric(reset),
                'accuracy': self.scorer2.get_metric(reset)}


@register_task('qqp', rel_path='QQP/')
class QQPTask(PairClassificationTask):
    ''' Task class for Quora Question Pairs. '''

    def __init__(self, path, max_seq_len, name="qqp"):
        super().__init__(name, 2)
        self.load_data(path, max_seq_len)
        self.sentences = self.train_data_text[0] + self.train_data_text[1] + \
            self.val_data_text[0] + self.val_data_text[1]
        self.scorer2 = F1Measure(1)
        self.val_metric = "%s_acc_f1" % name
        self.val_metric_decreases = False

    def load_data(self, path, max_seq_len):
        '''Process the dataset located at data_file.'''
        tr_data = load_tsv(os.path.join(path, "train.tsv"), max_seq_len,
                           s1_idx=3, s2_idx=4, targ_idx=5, skip_rows=1)
        val_data = load_tsv(os.path.join(path, "dev.tsv"), max_seq_len,
                            s1_idx=3, s2_idx=4, targ_idx=5, skip_rows=1)
        te_data = load_tsv(os.path.join(path, 'test.tsv'), max_seq_len,
                           s1_idx=1, s2_idx=2, targ_idx=None, idx_idx=0, skip_rows=1)
        self.train_data_text = tr_data
        self.val_data_text = val_data
        self.test_data_text = te_data
        log.info("\tFinished loading QQP data.")

    def get_metrics(self, reset=False):
        '''Get metrics specific to the task'''
        acc = self.scorer1.get_metric(reset)
        pcs, rcl, f1 = self.scorer2.get_metric(reset)
        return {'acc_f1': (acc + f1) / 2, 'accuracy': acc, 'f1': f1,
                'precision': pcs, 'recall': rcl}

@register_task('qqp-alt', rel_path='QQP/')
class QQPAltTask(QQPTask):
    ''' Task class for Quora Question Pairs.

    Identical to QQPTask class, but it can be handy to have two when controlling model settings.
    '''

    def __init__(self, path, max_seq_len, name="qqp-alt"):
        '''QQP'''
        super(QQPAltTask, self).__init__(path, max_seq_len, name)

class MultiNLISingleGenreTask(PairClassificationTask):
    ''' Task class for Multi-Genre Natural Language Inference, Fiction genre.'''

    def __init__(self, path, max_seq_len, genre, name):
        '''MNLI'''
        super(MultiNLISingleGenreTask, self).__init__(name, 3)
        self.load_data(path, max_seq_len, genre)
        self.scorer2 = None
        self.sentences = self.train_data_text[0] + self.train_data_text[1] + \
            self.val_data_text[0] + self.val_data_text[1]

    def load_data(self, path, max_seq_len, genre):
        '''Process the dataset located at path. We only use the in-genre matche data.'''
        targ_map = {'neutral': 0, 'entailment': 1, 'contradiction': 2}

        tr_data = load_tsv(
            os.path.join(
                path,
                'train.tsv'),
            max_seq_len,
            s1_idx=8,
            s2_idx=9,
            targ_idx=11,
            targ_map=targ_map,
            idx_idx=0,
            skip_rows=1,
            filter_idx=3,
            filter_value=genre)

        val_matched_data = load_tsv(
            os.path.join(
                path,
                'dev_matched.tsv'),
            max_seq_len,
            s1_idx=8,
            s2_idx=9,
            targ_idx=11,
            targ_map=targ_map,
            idx_idx=0,
            skip_rows=1,
            filter_idx=3,
            filter_value=genre)

        te_matched_data = load_tsv(
            os.path.join(
                path,
                'test_matched.tsv'),
            max_seq_len,
            s1_idx=8,
            s2_idx=9,
            targ_idx=None,
            idx_idx=0,
            skip_rows=1,
            filter_idx=3,
            filter_value=genre)

        self.train_data_text = tr_data
        self.val_data_text = val_matched_data
        self.test_data_text = te_matched_data
        log.info("\tFinished loading MNLI " + genre + " data.")

    def get_metrics(self, reset=False):
        ''' No F1 '''
        return {'accuracy': self.scorer1.get_metric(reset)}


@register_task('mnli-fiction', rel_path='MNLI/')
class MultiNLIFictionTask(MultiNLISingleGenreTask):
    ''' Task class for Multi-Genre Natural Language Inference, Fiction genre.'''

    def __init__(self, path, max_seq_len, name="mnli-fiction"):
        '''MNLI'''
        super(
            MultiNLIFictionTask,
            self).__init__(
            path,
            max_seq_len,
            genre="fiction",
            name=name)


@register_task('mnli-slate', rel_path='MNLI/')
class MultiNLISlateTask(MultiNLISingleGenreTask):
    ''' Task class for Multi-Genre Natural Language Inference, Fiction genre.'''

    def __init__(self, path, max_seq_len, name="mnli-slate"):
        '''MNLI'''
        super(MultiNLISlateTask, self).__init__(path, max_seq_len, genre="slate", name=name)


@register_task('mnli-government', rel_path='MNLI/')
class MultiNLIGovernmentTask(MultiNLISingleGenreTask):
    ''' Task class for Multi-Genre Natural Language Inference, Fiction genre.'''

    def __init__(self, path, max_seq_len, name="mnli-government"):
        '''MNLI'''
        super(
            MultiNLIGovernmentTask,
            self).__init__(
            path,
            max_seq_len,
            genre="government",
            name=name)


@register_task('mnli-telephone', rel_path='MNLI/')
class MultiNLITelephoneTask(MultiNLISingleGenreTask):
    ''' Task class for Multi-Genre Natural Language Inference, Fiction genre.'''

    def __init__(self, path, max_seq_len, name="mnli-telephone"):
        '''MNLI'''
        super(
            MultiNLITelephoneTask,
            self).__init__(
            path,
            max_seq_len,
            genre="telephone",
            name=name)


@register_task('mnli-travel', rel_path='MNLI/')
class MultiNLITravelTask(MultiNLISingleGenreTask):
    ''' Task class for Multi-Genre Natural Language Inference, Fiction genre.'''

    def __init__(self, path, max_seq_len, name="mnli-travel"):
        '''MNLI'''
        super(
            MultiNLITravelTask,
            self).__init__(
            path,
            max_seq_len,
            genre="travel",
            name=name)


@register_task('mrpc', rel_path='MRPC/')
class MRPCTask(PairClassificationTask):
    ''' Task class for Microsoft Research Paraphase Task.  '''

    def __init__(self, path, max_seq_len, name="mrpc"):
        ''' '''
        super(MRPCTask, self).__init__(name, 2)
        self.load_data(path, max_seq_len)
        self.sentences = self.train_data_text[0] + self.train_data_text[1] + \
            self.val_data_text[0] + self.val_data_text[1]
        self.scorer2 = F1Measure(1)
        self.val_metric = "%s_acc_f1" % name
        self.val_metric_decreases = False

    def load_data(self, path, max_seq_len):
        ''' Process the dataset located at path.  '''
        tr_data = load_tsv(os.path.join(path, "train.tsv"), max_seq_len,
                           s1_idx=3, s2_idx=4, targ_idx=0, skip_rows=1)
        val_data = load_tsv(os.path.join(path, "dev.tsv"), max_seq_len,
                            s1_idx=3, s2_idx=4, targ_idx=0, skip_rows=1)
        te_data = load_tsv(os.path.join(path, 'test.tsv'), max_seq_len,
                           s1_idx=3, s2_idx=4, targ_idx=None, idx_idx=0, skip_rows=1)
        self.train_data_text = tr_data
        self.val_data_text = val_data
        self.test_data_text = te_data
        log.info("\tFinished loading MRPC data.")

    def get_metrics(self, reset=False):
        '''Get metrics specific to the task'''
        acc = self.scorer1.get_metric(reset)
        pcs, rcl, f1 = self.scorer2.get_metric(reset)
        return {'acc_f1': (acc + f1) / 2, 'accuracy': acc, 'f1': f1,
                'precision': pcs, 'recall': rcl}


@register_task('sts-b', rel_path='STS-B/')
class STSBTask(PairRegressionTask):
    ''' Task class for Sentence Textual Similarity Benchmark.  '''

    def __init__(self, path, max_seq_len, name="sts_benchmark"):
        ''' '''
        super(STSBTask, self).__init__(name)
        self.load_data(path, max_seq_len)
        self.sentences = self.train_data_text[0] + self.train_data_text[1] + \
            self.val_data_text[0] + self.val_data_text[1]
        #self.scorer1 = Average()
        #self.scorer2 = Average()
        self.scorer1 = Correlation("pearson")
        self.scorer2 = Correlation("spearman")
        self.val_metric = "%s_corr" % self.name
        self.val_metric_decreases = False

    def load_data(self, path, max_seq_len):
        ''' Load data '''
        tr_data = load_tsv(os.path.join(path, 'train.tsv'), max_seq_len, skip_rows=1,
                           s1_idx=7, s2_idx=8, targ_idx=9, targ_fn=lambda x: float(x) / 5)
        val_data = load_tsv(os.path.join(path, 'dev.tsv'), max_seq_len, skip_rows=1,
                            s1_idx=7, s2_idx=8, targ_idx=9, targ_fn=lambda x: float(x) / 5)
        te_data = load_tsv(os.path.join(path, 'test.tsv'), max_seq_len,
                           s1_idx=7, s2_idx=8, targ_idx=None, idx_idx=0, skip_rows=1)
        self.train_data_text = tr_data
        self.val_data_text = val_data
        self.test_data_text = te_data
        log.info("\tFinished loading STS Benchmark data.")

    def get_metrics(self, reset=False):
        pearsonr = self.scorer1.get_metric(reset)
        spearmanr = self.scorer2.get_metric(reset)
        return {'corr': (pearsonr + spearmanr) / 2,
                'pearsonr': pearsonr, 'spearmanr': spearmanr}

@register_task('sts-b-alt', rel_path='STS-B/')
class STSBAltTask(STSBTask):
    ''' Task class for Sentence Textual Similarity Benchmark.

    Identical to STSBTask class, but it can be handy to have two when controlling model settings.
    '''

    def __init__(self, path, max_seq_len, name="sts_benchmark-alt"):
        '''STSB'''
        super(STSBAltTask, self).__init__(path, max_seq_len, name)


@register_task('snli', rel_path='SNLI/')
class SNLITask(PairClassificationTask):
    ''' Task class for Stanford Natural Language Inference '''

    def __init__(self, path, max_seq_len, name="snli"):
        ''' Do stuff '''
        super(SNLITask, self).__init__(name, 3)
        self.load_data(path, max_seq_len)
        self.sentences = self.train_data_text[0] + self.train_data_text[1] + \
            self.val_data_text[0] + self.val_data_text[1]

    def load_data(self, path, max_seq_len):
        ''' Process the dataset located at path.  '''
        targ_map = {'neutral': 0, 'entailment': 1, 'contradiction': 2}
        tr_data = load_tsv(os.path.join(path, "train.tsv"), max_seq_len, targ_map=targ_map,
                           s1_idx=7, s2_idx=8, targ_idx=-1, skip_rows=1)
        val_data = load_tsv(os.path.join(path, "dev.tsv"), max_seq_len, targ_map=targ_map,
                            s1_idx=7, s2_idx=8, targ_idx=-1, skip_rows=1)
        te_data = load_tsv(os.path.join(path, 'test.tsv'), max_seq_len,
                           s1_idx=7, s2_idx=8, targ_idx=None, idx_idx=0, skip_rows=1)
        self.train_data_text = tr_data
        self.val_data_text = val_data
        self.test_data_text = te_data
        log.info("\tFinished loading SNLI data.")


@register_task('mnli', rel_path='MNLI/')
class MultiNLITask(PairClassificationTask):
    ''' Task class for Multi-Genre Natural Language Inference '''

    def __init__(self, path, max_seq_len, name="mnli"):
        '''MNLI'''
        super(MultiNLITask, self).__init__(name, 3)
        self.load_data(path, max_seq_len)
        self.sentences = self.train_data_text[0] + self.train_data_text[1] + \
            self.val_data_text[0] + self.val_data_text[1]

    def load_data(self, path, max_seq_len):
        '''Process the dataset located at path.'''
        targ_map = {'neutral': 0, 'entailment': 1, 'contradiction': 2}
        tr_data = load_tsv(os.path.join(path, 'train.tsv'), max_seq_len,
                           s1_idx=8, s2_idx=9, targ_idx=11, targ_map=targ_map, skip_rows=1)

        # Warning to anyone who edits this: The reference label is column *15*, not 11 as above.
        val_matched_data = load_tsv(os.path.join(path, 'dev_matched.tsv'), max_seq_len,
                                    s1_idx=8, s2_idx=9, targ_idx=15, targ_map=targ_map, skip_rows=1)
        val_mismatched_data = load_tsv(os.path.join(path, 'dev_mismatched.tsv'), max_seq_len,
                                       s1_idx=8, s2_idx=9, targ_idx=15, targ_map=targ_map,
                                       skip_rows=1)
        val_data = [m + mm for m, mm in zip(val_matched_data, val_mismatched_data)]
        val_data = tuple(val_data)

        te_matched_data = load_tsv(os.path.join(path, 'test_matched.tsv'), max_seq_len,
                                   s1_idx=8, s2_idx=9, targ_idx=None, idx_idx=0, skip_rows=1)
        te_mismatched_data = load_tsv(os.path.join(path, 'test_mismatched.tsv'), max_seq_len,
                                      s1_idx=8, s2_idx=9, targ_idx=None, idx_idx=0, skip_rows=1)
        te_diagnostic_data = load_tsv(os.path.join(path, 'diagnostic.tsv'), max_seq_len,
                                      s1_idx=1, s2_idx=2, targ_idx=None, idx_idx=0, skip_rows=1)
        te_data = [m + mm + d for m, mm, d in
                   zip(te_matched_data, te_mismatched_data, te_diagnostic_data)]

        self.train_data_text = tr_data
        self.val_data_text = val_data
        self.test_data_text = te_data
        log.info("\tFinished loading MNLI data.")

@register_task('mnli-diagnostic', rel_path='MNLI/')
class MultiNLIDiagnosticTask(PairClassificationTask):
    ''' Task class for diagnostic on MNLI'''

    def __init__(self, path, max_seq_len, name="mnli-diagnostics"):
        super().__init__(name, 3) # 3 is number of labels
        self.load_data_and_create_scorers(path, max_seq_len)
        self.sentences = self.train_data_text[0] + self.train_data_text[1] + \
            self.val_data_text[0] + self.val_data_text[1]

    def load_data_and_create_scorers(self, path, max_seq_len):
        '''load MNLI diagnostics data. The tags for every column are loaded as indices.
        They will be converted to bools in preprocess_split function'''

        # Will create separate scorer for every tag. tag_group is the name of the column it will have its own scorer
        def create_score_function(scorer, arg_to_scorer, tags_dict, tag_group):
            setattr(self, 'scorer__%s' % tag_group, scorer(arg_to_scorer))
            for index, tag in tags_dict.items():
                # 0 is missing value
                if index == 0:
                    continue
                setattr(self,"scorer__%s__%s" % (tag_group, tag), scorer(arg_to_scorer))


        targ_map = {'neutral': 0, 'entailment': 1, 'contradiction': 2}
        diag_data_dic = load_diagnostic_tsv(os.path.join(path, 'diagnostic-full.tsv'), max_seq_len,
                           s1_idx=5, s2_idx=6, targ_idx=7, targ_map=targ_map, skip_rows=1)

        self.ix_to_lex_sem_dic = diag_data_dic['ix_to_lex_sem_dic']
        self.ix_to_pr_ar_str_dic = diag_data_dic['ix_to_pr_ar_str_dic']
        self.ix_to_logic_dic = diag_data_dic['ix_to_logic_dic']
        self.ix_to_knowledge_dic = diag_data_dic['ix_to_knowledge_dic']

        # Train, val, test splits are same. We only need one split but the code probably expects all splits to be present.
        self.train_data_text = (diag_data_dic['sents1'], diag_data_dic['sents2'], \
                                diag_data_dic['targs'], diag_data_dic['idxs'], diag_data_dic['lex_sem'], \
                                diag_data_dic['pr_ar_str'], diag_data_dic['logic'], \
                                diag_data_dic['knowledge'])
        self.val_data_text = self.train_data_text
        self.test_data_text = self.train_data_text
        log.info("\tFinished loading MNLI Diagnostics data.")

        create_score_function(Correlation, "matthews", self.ix_to_lex_sem_dic, 'lex_sem')
        create_score_function(Correlation, "matthews", self.ix_to_pr_ar_str_dic, 'pr_ar_str')
        create_score_function(Correlation, "matthews", self.ix_to_logic_dic, 'logic')
        create_score_function(Correlation, "matthews", self.ix_to_knowledge_dic, 'knowledge')
        log.info("\tFinished creating Score functions for Diagnostics data.")



    def update_diagnostic_metrics(self, logits, labels, batch):
        # Updates scorer for every tag in a given column (tag_group) and also the the scorer for the column itself.
        def update_scores_for_tag_group(ix_to_tags_dic,tag_group):
            for ix, tag in ix_to_tags_dic.items():
                # 0 is for missing tag so here we use it to update scorer for the column itself (tag_group).
                if ix == 0:
                    # This will contain 1s on positions where at least one of the tags of this column is present.
                    mask = batch[tag_group]
                    scorer_str = "scorer__%s" % tag_group
                # This branch will update scorers of individual tags in the column
                else:
                    # batch contains_field for every tag. It's either 0 or 1.
                    mask = batch["%s__%s" % (tag_group, tag)]
                    scorer_str = "scorer__%s__%s" % (tag_group, tag)

                # This will take only values for which the tag is true.
                indices_to_pull =  torch.nonzero(mask)
                # No example in the batch is labeled with the tag.
                if indices_to_pull.size()[0] == 0:
                    continue
                sub_labels = labels[indices_to_pull[:,0]]
                sub_logits = logits[indices_to_pull[:,0]]
                scorer = getattr(self, scorer_str)
                scorer(sub_logits, sub_labels)
            return

        # Updates scorers for each tag.
        update_scores_for_tag_group(self.ix_to_lex_sem_dic, 'lex_sem')
        update_scores_for_tag_group(self.ix_to_pr_ar_str_dic, 'pr_ar_str')
        update_scores_for_tag_group(self.ix_to_logic_dic, 'logic')
        update_scores_for_tag_group(self.ix_to_knowledge_dic, 'knowledge')


    def process_split(self, split, indexers) -> Iterable[Type[Instance]]:
        ''' Process split text into a list of AllenNLP Instances. '''

        def create_labels_from_tags(fields_dict,ix_to_tag_dict, tag_arr, tag_group):
            # If there is something in this row then tag_group should be set to 1.
            is_tag_group = 1 if len(tag_arr) != 0 else 0
            fields_dict[tag_group] = LabelField(is_tag_group, label_namespace=tag_group,
                                         skip_indexing=True)
            # For every possible tag in the column set 1 if the tag is present for this example, 0 otherwise.
            for ix,tag in ix_to_tag_dict.items():
                if ix == 0:
                    continue
                is_present = 1 if ix in tag_arr else 0
                fields_dict['%s__%s' % (tag_group, tag)] = LabelField(is_present, label_namespace= '%s__%s' % (tag_group, tag),
                                         skip_indexing=True)
            return

        def _make_instance(input1, input2, label, idx, lex_sem, pr_ar_str, logic, knowledge):
            ''' from multiple types in one column create multiple fields '''
            d = {}
            d["input1"] = _sentence_to_text_field(input1, indexers)
            d["input2"] = _sentence_to_text_field(input2, indexers)
            d["labels"] = LabelField(label, label_namespace="labels",
                                         skip_indexing=True)
            d["idx"] = LabelField(idx, label_namespace="idx",
                                         skip_indexing=True)
            d['sent1_str'] = MetadataField(" ".join(input1[1:-1]))
            d['sent2_str'] = MetadataField(" ".join(input2[1:-1]))


            # adds keys to dict "d" for every possible type in the column
            create_labels_from_tags(d, self.ix_to_lex_sem_dic, lex_sem, 'lex_sem')
            create_labels_from_tags(d, self.ix_to_pr_ar_str_dic, pr_ar_str, 'pr_ar_str')
            create_labels_from_tags(d, self.ix_to_logic_dic, logic, 'logic')
            create_labels_from_tags(d, self.ix_to_knowledge_dic, knowledge, 'knowledge')

            return Instance(d)

        instances = map(_make_instance, *split)
        #  return list(instances)
        return instances  # lazy iterator

    def get_metrics(self, reset=False):
        '''Get metrics specific to the task'''
        collected_metrics = {}
        # We do not compute accuracy for this dataset but the eval function requires this key.
        collected_metrics["accuracy"] = 0
        def collect_metrics(ix_to_tag_dict, tag_group):
            for index, tag in ix_to_tag_dict.items():
                # Index 0 is used for missing data, here it will be used for score of the whole category.
                if index == 0:
                    scorer_str = 'scorer__%s' % tag_group
                    scorer = getattr(self, scorer_str)
                    collected_metrics['%s' % (tag_group)] = scorer.get_metric(reset)
                else:
                    scorer_str = 'scorer__%s__%s' % (tag_group, tag)
                    scorer = getattr(self, scorer_str)
                    collected_metrics['%s__%s' % (tag_group, tag)] = scorer.get_metric(reset)

        collect_metrics(self.ix_to_lex_sem_dic, 'lex_sem')
        collect_metrics(self.ix_to_pr_ar_str_dic, 'pr_ar_str')
        collect_metrics(self.ix_to_logic_dic, 'logic')
        collect_metrics(self.ix_to_knowledge_dic, 'knowledge')
        return collected_metrics

@register_task('nli-prob', rel_path='NLI-Prob/')
class NLITypeProbingTask(PairClassificationTask):
    ''' Task class for Probing Task (NLI-type)'''

    def __init__(self, path, max_seq_len, name="nli-prob", probe_path="probe_dummy.tsv"):
        super(NLITypeProbingTask, self).__init__(name, 3)
        self.load_data(path, max_seq_len, probe_path)
        #  self.use_classifier = 'mnli'  # use .conf params instead
        self.sentences = self.train_data_text[0] + self.train_data_text[1] + \
            self.val_data_text[0] + self.val_data_text[1]

    def load_data(self, path, max_seq_len, probe_path):
        targ_map = {'neutral': 0, 'entailment': 1, 'contradiction': 2}
        tr_data = load_tsv(os.path.join(path, 'train_dummy.tsv'), max_seq_len,
                        s1_idx=1, s2_idx=2, targ_idx=None, targ_map=targ_map, skip_rows=0)
        val_data = load_tsv(os.path.join(path, probe_path), max_seq_len,
                        s1_idx=0, s2_idx=1, targ_idx=2, targ_map=targ_map, skip_rows=0)
        te_data = load_tsv(os.path.join(path, 'test_dummy.tsv'), max_seq_len,
                        s1_idx=1, s2_idx=2, targ_idx=None, targ_map=targ_map, skip_rows=0)

        self.train_data_text = tr_data
        self.val_data_text = val_data
        self.test_data_text = te_data
        log.info("\tFinished loading NLI-type probing data.")

@register_task('nli-prob-negation', rel_path='NLI-Prob/')
class NLITypeProbingTaskNeg(PairClassificationTask):

    def __init__(self, path, max_seq_len, name="nli-prob-negation", probe_path="probe_dummy.tsv"):
        super(NLITypeProbingTaskNeg, self).__init__(name, 3)
        self.load_data(path, max_seq_len, probe_path)
        self.sentences = self.train_data_text[0] + self.train_data_text[1] + \
            self.val_data_text[0] + self.val_data_text[1]

    def load_data(self, path, max_seq_len, probe_path):
        targ_map = {'neutral': 0, 'entailment': 1, 'contradiction': 2}
        tr_data = load_tsv(os.path.join(path, 'train_dummy.tsv'), max_seq_len,
                        s1_idx=1, s2_idx=2, targ_idx=None, skip_rows=0)
        val_data = load_tsv(os.path.join(path, 'lexnegs.tsv'), max_seq_len,
                        s1_idx=8, s2_idx=9, targ_idx=10, targ_map=targ_map, skip_rows=1)
        te_data = load_tsv(os.path.join(path, 'test_dummy.tsv'), max_seq_len,
                        s1_idx=1, s2_idx=2, targ_idx=None, skip_rows=0)

        self.train_data_text = tr_data
        self.val_data_text = val_data
        self.test_data_text = te_data
        log.info("\tFinished loading negation data.")

@register_task('nli-prob-prepswap', rel_path='NLI-Prob/')
class NLITypeProbingTaskPrepswap(PairClassificationTask):

    def __init__(self, path, max_seq_len, name="nli-prob-prepswap", probe_path="probe_dummy.tsv"):
        super(NLITypeProbingTaskPrepswap, self).__init__(name, 3)
        self.load_data(path, max_seq_len, probe_path)
        self.sentences = self.train_data_text[0] + self.train_data_text[1] + \
            self.val_data_text[0] + self.val_data_text[1]

    def load_data(self, path, max_seq_len, probe_path):
        tr_data = load_tsv(os.path.join(path, 'train_dummy.tsv'), max_seq_len,
                        s1_idx=1, s2_idx=2, targ_idx=None, skip_rows=0)
        val_data = load_tsv(os.path.join(path, 'all.prepswap.turk.newlabels.tsv'), max_seq_len,
                        s1_idx=8, s2_idx=9, targ_idx=0, skip_rows=0)
        te_data = load_tsv(os.path.join(path, 'test_dummy.tsv'), max_seq_len,
                        s1_idx=1, s2_idx=2, targ_idx=None, skip_rows=0)

        self.train_data_text = tr_data
        self.val_data_text = val_data
        self.test_data_text = te_data
        log.info("\tFinished loading preposition swap data.")

@register_task('nps', rel_path='nps/')
class NPSTask(PairClassificationTask):

    def __init__(self, path, max_seq_len, name="nps", probe_path="probe_dummy.tsv"):
        super(NPSTask, self).__init__(name, 3)
        self.load_data(path, max_seq_len, probe_path)
        self.sentences = self.train_data_text[0] + self.train_data_text[1] + \
            self.val_data_text[0] + self.val_data_text[1]

    def load_data(self, path, max_seq_len, probe_path):
        targ_map = {'neutral': 0, 'entailment': 1, 'contradiction': 2}
        tr_data = load_tsv(os.path.join(path, 'train_dummy.tsv'), max_seq_len,
                        s1_idx=1, s2_idx=2, targ_idx=None, targ_map=targ_map, skip_rows=0)
        val_data = load_tsv(os.path.join(path, 'dev.tsv'), max_seq_len,
                        s1_idx=0, s2_idx=1, targ_idx=2, targ_map=targ_map, skip_rows=0)
        te_data = load_tsv(os.path.join(path, 'test_dummy.tsv'), max_seq_len,
                        s1_idx=1, s2_idx=2, targ_idx=None, targ_map=targ_map, skip_rows=0)

        self.train_data_text = tr_data
        self.val_data_text = val_data
        self.test_data_text = te_data
        log.info("\tFinished loading NP/S data.")


@register_task('nli-alt', rel_path='NLI-Prob/')
class NLITypeProbingAltTask(NLITypeProbingTask):
    ''' Task class for Alt Probing Task (NLI-type), NLITypeProbingTask with different indices'''

    def __init__(self, path, max_seq_len, name="nli-alt", probe_path="probe_dummy.tsv"):
        super(NLITypeProbingTask, self).__init__(name, 3)
        self.load_data(path, max_seq_len, probe_path)
        self.sentences = self.train_data_text[0] + self.train_data_text[1] + \
            self.val_data_text[0] + self.val_data_text[1]

    def load_data(self, path, max_seq_len, probe_path):
        targ_map = {'0': 0, '1': 1, '2': 2}
        tr_data = load_tsv(os.path.join(path, 'train_dummy.tsv'), max_seq_len,
                        s1_idx=1, s2_idx=2, targ_idx=None, targ_map=targ_map, skip_rows=0)
        val_data = load_tsv(os.path.join(path, probe_path), max_seq_len,
                        idx_idx = 0, s1_idx=9, s2_idx=10, targ_idx=1, targ_map=targ_map, skip_rows=1)
        te_data = load_tsv(os.path.join(path, 'test_dummy.tsv'), max_seq_len,
                        s1_idx=1, s2_idx=2, targ_idx=None, targ_map=targ_map, skip_rows=0)

        self.train_data_text = tr_data
        self.val_data_text = val_data
        self.test_data_text = te_data
        log.info("\tFinished loading NLI-alt probing data.")

@register_task('mnli-alt', rel_path='MNLI/')
class MultiNLIAltTask(MultiNLITask):
    ''' Task class for Multi-Genre Natural Language Inference.

    Identical to MultiNLI class, but it can be handy to have two when controlling model settings.
    '''

    def __init__(self, path, max_seq_len, name="mnli-alt"):
        '''MNLI'''
        super(MultiNLIAltTask, self).__init__(path, max_seq_len, name)


@register_task('rte', rel_path='RTE/')
class RTETask(PairClassificationTask):
    ''' Task class for Recognizing Textual Entailment 1, 2, 3, 5 '''

    def __init__(self, path, max_seq_len, name="rte"):
        ''' '''
        super(RTETask, self).__init__(name, 2)
        self.load_data(path, max_seq_len)
        self.sentences = self.train_data_text[0] + self.train_data_text[1] + \
            self.val_data_text[0] + self.val_data_text[1]

    def load_data(self, path, max_seq_len):
        ''' Process the datasets located at path. '''
        targ_map = {"not_entailment": 0, "entailment": 1}
        tr_data = load_tsv(os.path.join(path, 'train.tsv'), max_seq_len, targ_map=targ_map,
                           s1_idx=1, s2_idx=2, targ_idx=3, skip_rows=1)
        val_data = load_tsv(os.path.join(path, 'dev.tsv'), max_seq_len, targ_map=targ_map,
                            s1_idx=1, s2_idx=2, targ_idx=3, skip_rows=1)
        te_data = load_tsv(os.path.join(path, 'test.tsv'), max_seq_len,
                           s1_idx=1, s2_idx=2, targ_idx=None, idx_idx=0, skip_rows=1)

        self.train_data_text = tr_data
        self.val_data_text = val_data
        self.test_data_text = te_data
        log.info("\tFinished loading RTE.")


@register_task('qnli', rel_path='QNLI/')
class QNLITask(PairClassificationTask):
    '''Task class for SQuAD NLI'''

    def __init__(self, path, max_seq_len, name="squad"):
        super(QNLITask, self).__init__(name, 2)
        self.load_data(path, max_seq_len)
        self.sentences = self.train_data_text[0] + self.train_data_text[1] + \
            self.val_data_text[0] + self.val_data_text[1]

    def load_data(self, path, max_seq_len):
        '''Load the data'''
        targ_map = {'not_entailment': 0, 'entailment': 1}
        tr_data = load_tsv(os.path.join(path, "train.tsv"), max_seq_len, targ_map=targ_map,
                           s1_idx=1, s2_idx=2, targ_idx=3, skip_rows=1)
        val_data = load_tsv(os.path.join(path, "dev.tsv"), max_seq_len, targ_map=targ_map,
                            s1_idx=1, s2_idx=2, targ_idx=3, skip_rows=1)
        te_data = load_tsv(os.path.join(path, 'test.tsv'), max_seq_len,
                           s1_idx=1, s2_idx=2, targ_idx=None, idx_idx=0, skip_rows=1)
        self.train_data_text = tr_data
        self.val_data_text = val_data
        self.test_data_text = te_data
        log.info("\tFinished loading QNLI.")

@register_task('qnli-alt', rel_path='QNLI/')
class QNLIAltTask(QNLITask):
    ''' Task class for SQuAD NLI
    Identical to SQuAD NLI class, but it can be handy to have two when controlling model settings.
    '''

    def __init__(self, path, max_seq_len, name="squad-alt"):
        '''QNLI'''
        super(QNLIAltTask, self).__init__(path, max_seq_len, name)

@register_task('wnli', rel_path='WNLI/')
class WNLITask(PairClassificationTask):
    '''Class for Winograd NLI task'''

    def __init__(self, path, max_seq_len, name="winograd"):
        ''' '''
        super(WNLITask, self).__init__(name, 2)
        self.load_data(path, max_seq_len)
        self.sentences = self.train_data_text[0] + self.train_data_text[1] + \
            self.val_data_text[0] + self.val_data_text[1]

    def load_data(self, path, max_seq_len):
        '''Load the data'''
        tr_data = load_tsv(os.path.join(path, "train.tsv"), max_seq_len,
                           s1_idx=1, s2_idx=2, targ_idx=3, skip_rows=1)
        val_data = load_tsv(os.path.join(path, "dev.tsv"), max_seq_len,
                            s1_idx=1, s2_idx=2, targ_idx=3, skip_rows=1)
        te_data = load_tsv(os.path.join(path, 'test.tsv'), max_seq_len,
                           s1_idx=1, s2_idx=2, targ_idx=None, idx_idx=0, skip_rows=1)
        self.train_data_text = tr_data
        self.val_data_text = val_data
        self.test_data_text = te_data
        log.info("\tFinished loading Winograd.")


@register_task('joci', rel_path='JOCI/')
class JOCITask(PairOrdinalRegressionTask):
    '''Class for JOCI ordinal regression task'''
    def __init__(self, path, max_seq_len, name="joci"):
        super(JOCITask, self).__init__(name)
        self.load_data(path, max_seq_len)
        self.sentences = self.train_data_text[0] + self.train_data_text[1] + \
            self.val_data_text[0] + self.val_data_text[1]
    def load_data(self, path, max_seq_len):
        tr_data = load_tsv(os.path.join(path, 'train.tsv'), max_seq_len, skip_rows=1,
                           s1_idx=0, s2_idx=1, targ_idx=2)
        val_data = load_tsv(os.path.join(path, 'dev.tsv'), max_seq_len, skip_rows=1,
                            s1_idx=0, s2_idx=1, targ_idx=2)
        te_data = load_tsv(os.path.join(path, 'test.tsv'), max_seq_len, skip_rows=1,
                           s1_idx=0, s2_idx=1, targ_idx=2)
        self.train_data_text = tr_data
        self.val_data_text = val_data
        self.test_data_text = te_data
        log.info("\tFinished loading JOCI data.")


class MTTask(SequenceGenerationTask):
    '''Machine Translation Task'''

    def __init__(self, path, max_seq_len, max_targ_v_size, name):
        ''' '''
        super().__init__(name)
        self.scorer1 = Average()
        self.scorer2 = Average()
        self.scorer3 = Average()
        self.val_metric = "%s_perplexity" % self.name
        self.val_metric_decreases = True
        self.max_seq_len = max_seq_len
        self._label_namespace = self.name + "_tokens"
        self.max_targ_v_size = max_targ_v_size
        self.target_indexer = {"words": SingleIdTokenIndexer(namespace=self._label_namespace)}
        self.files_by_split = {split: os.path.join(path, "%s.txt" % split) for \
                                                    split in ["train", "val", "test"]}

    def get_split_text(self, split: str):
        ''' Get split text as iterable of records.

        Split should be one of 'train', 'val', or 'test'.
        '''
        return self.load_data(self.files_by_split[split])

    def get_all_labels(self) -> List[str]:
        ''' Build vocabulary and return it as a list '''
        word2freq = collections.Counter()
        for split in ["train", "val"]:
            for _, sent in self.load_data(self.files_by_split[split]):
                for word in sent:
                    word2freq[word] += 1
        return [w for w, _ in word2freq.most_common(self.max_targ_v_size)]


    def load_data(self, path):
        ''' Load data '''
        with codecs.open(path, 'r', 'utf-8', errors='ignore') as txt_fh:
            for row in txt_fh:
                row = row.strip().split('\t')
                if len(row) < 2 or not row[0] or not row[1]:
                    continue
                src_sent = process_sentence(row[0], self.max_seq_len)
                # target sentence sos_tok, eos_tok need to match Seq2SeqDecoder class
                tgt_sent = process_sentence(
                    row[1], self.max_seq_len,
                    sos_tok=allennlp_util.START_SYMBOL,
                    eos_tok=allennlp_util.END_SYMBOL,
                )
                yield (src_sent, tgt_sent)

    def get_sentences(self) -> Iterable[Sequence[str]]:
        ''' Yield sentences, used to compute vocabulary. '''
        for split in self.files_by_split:
            # Don't use test set for vocab building.
            if split.startswith("test"):
                continue
            path = self.files_by_split[split]
            yield from self.load_data(path)

    def count_examples(self):
        ''' Compute here b/c we're streaming the sentences. '''
        example_counts = {}
        for split, split_path in self.files_by_split.items():
            example_counts[split] = sum(1 for line in codecs.open(split_path, 'r', 'utf-8', errors='ignore'))
        self.example_counts = example_counts

    def process_split(self, split, indexers) -> Iterable[Type[Instance]]:
        ''' Process split text into a list of AllenNLP Instances. '''
        def _make_instance(input, target):
            d = {}
            d["inputs"] = _sentence_to_text_field(input, indexers)
            d["targs"] = _sentence_to_text_field(target, self.target_indexer)  # this line changed
            return Instance(d)

        for sent1, sent2 in split:
            yield _make_instance(sent1, sent2)

    def get_metrics(self, reset=False):
        '''Get metrics specific to the task'''
        avg_nll = self.scorer1.get_metric(reset)
        unk_ratio_macroavg = self.scorer3.get_metric(reset)
        return {'perplexity': math.exp(avg_nll), 'bleu_score': 0, 'unk_ratio_macroavg': unk_ratio_macroavg}


@register_task('wmt_debug', rel_path='wmt_debug/', max_targ_v_size=5000)
class MTDebug(MTTask):
    def __init__(self, path, max_seq_len, max_targ_v_size, name='wmt_debug'):
        ''' Demo task for MT with 10k training examples.'''
        super().__init__(path=path, max_seq_len=max_seq_len,
                         max_targ_v_size=max_targ_v_size, name=name)
        self.files_by_split = {"train": os.path.join(path, "train.txt"),
                               "val": os.path.join(path, "valid.txt"),
                               "test": os.path.join(path, "test.txt")}


@register_task('wmt17_en_ru', rel_path='wmt17_en_ru/', max_targ_v_size=20000)
class MTTaskEnRu(MTTask):
    def __init__(self, path, max_seq_len, max_targ_v_size, name='mt_en_ru'):
        ''' MT En-Ru'''
        super().__init__(path=path, max_seq_len=max_seq_len,
                         max_targ_v_size=max_targ_v_size, name=name)
        self.files_by_split = {"train": os.path.join(path, "train.txt"),
                               "val": os.path.join(path, "valid.txt"),
                               "test": os.path.join(path, "test.txt")}


@register_task('wmt14_en_de', rel_path='wmt14_en_de/', max_targ_v_size=20000)
class MTTaskEnDe(MTTask):
    def __init__(self, path, max_seq_len, max_targ_v_size, name='mt_en_de'):
        ''' MT En-De'''
        super().__init__(path=path, max_seq_len=max_seq_len,
                         max_targ_v_size=max_targ_v_size, name=name)

        self.files_by_split = {"train": os.path.join(path, "train.txt"),
                               "val": os.path.join(path, "valid.txt"),
                               "test": os.path.join(path, "test.txt")}


@register_task('reddit_s2s', rel_path='Reddit_2008/', max_targ_v_size=0)
@register_task('reddit_s2s_3.4G', rel_path='Reddit_3.4G/', max_targ_v_size=0)
@register_task('reddit_s2s_dummy', rel_path='Reddit_2008_TestSample/', max_targ_v_size=0)
class RedditSeq2SeqTask(MTTask):
    ''' Task for seq2seq using reddit data

    Note: max_targ_v_size doesn't do anything here b/c the
    target is in English'''
    def __init__(self, path, max_seq_len, max_targ_v_size, name='reddit_s2s'):
        super().__init__(path=path, max_seq_len=max_seq_len,
                         max_targ_v_size=max_targ_v_size, name=name)
        self._label_namespace = None
        self.target_indexer = {"words": SingleIdTokenIndexer("tokens")}
        self.files_by_split = {"train": os.path.join(path, "train.csv"),
                               "val": os.path.join(path, "val.csv"),
                               "test": os.path.join(path, "test.csv")}

    def load_data(self, path):
        ''' Load data '''
        with codecs.open(path, 'r', 'utf-8', errors='ignore') as txt_fh:
            for row in txt_fh:
                row = row.strip().split('\t')
                if len(row) < 4 or not row[2] or not row[3]:
                    continue
                src_sent = process_sentence(row[2], self.max_seq_len)
                tgt_sent = process_sentence(row[3], self.max_seq_len,
                    sos_tok=allennlp_util.START_SYMBOL,
                    eos_tok=allennlp_util.END_SYMBOL,
                )
                yield (src_sent, tgt_sent)


@register_task('wiki103_classif', rel_path='WikiText103/')
class Wiki103Classification(PairClassificationTask):
    '''Pair Classificaiton Task using Wiki103'''
    def __init__(self, path, max_seq_len, name="wiki103_classif"):
        super().__init__(name, 2)
        self.scorer2 = None
        self.val_metric = "%s_accuracy" % self.name
        self.val_metric_decreases = False
        self.files_by_split = {'train': os.path.join(path, "train.sentences.txt"),
                               'val': os.path.join(path, "valid.sentences.txt"),
                               'test':os.path.join(path, "test.sentences.txt")}
        self.max_seq_len = max_seq_len
        self.min_seq_len = 0

    def get_split_text(self, split: str):
        ''' Get split text as iterable of records.
        Split should be one of 'train', 'val', or 'test'.
        '''
        return self.load_data(self.files_by_split[split])

    def load_data(self, path):
        ''' Rather than return a whole list of examples, stream them
        See WikiTextLMTask for an explanation of the preproc'''
        nonatomics_toks = [UNK_TOK_ALLENNLP, '<unk>']
        with open(path) as txt_fh:
            for row in txt_fh:
                toks = row.strip()
                if not toks:
                    continue
                sent = _atomic_tokenize(toks, UNK_TOK_ATOMIC, nonatomics_toks, self.max_seq_len)
                if sent.count("=") >= 2 or len(toks) < self.min_seq_len + 2:
                    continue
                yield sent

    def get_sentences(self) -> Iterable[Sequence[str]]:
        ''' Yield sentences, used to compute vocabulary. '''
        for split in self.files_by_split:
            # Don't use test set for vocab building.
            if split.startswith("test"):
                continue
            path = self.files_by_split[split]
            for sent in self.load_data(path):
                yield sent

    def process_split(self, split, indexers) -> Iterable[Type[Instance]]:
        ''' Process a language modeling split.  Split is a single list of sentences here.  '''
        def _make_instance(input1, input2, labels):
            d = {}
            d["input1"] = _sentence_to_text_field(input1, indexers)
            d["input2"] = _sentence_to_text_field(input2, indexers)
            d["labels"] = LabelField(labels, label_namespace="labels",
                                     skip_indexing=True)
            return Instance(d)
        first = True
        for sent in split:
            if first:
                prev_sent = sent
                first = False
                continue
            yield _make_instance(prev_sent, sent, 1)
            prev_sent = sent

    def count_examples(self):
        ''' Compute here b/c we're streaming the sentences. '''
        example_counts = {}
        for split, split_path in self.files_by_split.items():
            # pair sentence # = sent # - 1
            example_counts[split] = sum(1 for line in open(split_path)) - 1
        self.example_counts = example_counts


@register_task('wiki103_s2s', rel_path='WikiText103/', max_targ_v_size=0)
class Wiki103Seq2SeqTask(MTTask):
    ''' Skipthought objective on Wiki103 '''

    def __init__(self, path, max_seq_len, max_targ_v_size, name='wiki103_mt'):
        ''' Note: max_targ_v_size does nothing here '''
        super().__init__(path, max_seq_len, max_targ_v_size, name)
        # for skip-thoughts setting, all source sentences are sentences that
        # followed by another sentence (which are all but the last one).
        # Similar for self.target_sentences
        self._nonatomic_toks = [UNK_TOK_ALLENNLP, '<unk>']
        self._label_namespace = None
        self.target_indexer = {"words": SingleIdTokenIndexer("tokens")}
        self.files_by_split = {"train": os.path.join(path, "train.sentences.txt"),
                               "val": os.path.join(path, "valid.sentences.txt"),
                               "test": os.path.join(path, "test.sentences.txt")}

    def load_data(self, path):
        ''' Load data '''
        nonatomic_toks = self._nonatomic_toks
        with codecs.open(path, 'r', 'utf-8', errors='ignore') as txt_fh:
            for row in txt_fh:
                toks = row.strip()
                if not toks:
                    continue
                sent = _atomic_tokenize(toks, UNK_TOK_ATOMIC, nonatomic_toks,
                                        self.max_seq_len)
                yield sent, []

    def get_num_examples(self, split_text):
        ''' Return number of examples in the result of get_split_text.

        Subclass can override this if data is not stored in column format.
        '''
        # pair setences# = sent# - 1
        return len(split_text) - 1

    def process_split(self, split, indexers) -> Iterable[Type[Instance]]:
        ''' Process a language modeling split.

        Split is a single list of sentences here.
        '''
        target_indexer = self.target_indexer
        def _make_instance(prev_sent, sent):
            d = {}
            d["inputs"] = _sentence_to_text_field(prev_sent, indexers)
            d["targs"] = _sentence_to_text_field(sent, target_indexer)
            return Instance(d)

        prev_sent = None
        for sent, _ in split:
            if prev_sent is None:
                prev_sent = sent
                continue
            yield _make_instance(prev_sent, sent)
            prev_sent = sent


@register_task('dissentwiki', rel_path='DisSent/wikitext/')
class DisSentTask(PairClassificationTask):
    ''' Task class for DisSent, dataset agnostic.
        Based on Nie, Bennett, and Goodman (2017), but with different datasets.
    '''

    def __init__(self, path, max_seq_len, prefix, name="dissent"):
        ''' There are 8 classes because there are 8 discourse markers in
            the dataset (and, but, because, if, when, before, though, so)
        '''
        super().__init__(name, 8)
        self.max_seq_len = max_seq_len
        self.files_by_split = {"train": os.path.join(path, "%s.train" % prefix),
                               "val": os.path.join(path, "%s.valid" % prefix),
                               "test": os.path.join(path, "%s.test" % prefix)}

    def get_split_text(self, split: str):
        ''' Get split text as iterable of records.

        Split should be one of 'train', 'val', or 'test'.
        '''
        return self.load_data(self.files_by_split[split])

    def load_data(self, path):
        ''' Load data '''
        with open(path, 'r') as txt_fh:
            for row in txt_fh:
                row = row.strip().split('\t')
                if len(row) != 3 or not (row[0] and row[1] and row[2]):
                    continue
                sent1 = process_sentence(row[0], self.max_seq_len)
                sent2 = process_sentence(row[1], self.max_seq_len)
                targ = int(row[2])
                yield (sent1, sent2, targ)

    def get_sentences(self) -> Iterable[Sequence[str]]:
        ''' Yield sentences, used to compute vocabulary. '''
        for split in self.files_by_split:
            ''' Don't use test set for vocab building. '''
            if split.startswith("test"):
                continue
            path = self.files_by_split[split]
            for sent1, sent2, _ in self.load_data(path):
                yield sent1
                yield sent2

    def count_examples(self):
        ''' Compute the counts here b/c we're streaming the sentences. '''
        example_counts = {}
        for split, split_path in self.files_by_split.items():
            example_counts[split] = sum(1 for line in open(split_path))
        self.example_counts = example_counts

    def process_split(self, split, indexers) -> Iterable[Type[Instance]]:
        ''' Process split text into a list of AllenNLP Instances. '''
        def _make_instance(input1, input2, labels):
            d = {}
            d["input1"] = _sentence_to_text_field(input1, indexers)
            d["input2"] = _sentence_to_text_field(input2, indexers)
            d["labels"] = LabelField(labels, label_namespace="labels",
                                     skip_indexing=True)
            return Instance(d)

        for sent1, sent2, trg in split:
            yield _make_instance(sent1, sent2, trg)


class DisSentWikiSingleTask(DisSentTask):
    ''' Task class for DisSent with Wikitext 103 only considering clauses from within a single sentence
        Data sets should be prepared as described in Nie, Bennett, and Goodman (2017) '''
    def __init__(self, path, max_seq_len, name="dissentwiki"):
        super().__init__(path, max_seq_len, "wikitext.dissent.single_sent", name)


@register_task('dissentwikifullbig', rel_path='DisSent/wikitext/')
class DisSentWikiBigFullTask(DisSentTask):
    ''' Task class for DisSent with Wikitext 103 considering clauses from within a single sentence
        or across two sentences.
        Data sets should be prepared as described in Nie, Bennett, and Goodman (2017) '''
    def __init__(self, path, max_seq_len, name="dissentwikifullbig"):
        super().__init__(path, max_seq_len, "wikitext.dissent.big", name)


@register_task('weakgrounded', rel_path='mscoco/weakgrounded/')
class WeakGroundedTask(PairClassificationTask):
    ''' Task class for Weak Grounded Sentences i.e., training on pairs of captions for the same image '''

    def __init__(self, path, max_seq_len, n_classes, name="weakgrounded"):
        ''' Do stuff '''
        super(WeakGroundedTask, self).__init__(name, n_classes)

        ''' Process the dataset located at path.  '''
        ''' positive = captions of the same image, negative = captions of different images '''
        targ_map = {'negative': 0, 'positive': 1}
        targ_map = {'0': 0, '1': 1}

        tr_data = load_tsv(os.path.join(path, "train_aug.tsv"), max_seq_len, targ_map=targ_map,
                           s1_idx=0, s2_idx=1, targ_idx=2, skip_rows=0)
        val_data = load_tsv(os.path.join(path, "val.tsv"), max_seq_len, targ_map=targ_map,
                            s1_idx=0, s2_idx=1, targ_idx=2, skip_rows=0)
        te_data = load_tsv(os.path.join(path, "test.tsv"), max_seq_len, targ_map=targ_map,
                           s1_idx=0, s2_idx=1, targ_idx=2, skip_rows=0)

        self.train_data_text = tr_data
        self.val_data_text = val_data
        self.test_data_text = te_data
        self.sentences = self.train_data_text[0] + self.val_data_text[0]
        self.n_classes = 2
        log.info("\tFinished loading MSCOCO data.")


@register_task('grounded', rel_path='mscoco/grounded/')
class GroundedTask(Task):
    ''' Task class for Grounded Sentences i.e., training on caption->image pair '''
    ''' Defined new metric function from AllenNLP Average '''

    def __init__(self, path, max_seq_len, name="grounded"):
        ''' Do stuff '''
        super(GroundedTask, self).__init__(name)
        self.scorer1 = Average()
        self.scorer2 = None
        self.val_metric = "%s_metric" % self.name
        self.load_data(path, max_seq_len)
        self.sentences = self.train_data_text[0] + \
            self.val_data_text[0]
        self.ids = self.train_data_text[1] + \
            self.val_data_text[1]
        self.path = path
        self.img_encoder = None
        self.val_metric_decreases = False

    def _compute_metric(self, metric_name, tensor1, tensor2):
        '''Metrics for similarity in image space'''

        np1, np2 = tensor1.data.numpy(), tensor2.data.numpy()

        if metric_name is 'abs_diff':
            metric = np.mean(np1 - np2)
        elif metric_name is 'cos_sim':
            metric = cos_sim(np.asarray(np1), np.asarray(np2))[0][0]
        else:
            print('Undefined metric name!')
            metric = 0

        return metric

    def get_metrics(self, reset=False):
        '''Get metrics specific to the task'''
        metric = self.scorer1.get_metric(reset)

        return {'metric': metric}

    def process_split(self, split, indexers) -> Iterable[Type[Instance]]:
        '''
        Convert a dataset of sentences into padded sequences of indices.
        Args:
            - split (list[list[str]]): list of inputs (possibly pair) and outputs
            - pair_input (int)
            - tok2idx (dict)
        Returns:
        '''
        def _make_instance(sent, label, ids):
            input1 = _sentence_to_text_field(sent, indexers)
            label = NumericField(label)
            ids = NumericField(ids)
            return Instance({"input1": input1, "labels": label, "ids": ids})

        # Map over columns: input1, labels, ids
        instances = map(_make_instance, *split)
        #  return list(instances)
        return instances  # lazy iterator


    def load_data(self, path, max_seq_len):
        ''' Map sentences to image ids
            Keep track of caption ids just in case '''

        train, val, test = ([], [], []), ([], [], []), ([], [], [])

        with open(os.path.join(path, "train_idx.txt"), 'r') as f:
            train_ids = [item.strip() for item in f.readlines()]
        with open(os.path.join(path, "val_idx.txt"), 'r') as f:
            val_ids = [item.strip() for item in f.readlines()]
        with open(os.path.join(path, "test_idx.txt"), 'r') as f:
            test_ids = [item.strip() for item in f.readlines()]

        f = open(os.path.join(path, "train.json"), 'r')
        for line in f:
            tr_dict = json.loads(line)
        f = open(os.path.join(path, "val.json"), 'r')
        for line in f:
            val_dict = json.loads(line)
        f = open(os.path.join(path, "test.json"), 'r')
        for line in f:
            te_dict = json.loads(line)
        with open(os.path.join(path, "feat_map.json")) as fd:
            keymap = json.load(fd)

        def load_mscoco(data_dict, data_list, img_idxs):
            for img_idx in img_idxs:
                newimg_id = 'mscoco/grounded/' + img_idx + '.json'
                for caption_id in data_dict[img_idx]['captions']:
                    data_list[0].append(data_dict[img_idx]['captions'][caption_id])
                    data_list[1].append(1)
                    data_list[2].append(int(keymap[newimg_id]))
            return data_list

        train = load_mscoco(tr_dict, train, train_ids)
        val = load_mscoco(val_dict, val, val_ids)
        test = load_mscoco(te_dict, test, test_ids)

        self.tr_data = train
        self.val_data = val
        self.te_data = test
        self.train_data_text = train
        self.val_data_text = val
        self.test_data_text = test

        log.info("\tTrain: %d, Val: %d, Test: %d", len(train[0]), len(val[0]), len(test[0]))
        log.info("\tFinished loading MSCOCO data!")

@register_task('groundedsw', rel_path='mscoco/grounded')
class GroundedSWTask(Task):
    ''' Task class for Grounded Sentences i.e., training on caption->image pair '''
    ''' Defined new metric function from AllenNLP Average '''

    def __init__(self, path, max_seq_len, name="groundedsw"):
        ''' Do stuff '''
        super(GroundedSWTask, self).__init__(name)
        self.scorer1 = Average()
        self.scorer2 = None
        self.val_metric = "%s_metric" % self.name
        self.load_data(path, max_seq_len)
        self.sentences = self.train_data_text[0] + \
            self.val_data_text[0]
        self.ids = self.train_data_text[1] + \
            self.val_data_text[1]
        self.path = path
        self.img_encoder = None
        self.val_metric_decreases = False

    def _compute_metric(self, metric_name, tensor1, tensor2):
        '''Metrics for similarity in image space'''

        np1, np2 = tensor1.data.numpy(), tensor2.data.numpy()

        if metric_name is 'abs_diff':
            metric = np.mean(np1 - np2)
        elif metric_name is 'cos_sim':
            metric = cos_sim(np.asarray(np1), np.asarray(np2))[0][0]
        else:
            log.warning('Undefined metric name!')
            metric = 0

        return metric

    def get_metrics(self, reset=False):
        '''Get metrics specific to the task'''
        metric = self.scorer1.get_metric(reset)

        return {'metric': metric}

    def process_split(self, split, indexers) -> Iterable[Type[Instance]]:
        '''
        Convert a dataset of sentences into padded sequences of indices.
        Args:
            - split (list[list[str]]): list of inputs (possibly pair) and outputs
            - pair_input (int)
            - tok2idx (dict)
        Returns:
        '''
        def _make_instance(sent, label, ids):
            input1 = _sentence_to_text_field(sent, indexers)
            label = NumericField(label)
            ids = NumericField(ids)
            return Instance({"input1": input1, "labels": label, "ids": ids})

        # Map over columns: input1, labels, ids
        instances = map(_make_instance, *split)
        #  return list(instances)
        return instances  # lazy iterator


    def load_data(self, path, max_seq_len):
        ''' Map sentences to image ids
            Keep track of caption ids just in case '''

        train, val, test = ([], [], []), ([], [], []), ([], [], [])

        def get_data(dataset, data):
            f = open(path + dataset + ".tsv", 'r')
            for line in f:
                items = line.strip().split('\t')
                if len(items) < 3 or items[1] == '0': continue
                data[0].append(items[0])
                data[1].append(int(items[1]))
                data[2].append(int(items[2]))
            return data

        train = get_data('shapeworld/train', train)
        val = get_data('shapeworld/val', val)
        test = get_data('shapeworld/test', test)

        self.tr_data = train
        self.val_data = val
        self.te_data = test
        self.train_data_text = train
        self.val_data_text = val
        self.test_data_text = test

        log.info("Train: %d, Val: %d, Test: %d", len(train[0]), len(val[0]), len(test[0]))
        log.info("\nFinished loading SW data!")

class RecastNLITask(PairClassificationTask):
    ''' Task class for NLI Recast Data'''

    def __init__(self, path, max_seq_len, name="recast"):
        super(RecastNLITask, self).__init__(name, 2)
        self.load_data(path, max_seq_len)
        self.sentences = self.train_data_text[0] + self.train_data_text[1] + \
            self.val_data_text[0] + self.val_data_text[1]

    def load_data(self, path, max_seq_len):
        tr_data = load_tsv(os.path.join(path, 'train.tsv'), max_seq_len,
                        s1_idx=1, s2_idx=2, skip_rows=0, targ_idx=3)
        val_data = load_tsv(os.path.join(path, 'dev.tsv'), max_seq_len,
                        s1_idx=0, s2_idx=1, skip_rows=0, targ_idx=3)
        te_data = load_tsv(os.path.join(path, 'test.tsv'), max_seq_len,
                        s1_idx=1, s2_idx=2, skip_rows=0, targ_idx=3)

        self.train_data_text = tr_data
        self.val_data_text = val_data
        self.test_data_text = te_data
        log.info("\tFinished loading recast probing data.")

@register_task('recast-puns', rel_path='DNC/recast_puns_data')
class RecastPunTask(RecastNLITask):

    def __init__(self, path, max_seq_len, name="recast-puns"):
        super(RecastPunTask, self).__init__(path, max_seq_len, name)

@register_task('recast-ner', rel_path='DNC/recast_ner_data')
class RecastNERTask(RecastNLITask):

    def __init__(self, path, max_seq_len, name="recast-ner"):
        super(RecastNERTask, self).__init__(path, max_seq_len, name)

@register_task('recast-verbnet', rel_path='DNC/recast_verbnet_data')
class RecastVerbnetTask(RecastNLITask):

    def __init__(self, path, max_seq_len, name="recast-verbnet"):
        super(RecastVerbnetTask, self).__init__(path, max_seq_len, name)

@register_task('recast-verbcorner', rel_path='DNC/recast_verbcorner_data')
class RecastVerbcornerTask(RecastNLITask):

    def __init__(self, path, max_seq_len, name="recast-verbcorner"):
        super(RecastVerbcornerTask, self).__init__(path, max_seq_len, name)

@register_task('recast-sentiment', rel_path='DNC/recast_sentiment_data')
class RecastSentimentTask(RecastNLITask):

    def __init__(self, path, max_seq_len, name="recast-sentiment"):
        super(RecastSentimentTask, self).__init__(path, max_seq_len, name)

@register_task('recast-factuality', rel_path='DNC/recast_factuality_data')
class RecastFactualityTask(RecastNLITask):

    def __init__(self, path, max_seq_len, name="recast-factuality"):
        super(RecastFactualityTask, self).__init__(path, max_seq_len, name)

@register_task('recast-winogender', rel_path='DNC/manually-recast-winogender')
class RecastWinogenderTask(RecastNLITask):

    def __init__(self, path, max_seq_len, name="recast-winogender"):
        super(RecastWinogenderTask, self).__init__(path, max_seq_len, name)

@register_task('recast-lexicosyntax', rel_path='DNC/lexicosyntactic_recasted')
class RecastLexicosynTask(RecastNLITask):

    def __init__(self, path, max_seq_len, name="recast-lexicosyn"):
        super(RecastLexicosynTask, self).__init__(path, max_seq_len, name)

@register_task('recast-kg', rel_path='DNC/kg-relations')
class RecastKGTask(RecastNLITask):

    def __init__(self, path, max_seq_len, name="recast-kg"):
        super(RecastKGTask, self).__init__(path, max_seq_len, name)

class TaggingTask(Task):
    ''' Generic tagging task, one tag per word '''

    def __init__(self, name, num_tags):
        super().__init__(name)
        self.num_tags = num_tags + 2 # add tags for unknown and padding
        self.scorer1 = CategoricalAccuracy()
        self.val_metric = "%s_accuracy" % self.name
        self.val_metric_decreases = False
        self.all_labels = [str(i) for i in range(self.num_tags)]
        self._label_namespace = self.name + "_tags"
        self.target_indexer = {"words": SingleIdTokenIndexer(namespace=self._label_namespace)}

    def truncate(self, max_seq_len, sos_tok="<SOS>", eos_tok="<EOS>"):
        ''' Truncate the data if any sentences are longer than max_seq_len. '''
        self.train_data_text = [truncate(self.train_data_text[0], max_seq_len,
                                         sos_tok, eos_tok), self.train_data_text[1]]
        self.val_data_text = [truncate(self.val_data_text[0], max_seq_len,
                                       sos_tok, eos_tok), self.val_data_text[1]]
        self.test_data_text = [truncate(self.test_data_text[0], max_seq_len,
                                        sos_tok, eos_tok), self.test_data_text[1]]

    def get_metrics(self, reset=False):
        '''Get metrics specific to the task'''
        acc = self.scorer1.get_metric(reset)
        return {'accuracy': acc}

    def process_split(self, split, indexers) -> Iterable[Type[Instance]]:
        ''' Process a tagging task '''
        inputs = [TextField(list(map(Token, sent)), token_indexers=indexers) for sent in split[0]]
        targs = [TextField(list(map(Token, sent)), token_indexers=self.target_indexer) for sent in split[2]]
        # Might be better as LabelField? I don't know what these things mean
        instances = [Instance({"inputs": x, "targs": t}) for (x, t) in zip(inputs, targs)]
        return instances

    def get_all_labels(self) -> List[str]:
        return self.all_labels


@register_task('ccg', rel_path='CCG/')
class CCGTaggingTask(TaggingTask):
    ''' CCG supertagging as a task.
        Using the supertags from CCGbank. '''
    def __init__(self, path, max_seq_len, name="ccg"):
        ''' There are 1363 supertags in CCGBank. '''
        super().__init__(name, 1363)
        self.load_data(path, max_seq_len)
        self.sentences = self.train_data_text[0] + self.val_data_text[0]


    def load_data(self, path, max_seq_len):
        '''Process the dataset located at each data file.
           The target needs to be split into tokens because
           it is a sequence (one tag per input token). '''
        tr_data = load_tsv(os.path.join(path, "ccg_1363.train"), max_seq_len,
                           s1_idx=0, s2_idx=None, targ_idx=1, targ_fn=lambda t: t.split(' '))
        val_data = load_tsv(os.path.join(path, "ccg_1363.dev"), max_seq_len,
                            s1_idx=0, s2_idx=None, targ_idx=1, targ_fn=lambda t: t.split(' '))
        te_data = load_tsv(os.path.join(path, 'ccg_1363.test'), max_seq_len,
                           s1_idx=0, s2_idx=None, targ_idx=1, targ_fn=lambda t: t.split(' '))
        self.train_data_text = tr_data
        self.val_data_text = val_data
        self.test_data_text = te_data
        log.info("\tFinished loading CCGTagging data.")<|MERGE_RESOLUTION|>--- conflicted
+++ resolved
@@ -378,15 +378,10 @@
     Subclass this for each dataset, or use register_task with appropriate kw
     args.
     '''
-<<<<<<< HEAD
-    # Add this suffix to data files.
-    _tokenizer_suffix = ".retokenized." + utils.TOKENIZER.__class__.__name__
-=======
     @property
     def _tokenizer_suffix(self):
         ''' Suffix to make sure we use the correct source files. '''
         return ".retokenized." + self.tokenizer_name
->>>>>>> 1272e800
 
     def __init__(self, path: str, max_seq_len: int,
                  name: str,
