--- conflicted
+++ resolved
@@ -26,12 +26,8 @@
 
 # Fields for instance processing
 from allennlp.data import Instance, Token
-<<<<<<< HEAD
 from allennlp.data.fields import TextField, LabelField, \
-        SpanField, ListField
-=======
-from allennlp.data.fields import TextField, LabelField, SpanField, ListField, MetadataField
->>>>>>> 00992388
+        SpanField, ListField, MetadataField
 from .allennlp_mods.numeric_field import NumericField
 from .allennlp_mods.multilabel_field import MultiLabelField
 
