'''Define the tasks and code for loading their data.

- As much as possible, following the existing task hierarchy structure.
- When inheriting, be sure to write and call load_data.
- Set all text data as an attribute, task.sentences (List[List[str]])
- Each task's val_metric should be name_metric, where metric is returned by
get_metrics(): e.g. if task.val_metric = task_name + "_accuracy", then
task.get_metrics() should return {"accuracy": accuracy_val, ... }
'''
import copy
import collections
import itertools
import functools
import os
import math
import logging as log
import json
import numpy as np
from typing import Iterable, Sequence, List, Dict, Any, Type

from allennlp.training.metrics import CategoricalAccuracy, \
        BooleanAccuracy, F1Measure, Average
from allennlp.data.token_indexers import SingleIdTokenIndexer
from .allennlp_mods.correlation import Correlation

# Fields for instance processing
from allennlp.data import Instance, Token
<<<<<<< HEAD
from allennlp.data.fields import TextField, LabelField, \
        SpanField, ListField, MetadataField
=======
from allennlp.data.fields import TextField, LabelField, SpanField, ListField
>>>>>>> 58c9c074
from .allennlp_mods.numeric_field import NumericField
from .allennlp_mods.multilabel_field import MultiLabelField

from . import serialize
from . import utils
from .utils import load_tsv, process_sentence, truncate

REGISTRY = {}  # Do not edit manually!
def register_task(name, rel_path, **kw):
    '''Decorator to register a task.

    Use this instead of adding to NAME2INFO in preprocess.py

    If kw is not None, this will be passed as additional args when the Task is
    constructed in preprocess.py.

    Usage:
    @register_task('mytask', 'my-task/data', **extra_kw)
    class MyTask(SingleClassificationTask):
        ...
    '''
    def _wrap(cls):
        entry = (cls, rel_path, kw) if kw else (cls, rel_path)
        REGISTRY[name] = entry
        return cls
    return _wrap


def _sentence_to_text_field(sent: Sequence[str], indexers: Any):
    return TextField(list(map(Token, sent)), token_indexers=indexers)


def process_single_pair_task_split(split, indexers, is_pair=True, classification=True):
    '''
    Convert a dataset of sentences into padded sequences of indices. Shared
    across several classes.

    Args:
        - split (list[list[str]]): list of inputs (possibly pair) and outputs
        - pair_input (int)
        - tok2idx (dict)

    Returns:
    '''
    def _make_instance(input1, input2, labels, idx=None):
        d = {}
        d["input1"] = _sentence_to_text_field(input1, indexers)
        if input2:
            d["input2"] = _sentence_to_text_field(input2, indexers)
        if classification:
            d["labels"] = LabelField(labels, label_namespace="labels",
                                     skip_indexing=True)
        else:
            d["labels"] = NumericField(labels)

        if idx is not None:  # numbered test examples
            d["idx"] = LabelField(idx, label_namespace="idxs",
                                  skip_indexing=True)
        return Instance(d)

    if not is_pair:  # dummy iterator for input2
        split = list(split)
        split[1] = itertools.repeat(None)
    # Map over columns: input2, (input2), labels, (idx)
    instances = map(_make_instance, *split)
    #  return list(instances)
    return instances  # lazy iterator


class Task():
    '''Generic class for a task

    Methods and attributes:
        - load_data: load dataset from a path and create splits
        - truncate: truncate data to be at most some length
        - get_metrics:

    Outside the task:
        - process: pad and indexify data given a mapping
        - optimizer
    '''

    def __init__(self, name):
        self.name = name

    def load_data(self, path, max_seq_len):
        ''' Load data from path and create splits. '''
        raise NotImplementedError

    def truncate(self, max_seq_len, sos_tok, eos_tok):
        ''' Shorten sentences to max_seq_len and add sos and eos tokens. '''
        raise NotImplementedError

    def get_sentences(self) -> Iterable[Sequence[str]]:
        ''' Yield sentences, used to compute vocabulary. '''
        yield from self.sentences

    def count_examples(self, splits=['train', 'val', 'test']):
        ''' Count examples in the dataset. '''
        self.example_counts = {}
        for split in splits:
            st = self.get_split_text(split)
            count = self.get_num_examples(st)
            self.example_counts[split] = count

    @property
    def n_train_examples(self):
        return self.example_counts['train']

    @property
    def n_val_examples(self):
        return self.example_counts['val']

    def get_split_text(self, split: str):
        ''' Get split text, typically as list of columns.

        Split should be one of 'train', 'val', or 'test'.
        '''
        return getattr(self, '%s_data_text' % split)

    def get_num_examples(self, split_text):
        ''' Return number of examples in the result of get_split_text.

        Subclass can override this if data is not stored in column format.
        '''
        return len(split_text[0])

    def process_split(self, split, indexers) -> Iterable[Type[Instance]]:
        ''' Process split text into a list of AllenNLP Instances. '''
        raise NotImplementedError

    def get_metrics(self, reset: bool=False) -> Dict:
        ''' Get metrics specific to the task. '''
        raise NotImplementedError


class ClassificationTask(Task):
    ''' General classification task '''
    def __init__(self, name):
        super().__init__(name)


class RegressionTask(Task):
    ''' General regression task '''
    def __init__(self, name):
        super().__init__(name)


class SingleClassificationTask(ClassificationTask):
    ''' Generic sentence pair classification '''

    def __init__(self, name, n_classes):
        super().__init__(name)
        self.n_classes = n_classes
        self.scorer1 = CategoricalAccuracy()
        self.scorer2 = None
        self.val_metric = "%s_accuracy" % self.name
        self.val_metric_decreases = False

    def truncate(self, max_seq_len, sos_tok="<SOS>", eos_tok="<EOS>"):
        self.train_data_text = [truncate(self.train_data_text[0], max_seq_len,
                                         sos_tok, eos_tok), self.train_data_text[1]]
        self.val_data_text = [truncate(self.val_data_text[0], max_seq_len,
                                       sos_tok, eos_tok), self.val_data_text[1]]
        self.test_data_text = [truncate(self.test_data_text[0], max_seq_len,
                                        sos_tok, eos_tok), self.test_data_text[1]]

    def get_metrics(self, reset=False):
        '''Get metrics specific to the task'''
        acc = self.scorer1.get_metric(reset)
        return {'accuracy': acc}

    def process_split(self, split, indexers) -> Iterable[Type[Instance]]:
        ''' Process split text into a list of AllenNLP Instances. '''
        return process_single_pair_task_split(split, indexers, is_pair=False)


class PairClassificationTask(ClassificationTask):
    ''' Generic sentence pair classification '''

    def __init__(self, name, n_classes):
        super().__init__(name)
        self.n_classes = n_classes
        self.scorer1 = CategoricalAccuracy()
        self.scorer2 = None
        self.val_metric = "%s_accuracy" % self.name
        self.val_metric_decreases = False

    def get_metrics(self, reset=False):
        '''Get metrics specific to the task'''
        acc = self.scorer1.get_metric(reset)
        return {'accuracy': acc}

    def process_split(self, split, indexers) -> Iterable[Type[Instance]]:
        ''' Process split text into a list of AllenNLP Instances. '''
        return process_single_pair_task_split(split, indexers, is_pair=True)


class NLIProbingTask(PairClassificationTask):
    ''' Generic probing with NLI test data (cannot be used for train or eval)'''

    def __init__(self, name, n_classes):
        super().__init__(name)
        #  self.use_classifier = 'mnli'  # use .conf params instead


# Make sure we load the properly-retokenized versions.
_tokenizer_suffix = ".retokenized." + utils.TOKENIZER.__class__.__name__
@register_task('edges-srl-conll2005', rel_path='edges/srl_conll2005',
               label_file="labels.txt", files_by_split={
                    'train': "train.edges.json" + _tokenizer_suffix,
                    'val': "dev.edges.json" + _tokenizer_suffix,
                    'test': "test.wsj.edges.json" + _tokenizer_suffix,
               }, is_symmetric=False)
class EdgeProbingTask(Task):
    ''' Generic class for fine-grained edge probing.

    Acts as a classifier, but with multiple targets for each input text.

    Targets are of the form (span1, span2, label), where span1 and span2 are
    half-open token intervals [i, j).

    Subclass this for each dataset, or use register_task with appropriate kw
    args.
    '''
    def __init__(self, path: str, max_seq_len: int,
                 name: str,
                 label_file: str=None,
                 files_by_split: Dict[str,str]=None,
                 is_symmetric: bool=False):
        """Construct an edge probing task.

        path, max_seq_len, and name are passed by the code in preprocess.py;
        remaining arguments should be provided by a subclass constructor or via
        @register_task.

        Args:
            path: data directory
            max_seq_len: maximum sequence length (currently ignored)
            name: task name
            label_file: relative path to labels file
            files_by_split: split name ('train', 'val', 'test') mapped to
                relative filenames (e.g. 'train': 'train.json')
            is_symmetric: if true, span1 and span2 are assumed to be the same
                type and share parameters. Otherwise, we learn a separate
                projection layer and attention weight for each.
        """
        super().__init__(name)

        assert label_file is not None
        assert files_by_split is not None
        self._files_by_split = {
            split: os.path.join(path, fname)
            for split, fname in files_by_split.items()
        }
        self._iters_by_split = self.load_data()
        self.max_seq_len = max_seq_len
        self.is_symmetric = is_symmetric

        label_file = os.path.join(path, label_file)
        self.all_labels = list(utils.load_lines(label_file))
        self.n_classes = len(self.all_labels)
        # see add_task_label_namespace in preprocess.py
        self._label_namespace = self.name + "_labels"

        # Scorers
        #  self.acc_scorer = CategoricalAccuracy()  # multiclass accuracy
        self.mcc_scorer = Correlation("matthews")
        self.acc_scorer = BooleanAccuracy()  # binary accuracy
        self.f1_scorer = F1Measure(positive_label=1)  # binary F1 overall
        #  self.val_metric = "%s_accuracy" % self.name
        self.val_metric = "%s_f1" % self.name  # TODO: switch to MCC?
        self.val_metric_decreases = False

    def _stream_records(self, filename):
        skip_ctr = 0
        total_ctr = 0
        for record in utils.load_json_data(filename):
            total_ctr += 1
            # Skip records with empty targets.
            if not record.get('targets', None):
                skip_ctr += 1
                continue
            yield record
        log.info("Read=%d, Skip=%d, Total=%d from %s",
                 total_ctr - skip_ctr, skip_ctr, total_ctr,
                 filename)

    def load_data(self):
        iters_by_split = collections.OrderedDict()
        for split, filename in self._files_by_split.items():
            #  # Lazy-load using RepeatableIterator.
            #  loader = functools.partial(utils.load_json_data,
            #                             filename=filename)
            #  iter = serialize.RepeatableIterator(loader)
            iter = list(self._stream_records(filename))
            iters_by_split[split] = iter
        return iters_by_split

    def get_split_text(self, split: str):
        ''' Get split text as iterable of records.

        Split should be one of 'train', 'val', or 'test'.
        '''
        return self._iters_by_split[split]

    def get_num_examples(self, split_text):
        ''' Return number of examples in the result of get_split_text.

        Subclass can override this if data is not stored in column format.
        '''
        return len(split_text)

    def make_instance(self, record, indexers) -> Type[Instance]:
        """Convert a single record to an AllenNLP Instance."""
        tokens = record['text'].split()  # already space-tokenized by Moses
        text = _sentence_to_text_field(tokens, indexers)
        span1s = [t['span1'] for t in record['targets']]
        span2s = [t['span2'] for t in record['targets']]
        # Always use multilabel targets, so be sure each label is a list.
        labels = [utils.wrap_singleton(t['label'])
                  for t in record['targets']]

        d = {}
        d['input1'] = text
        d['span1s'] = ListField([SpanField(s[0], s[1] - 1, text)
                                 for s in span1s])
        d['span2s'] = ListField([SpanField(s[0], s[1] - 1, text)
                                 for s in span2s])
        d['labels'] = ListField([MultiLabelField(label_set,
                                     label_namespace=self._label_namespace,
                                     skip_indexing=False)
                                 for label_set in labels])
        return Instance(d)

    def process_split(self, records, indexers) -> Iterable[Type[Instance]]:
        ''' Process split text into a list of AllenNLP Instances. '''
        _map_fn = lambda r: self.make_instance(r, indexers)
        return map(_map_fn, records)

    def get_all_labels(self) -> List[str]:
        return self.all_labels

    def get_sentences(self) -> Iterable[Sequence[str]]:
        ''' Yield sentences, used to compute vocabulary. '''
        for split, iter in self._iters_by_split.items():
            # Don't use test set for vocab building.
            if split.startswith("test"):
                continue
            for record in iter:
                yield record["text"].split()

    def get_metrics(self, reset=False):
        '''Get metrics specific to the task'''
        mcc = self.mcc_scorer.get_metric(reset)
        acc = self.acc_scorer.get_metric(reset)
        precision, recall, f1 = self.f1_scorer.get_metric(reset)
        return {'mcc': mcc,
                'accuracy': acc,
                'f1': f1,
                'precision': precision,
                'recall': recall}


class PairRegressionTask(RegressionTask):
    ''' Generic sentence pair classification '''

    def __init__(self, name):
        super().__init__(name)
        self.n_classes = 1
        self.scorer1 = Average()  # for average MSE
        self.scorer2 = None
        self.val_metric = "%s_mse" % self.name
        self.val_metric_decreases = True

    def get_metrics(self, reset=False):
        '''Get metrics specific to the task'''
        mse = self.scorer1.get_metric(reset)
        return {'mse': mse}

    def process_split(self, split, indexers) -> Iterable[Type[Instance]]:
        ''' Process split text into a list of AllenNLP Instances. '''
        return process_single_pair_task_split(split, indexers, is_pair=True,
                                              classification=False)


class PairOrdinalRegressionTask(RegressionTask):
    ''' Generic sentence pair ordinal regression.
        Currently just doing regression but added new class
        in case we find a good way to implement ordinal regression with NN'''

    def __init__(self, name):
        super().__init__(name)
        self.n_classes = 1
        self.scorer1 = Average()  # for average MSE
        self.scorer2 = Correlation('spearman')
        self.val_metric = "%s_1-mse" % self.name
        self.val_metric_decreases = False

    def get_metrics(self, reset=False):
        mse = self.scorer1.get_metric(reset)
        spearmanr = self.scorer2.get_metric(reset)
        return {'1-mse': 1 - mse,
                'mse': mse,
                'spearmanr': spearmanr}

    def process_split(self, split, indexers) -> Iterable[Type[Instance]]:
        ''' Process split text into a list of AllenNLP Instances. '''
        return process_single_pair_task_split(split, indexers, is_pair=True,
                                              classification=False)


class SequenceGenerationTask(Task):
    ''' Generic sentence generation task '''

    def __init__(self, name):
        super().__init__(name)
        self.scorer1 = Average()  # for average BLEU or something
        self.scorer2 = None
        self.val_metric = "%s_bleu" % self.name
        self.val_metric_decreases = False

    def get_metrics(self, reset=False):
        '''Get metrics specific to the task'''
        bleu = self.scorer1.get_metric(reset)
        return {'bleu': bleu}


class RankingTask(Task):
    ''' Generic sentence ranking task, given some input '''

    def __init__(self, name, n_choices):
        super().__init__(name)
        self.n_choices = n_choices


class LanguageModelingTask(SequenceGenerationTask):
    ''' Generic language modeling task '''

    def __init__(self, name):
        super().__init__(name)
        self.scorer1 = Average()
        self.scorer2 = None
        self.val_metric = "%s_perplexity" % self.name
        self.val_metric_decreases = True

    def get_num_examples(self, split_text):
        ''' Return number of examples in the result of get_split_text. '''
        # Special case for LM: split_text is a single list.
        return len(split_text)

    def get_metrics(self, reset=False):
        '''Get metrics specific to the task'''
        nll = self.scorer1.get_metric(reset)
        return {'perplexity': math.exp(nll)}

    def process_split(self, split, indexers) -> Iterable[Type[Instance]]:
        ''' Process a language modeling split.

        Split is a single list of sentences here.
        '''
        if "chars" not in indexers:
            targs_indexers = {"words": SingleIdTokenIndexer()}
        else:
            targs_indexers = indexers
        def _make_instance(sent):
            d = {}
            d["input"] = _sentence_to_text_field(sent, indexers)
            #d["input_bwd"] = _sentence_to_text_field(sent[::-1][:-1], indexers)
            d["targs"] = _sentence_to_text_field(sent[1:]+[sent[0]], targs_indexers)
            d["targs_b"] = _sentence_to_text_field([sent[-1]]+sent[:-1], targs_indexers)
            return Instance(d)

        for sent in split:
            yield _make_instance(sent)


class WikiTextLMTask(LanguageModelingTask):
    ''' Language modeling task on Wikitext '''

    def __init__(self, path, max_seq_len, name="wiki"):
        super().__init__(name)
        self.load_data(path, max_seq_len)
        self.sentences = self.train_data_text + self.val_data_text

    def load_data(self, path, max_seq_len):
        tr_data = self.load_txt(os.path.join(path, "train.txt"), max_seq_len)
        val_data = self.load_txt(os.path.join(path, "valid.txt"), max_seq_len)
        te_data = self.load_txt(os.path.join(path, "test.txt"), max_seq_len)
        self.train_data_text = tr_data
        self.val_data_text = val_data
        self.test_data_text = te_data
        log.info("\tFinished loading WikiText")

    def load_txt(self, path, max_seq_len):
        data = []
        with open(path) as txt_fh:
            for row in txt_fh:
                toks = row.strip()
                if toks == '':
                    continue
                data.append(process_sentence(toks, max_seq_len))
        return data


class WikiText2LMTask(WikiTextLMTask):
    ''' Language modeling task on Wikitext 2'''

    def __init__(self, path, max_seq_len, name="wiki2"):
        super().__init__(path, max_seq_len, name)


class WikiText103LMTask(WikiTextLMTask):
    ''' Language modeling task on Wikitext 103'''

    def __init__(self, path, max_seq_len, name="wiki103"):
        super().__init__(path, max_seq_len, name)


class BWBLMTask(WikiTextLMTask):
    ''' Language modeling task on Billion Word Benchmark'''

    def __init__(self, path, max_seq_len, name="bwb"):
        super().__init__(path, max_seq_len, name)


class SSTTask(SingleClassificationTask):
    ''' Task class for Stanford Sentiment Treebank.  '''

    def __init__(self, path, max_seq_len, name="sst"):
        ''' '''
        super(SSTTask, self).__init__(name, 2)
        self.load_data(path, max_seq_len)
        self.sentences = self.train_data_text[0] + self.val_data_text[0]

    def load_data(self, path, max_seq_len):
        ''' Load data '''
        tr_data = load_tsv(os.path.join(path, 'train.tsv'), max_seq_len,
                           s1_idx=0, s2_idx=None, targ_idx=1, skip_rows=1)
        val_data = load_tsv(os.path.join(path, 'dev.tsv'), max_seq_len,
                            s1_idx=0, s2_idx=None, targ_idx=1, skip_rows=1)
        te_data = load_tsv(os.path.join(path, 'test.tsv'), max_seq_len,
                           s1_idx=1, s2_idx=None, targ_idx=None, idx_idx=0, skip_rows=1)
        self.train_data_text = tr_data
        self.val_data_text = val_data
        self.test_data_text = te_data
        log.info("\tFinished loading SST data.")


class RedditTask(RankingTask):
    ''' Task class for Reddit data.  '''

    def __init__(self, path, max_seq_len, name="reddit"):
        ''' '''
        super(RedditTask, self).__init__(name, 2)
        self.load_data(path, max_seq_len)
        self.sentences = self.train_data_text[0] + self.train_data_text[1]  + self.val_data_text[0] + self.val_data_text[1]
        self.scorer1 = Average() #CategoricalAccuracy()
        self.scorer2 = None
        self.val_metric = "%s_accuracy" % self.name
        self.val_metric_decreases = True

    def load_data(self, path, max_seq_len):
        ''' Load data '''
        print("Loading data")
        print("LOADING REDDIT DATA FROM A DIFF LOCATION COMPARED TO REST OF THE TEAM. PLEASE CHANGE")
        path = '//nfs/jsalt/home/raghu/'
        tr_data = load_tsv(os.path.join(path, 'train_2008_Random_200Samples.csv'), max_seq_len,
                           s1_idx=2, s2_idx=3, targ_idx=None, skip_rows=0)
        print("FINISHED LOADING TRAIN DATA")
        dev_data = load_tsv(os.path.join(path, 'dev_2008_Random_200Samples.csv'), max_seq_len,
                           s1_idx=2, s2_idx=3, targ_idx=None, skip_rows=0)
        print("FINISHED LOADING dev DATA")
        test_data = load_tsv(os.path.join(path, 'dev_2008_Random_200Samples.csv'), max_seq_len,
                           s1_idx=2, s2_idx=3, targ_idx=None, skip_rows=0)
        print("FINISHED LOADING test DATA")
        self.train_data_text = tr_data
        self.val_data_text = dev_data
        self.test_data_text = test_data
        log.info("\tFinished loading Temporary Reddit data.")

    def process_split(self, split, indexers) -> Iterable[Type[Instance]]:
        ''' Process split text into a list of AllenNLP Instances. '''
        return process_single_pair_task_split(split, indexers, is_pair=True)

    def get_metrics(self, reset=False):
        '''Get metrics specific to the task'''
        acc = self.scorer1.get_metric(reset)
        return {'accuracy': acc}


class Reddit_MTTask(SequenceGenerationTask):
    ''' Same as Machine Translation Task except for the load_data function'''

    def __init__(self, path, max_seq_len, name='Reddit_MTTask'):
        super().__init__(name)
        self.scorer1 = Average()
        self.scorer2 = None
        self.val_metric = "%s_perplexity" % self.name
        self.val_metric_decreases = True
        self.load_data(path, max_seq_len)
        self.sentences = self.train_data_text[0] + self.val_data_text[0]
        self.target_sentences = self.train_data_text[2] + self.val_data_text[2]
        self.target_indexer = {"words": SingleIdTokenIndexer(namespace="targets")} # TODO namespace

    def process_split(self, split, indexers) -> Iterable[Type[Instance]]:
        ''' Process a machine translation split '''
        def _make_instance(input, target):
             d = {}
             d["inputs"] = _sentence_to_text_field(input, indexers)
             d["targs"] = _sentence_to_text_field(target, self.target_indexer)  # this line changed
             return Instance(d)
        # Map over columns: inputs, targs
        instances = map(_make_instance, split[0], split[2])
        #  return list(instances)
        return instances  # lazy iterator

    def load_data(self, path, max_seq_len):
        print("LOADING REDDIT DATA FROM A DIFF LOCATION COMPARED TO REST OF THE TEAM. PLEASE CHANGE")
        path = '//nfs/jsalt/home/raghu/'
        self.train_data_text = load_tsv(os.path.join(path, 'train_2008_Random_200Samples.csv'), max_seq_len,
                                        s1_idx=2, s2_idx=None, targ_idx=3,
                                        targ_fn=lambda t: t.split(' '))
        self.val_data_text = load_tsv(os.path.join(path, 'dev_2008_Random_200Samples.csv'), max_seq_len,
                                      s1_idx=2, s2_idx=None, targ_idx=3,
                                      targ_fn=lambda t: t.split(' '))
        self.test_data_text = load_tsv(os.path.join(path, 'dev_2008_Random_200Samples.csv'), max_seq_len,
                                       s1_idx=2, s2_idx=None, targ_idx=3,
                                       targ_fn=lambda t: t.split(' '))

        log.info("\tFinished loading MT data.")

    def get_metrics(self, reset=False):
        '''Get metrics specific to the task'''
        ppl = self.scorer1.get_metric(reset)
        return {'perplexity': ppl}


class CoLATask(SingleClassificationTask):
    '''Class for Warstdadt acceptability task'''

    def __init__(self, path, max_seq_len, name="acceptability"):
        ''' '''
        super(CoLATask, self).__init__(name, 2)
        self.load_data(path, max_seq_len)
        self.sentences = self.train_data_text[0] + self.val_data_text[0]
        self.val_metric = "%s_mcc" % self.name
        self.val_metric_decreases = False
        #self.scorer1 = Average()
        self.scorer1 = Correlation("matthews")
        self.scorer2 = CategoricalAccuracy()

    def load_data(self, path, max_seq_len):
        '''Load the data'''
        tr_data = load_tsv(os.path.join(path, "train.tsv"), max_seq_len,
                           s1_idx=3, s2_idx=None, targ_idx=1)
        val_data = load_tsv(os.path.join(path, "dev.tsv"), max_seq_len,
                            s1_idx=3, s2_idx=None, targ_idx=1)
        te_data = load_tsv(os.path.join(path, 'test.tsv'), max_seq_len,
                           s1_idx=1, s2_idx=None, targ_idx=None, idx_idx=0, skip_rows=1)
        self.train_data_text = tr_data
        self.val_data_text = val_data
        self.test_data_text = te_data
        log.info("\tFinished loading CoLA.")

    def get_metrics(self, reset=False):
        return {'mcc': self.scorer1.get_metric(reset),
                'accuracy': self.scorer2.get_metric(reset)}


class QQPTask(PairClassificationTask):
    ''' Task class for Quora Question Pairs. '''

    def __init__(self, path, max_seq_len, name="qqp"):
        super().__init__(name, 2)
        self.load_data(path, max_seq_len)
        self.sentences = self.train_data_text[0] + self.train_data_text[1] + \
            self.val_data_text[0] + self.val_data_text[1]
        self.scorer2 = F1Measure(1)
        self.val_metric = "%s_acc_f1" % name
        self.val_metric_decreases = False

    def load_data(self, path, max_seq_len):
        '''Process the dataset located at data_file.'''
        tr_data = load_tsv(os.path.join(path, "train.tsv"), max_seq_len,
                           s1_idx=3, s2_idx=4, targ_idx=5, skip_rows=1)
        val_data = load_tsv(os.path.join(path, "dev.tsv"), max_seq_len,
                            s1_idx=3, s2_idx=4, targ_idx=5, skip_rows=1)
        te_data = load_tsv(os.path.join(path, 'test.tsv'), max_seq_len,
                           s1_idx=1, s2_idx=2, targ_idx=None, idx_idx=0, skip_rows=1)
        self.train_data_text = tr_data
        self.val_data_text = val_data
        self.test_data_text = te_data
        log.info("\tFinished loading QQP data.")

    def get_metrics(self, reset=False):
        '''Get metrics specific to the task'''
        acc = self.scorer1.get_metric(reset)
        pcs, rcl, f1 = self.scorer2.get_metric(reset)
        return {'acc_f1': (acc + f1) / 2, 'accuracy': acc, 'f1': f1,
                'precision': pcs, 'recall': rcl}


class MultiNLISingleGenreTask(PairClassificationTask):
    ''' Task class for Multi-Genre Natural Language Inference, Fiction genre.'''

    def __init__(self, path, max_seq_len, genre, name):
        '''MNLI'''
        super(MultiNLISingleGenreTask, self).__init__(name, 3)
        self.load_data(path, max_seq_len, genre)
        self.scorer2 = None
        self.sentences = self.train_data_text[0] + self.train_data_text[1] + \
            self.val_data_text[0] + self.val_data_text[1]

    def load_data(self, path, max_seq_len, genre):
        '''Process the dataset located at path. We only use the in-genre matche data.'''
        targ_map = {'neutral': 0, 'entailment': 1, 'contradiction': 2}

        tr_data = load_tsv(
            os.path.join(
                path,
                'train.tsv'),
            max_seq_len,
            s1_idx=8,
            s2_idx=9,
            targ_idx=11,
            targ_map=targ_map,
            skip_rows=1,
            filter_idx=3,
            filter_value=genre)

        val_matched_data = load_tsv(
            os.path.join(
                path,
                'dev_matched.tsv'),
            max_seq_len,
            s1_idx=8,
            s2_idx=9,
            targ_idx=11,
            targ_map=targ_map,
            skip_rows=1,
            filter_idx=3,
            filter_value=genre)

        te_matched_data = load_tsv(
            os.path.join(
                path,
                'test_matched.tsv'),
            max_seq_len,
            s1_idx=8,
            s2_idx=9,
            targ_idx=None,
            idx_idx=0,
            skip_rows=1,
            filter_idx=3,
            filter_value=genre)

        self.train_data_text = tr_data
        self.val_data_text = val_matched_data
        self.test_data_text = te_matched_data
        log.info("\tFinished loading MNLI " + genre + " data.")

    def get_metrics(self, reset=False):
        ''' No F1 '''
        return {'accuracy': self.scorer1.get_metric(reset)}


class MultiNLIFictionTask(MultiNLISingleGenreTask):
    ''' Task class for Multi-Genre Natural Language Inference, Fiction genre.'''

    def __init__(self, path, max_seq_len, name="mnli-fiction"):
        '''MNLI'''
        super(
            MultiNLIFictionTask,
            self).__init__(
            path,
            max_seq_len,
            genre="fiction",
            name=name)


class MultiNLISlateTask(MultiNLISingleGenreTask):
    ''' Task class for Multi-Genre Natural Language Inference, Fiction genre.'''

    def __init__(self, path, max_seq_len, name="mnli-slate"):
        '''MNLI'''
        super(MultiNLISlateTask, self).__init__(path, max_seq_len, genre="slate", name=name)


class MultiNLIGovernmentTask(MultiNLISingleGenreTask):
    ''' Task class for Multi-Genre Natural Language Inference, Fiction genre.'''

    def __init__(self, path, max_seq_len, name="mnli-government"):
        '''MNLI'''
        super(
            MultiNLIGovernmentTask,
            self).__init__(
            path,
            max_seq_len,
            genre="government",
            name=name)


class MultiNLITelephoneTask(MultiNLISingleGenreTask):
    ''' Task class for Multi-Genre Natural Language Inference, Fiction genre.'''

    def __init__(self, path, max_seq_len, name="mnli-telephone"):
        '''MNLI'''
        super(
            MultiNLITelephoneTask,
            self).__init__(
            path,
            max_seq_len,
            genre="telephone",
            name=name)


class MultiNLITravelTask(MultiNLISingleGenreTask):
    ''' Task class for Multi-Genre Natural Language Inference, Fiction genre.'''

    def __init__(self, path, max_seq_len, name="mnli-travel"):
        '''MNLI'''
        super(
            MultiNLITravelTask,
            self).__init__(
            path,
            max_seq_len,
            genre="travel",
            name=name)


class MRPCTask(PairClassificationTask):
    ''' Task class for Microsoft Research Paraphase Task.  '''

    def __init__(self, path, max_seq_len, name="mrpc"):
        ''' '''
        super(MRPCTask, self).__init__(name, 2)
        self.load_data(path, max_seq_len)
        self.sentences = self.train_data_text[0] + self.train_data_text[1] + \
            self.val_data_text[0] + self.val_data_text[1]
        self.scorer2 = F1Measure(1)
        self.val_metric = "%s_acc_f1" % name
        self.val_metric_decreases = False

    def load_data(self, path, max_seq_len):
        ''' Process the dataset located at path.  '''
        tr_data = load_tsv(os.path.join(path, "train.tsv"), max_seq_len,
                           s1_idx=3, s2_idx=4, targ_idx=0, skip_rows=1)
        val_data = load_tsv(os.path.join(path, "dev.tsv"), max_seq_len,
                            s1_idx=3, s2_idx=4, targ_idx=0, skip_rows=1)
        te_data = load_tsv(os.path.join(path, 'test.tsv'), max_seq_len,
                           s1_idx=3, s2_idx=4, targ_idx=None, idx_idx=0, skip_rows=1)
        self.train_data_text = tr_data
        self.val_data_text = val_data
        self.test_data_text = te_data
        log.info("\tFinished loading MRPC data.")

    def get_metrics(self, reset=False):
        '''Get metrics specific to the task'''
        acc = self.scorer1.get_metric(reset)
        pcs, rcl, f1 = self.scorer2.get_metric(reset)
        return {'acc_f1': (acc + f1) / 2, 'accuracy': acc, 'f1': f1,
                'precision': pcs, 'recall': rcl}


class STSBTask(PairRegressionTask):
    ''' Task class for Sentence Textual Similarity Benchmark.  '''

    def __init__(self, path, max_seq_len, name="sts_benchmark"):
        ''' '''
        super(STSBTask, self).__init__(name)
        self.load_data(path, max_seq_len)
        self.sentences = self.train_data_text[0] + self.train_data_text[1] + \
            self.val_data_text[0] + self.val_data_text[1]
        #self.scorer1 = Average()
        #self.scorer2 = Average()
        self.scorer1 = Correlation("pearson")
        self.scorer2 = Correlation("spearman")
        self.val_metric = "%s_corr" % self.name
        self.val_metric_decreases = False

    def load_data(self, path, max_seq_len):
        ''' Load data '''
        tr_data = load_tsv(os.path.join(path, 'train.tsv'), max_seq_len, skip_rows=1,
                           s1_idx=7, s2_idx=8, targ_idx=9, targ_fn=lambda x: float(x) / 5)
        val_data = load_tsv(os.path.join(path, 'dev.tsv'), max_seq_len, skip_rows=1,
                            s1_idx=7, s2_idx=8, targ_idx=9, targ_fn=lambda x: float(x) / 5)
        te_data = load_tsv(os.path.join(path, 'test.tsv'), max_seq_len,
                           s1_idx=7, s2_idx=8, targ_idx=None, idx_idx=0, skip_rows=1)
        self.train_data_text = tr_data
        self.val_data_text = val_data
        self.test_data_text = te_data
        log.info("\tFinished loading STS Benchmark data.")

    def get_metrics(self, reset=False):
        pearsonr = self.scorer1.get_metric(reset)
        spearmanr = self.scorer2.get_metric(reset)
        return {'corr': (pearsonr + spearmanr) / 2,
                'pearsonr': pearsonr, 'spearmanr': spearmanr}


class SNLITask(PairClassificationTask):
    ''' Task class for Stanford Natural Language Inference '''

    def __init__(self, path, max_seq_len, name="snli"):
        ''' Do stuff '''
        super(SNLITask, self).__init__(name, 3)
        self.load_data(path, max_seq_len)
        self.sentences = self.train_data_text[0] + self.train_data_text[1] + \
            self.val_data_text[0] + self.val_data_text[1]

    def load_data(self, path, max_seq_len):
        ''' Process the dataset located at path.  '''
        targ_map = {'neutral': 0, 'entailment': 1, 'contradiction': 2}
        tr_data = load_tsv(os.path.join(path, "train.tsv"), max_seq_len, targ_map=targ_map,
                           s1_idx=7, s2_idx=8, targ_idx=-1, skip_rows=1)
        val_data = load_tsv(os.path.join(path, "dev.tsv"), max_seq_len, targ_map=targ_map,
                            s1_idx=7, s2_idx=8, targ_idx=-1, skip_rows=1)
        te_data = load_tsv(os.path.join(path, 'test.tsv'), max_seq_len,
                           s1_idx=7, s2_idx=8, targ_idx=None, idx_idx=0, skip_rows=1)
        self.train_data_text = tr_data
        self.val_data_text = val_data
        self.test_data_text = te_data
        log.info("\tFinished loading SNLI data.")


class MultiNLITask(PairClassificationTask):
    ''' Task class for Multi-Genre Natural Language Inference '''

    def __init__(self, path, max_seq_len, name="mnli"):
        '''MNLI'''
        super(MultiNLITask, self).__init__(name, 3)
        self.load_data(path, max_seq_len)
        self.sentences = self.train_data_text[0] + self.train_data_text[1] + \
            self.val_data_text[0] + self.val_data_text[1]

    def load_data(self, path, max_seq_len):
        '''Process the dataset located at path.'''
        targ_map = {'neutral': 0, 'entailment': 1, 'contradiction': 2}
        tr_data = load_tsv(os.path.join(path, 'train.tsv'), max_seq_len,
                           s1_idx=8, s2_idx=9, targ_idx=11, targ_map=targ_map, skip_rows=1)
        val_matched_data = load_tsv(os.path.join(path, 'dev_matched.tsv'), max_seq_len,
                                    s1_idx=8, s2_idx=9, targ_idx=11, targ_map=targ_map, skip_rows=1)
        # val_mismatched_data = load_tsv(os.path.join(path, 'dev_mismatched.tsv'), max_seq_len,
        #                                s1_idx=8, s2_idx=9, targ_idx=11, targ_map=targ_map,
        #                                skip_rows=1)
        # val_data = [m + mm for m, mm in zip(val_matched_data, val_mismatched_data)]
        # val_data = tuple(val_data)
        val_data = val_matched_data

        te_matched_data = load_tsv(os.path.join(path, 'test_matched.tsv'), max_seq_len,
                                   s1_idx=8, s2_idx=9, targ_idx=None, idx_idx=0, skip_rows=1)
        te_mismatched_data = load_tsv(os.path.join(path, 'test_mismatched.tsv'), max_seq_len,
                                      s1_idx=8, s2_idx=9, targ_idx=None, idx_idx=0, skip_rows=1)
        te_diagnostic_data = load_tsv(os.path.join(path, 'diagnostic.tsv'), max_seq_len,
                                      s1_idx=1, s2_idx=2, targ_idx=None, idx_idx=0, skip_rows=1)
        te_data = [m + mm + d for m, mm, d in
                   zip(te_matched_data, te_mismatched_data, te_diagnostic_data)]
        te_data[3] = list(range(len(te_data[3])))

        self.train_data_text = tr_data
        self.val_data_text = val_data
        self.test_data_text = te_data
        log.info("\tFinished loading MNLI data.")

class NLITypeProbingTask(PairClassificationTask):
    ''' Task class for Probing Task (NLI-type)'''

    def __init__(self, path, max_seq_len, name="nli-prob", probe_path="probe_dummy.tsv"):
        super(NLITypeProbingTask, self).__init__(name, 3)
        self.load_data(path, max_seq_len, probe_path)
        #  self.use_classifier = 'mnli'  # use .conf params instead
        self.sentences = self.train_data_text[0] + self.train_data_text[1] + \
            self.val_data_text[0] + self.val_data_text[1]

    def load_data(self, path, max_seq_len, probe_path):
        targ_map = {'neutral': 0, 'entailment': 1, 'contradiction': 2}
        tr_data = load_tsv(os.path.join(path, 'train_dummy.tsv'), max_seq_len,
                        s1_idx=1, s2_idx=2, targ_idx=None, targ_map=targ_map, skip_rows=0)
        val_data = load_tsv(os.path.join(path, probe_path), max_seq_len,
                        s1_idx=0, s2_idx=1, targ_idx=2, targ_map=targ_map, skip_rows=0)
        te_data = load_tsv(os.path.join(path, 'test_dummy.tsv'), max_seq_len,
                        s1_idx=1, s2_idx=2, targ_idx=None, targ_map=targ_map, skip_rows=0)

        self.train_data_text = tr_data
        self.val_data_text = val_data
        self.test_data_text = te_data
        log.info("\tFinished loading NLI-type probing data.")


class MultiNLIAltTask(MultiNLITask):
    ''' Task class for Multi-Genre Natural Language Inference.

    Identical to MultiNLI class, but it can be handy to have two when controlling model settings.
    '''

    def __init__(self, path, max_seq_len, name="mnli-alt"):
        '''MNLI'''
        super(MultiNLIAltTask, self).__init__(path, max_seq_len, name)


class RTETask(PairClassificationTask):
    ''' Task class for Recognizing Textual Entailment 1, 2, 3, 5 '''

    def __init__(self, path, max_seq_len, name="rte"):
        ''' '''
        super(RTETask, self).__init__(name, 2)
        self.load_data(path, max_seq_len)
        self.sentences = self.train_data_text[0] + self.train_data_text[1] + \
            self.val_data_text[0] + self.val_data_text[1]

    def load_data(self, path, max_seq_len):
        ''' Process the datasets located at path. '''
        targ_map = {"not_entailment": 0, "entailment": 1}
        tr_data = load_tsv(os.path.join(path, 'train.tsv'), max_seq_len, targ_map=targ_map,
                           s1_idx=1, s2_idx=2, targ_idx=3, skip_rows=1)
        val_data = load_tsv(os.path.join(path, 'dev.tsv'), max_seq_len, targ_map=targ_map,
                            s1_idx=1, s2_idx=2, targ_idx=3, skip_rows=1)
        te_data = load_tsv(os.path.join(path, 'test.tsv'), max_seq_len,
                           s1_idx=1, s2_idx=2, targ_idx=None, idx_idx=0, skip_rows=1)

        self.train_data_text = tr_data
        self.val_data_text = val_data
        self.test_data_text = te_data
        log.info("\tFinished loading RTE.")


class QNLITask(PairClassificationTask):
    '''Task class for SQuAD NLI'''

    def __init__(self, path, max_seq_len, name="squad"):
        super(QNLITask, self).__init__(name, 2)
        self.load_data(path, max_seq_len)
        self.sentences = self.train_data_text[0] + self.train_data_text[1] + \
            self.val_data_text[0] + self.val_data_text[1]

    def load_data(self, path, max_seq_len):
        '''Load the data'''
        targ_map = {'not_entailment': 0, 'entailment': 1}
        tr_data = load_tsv(os.path.join(path, "train.tsv"), max_seq_len, targ_map=targ_map,
                           s1_idx=1, s2_idx=2, targ_idx=3, skip_rows=1)
        val_data = load_tsv(os.path.join(path, "dev.tsv"), max_seq_len, targ_map=targ_map,
                            s1_idx=1, s2_idx=2, targ_idx=3, skip_rows=1)
        te_data = load_tsv(os.path.join(path, 'test.tsv'), max_seq_len,
                           s1_idx=1, s2_idx=2, targ_idx=None, idx_idx=0, skip_rows=1)
        self.train_data_text = tr_data
        self.val_data_text = val_data
        self.test_data_text = te_data
        log.info("\tFinished loading QNLI.")


class WNLITask(PairClassificationTask):
    '''Class for Winograd NLI task'''

    def __init__(self, path, max_seq_len, name="winograd"):
        ''' '''
        super(WNLITask, self).__init__(name, 2)
        self.load_data(path, max_seq_len)
        self.sentences = self.train_data_text[0] + self.train_data_text[1] + \
            self.val_data_text[0] + self.val_data_text[1]

    def load_data(self, path, max_seq_len):
        '''Load the data'''
        tr_data = load_tsv(os.path.join(path, "train.tsv"), max_seq_len,
                           s1_idx=1, s2_idx=2, targ_idx=3, skip_rows=1)
        val_data = load_tsv(os.path.join(path, "dev.tsv"), max_seq_len,
                            s1_idx=1, s2_idx=2, targ_idx=3, skip_rows=1)
        te_data = load_tsv(os.path.join(path, 'test.tsv'), max_seq_len,
                           s1_idx=1, s2_idx=2, targ_idx=None, idx_idx=0, skip_rows=1)
        self.train_data_text = tr_data
        self.val_data_text = val_data
        self.test_data_text = te_data
        log.info("\tFinished loading Winograd.")


class JOCITask(PairOrdinalRegressionTask):
    '''Class for JOCI ordinal regression task'''

    def __init__(self, path, max_seq_len, name="joci"):
        super(JOCITask, self).__init__(name)
        self.load_data(path, max_seq_len)
        self.sentences = self.train_data_text[0] + self.train_data_text[1] + \
            self.val_data_text[0] + self.val_data_text[1]

    def load_data(self, path, max_seq_len):
        tr_data = load_tsv(os.path.join(path, 'train.tsv'), max_seq_len, skip_rows=1,
                           s1_idx=0, s2_idx=1, targ_idx=2)
        val_data = load_tsv(os.path.join(path, 'dev.tsv'), max_seq_len, skip_rows=1,
                            s1_idx=0, s2_idx=1, targ_idx=2)
        te_data = load_tsv(os.path.join(path, 'test.tsv'), max_seq_len, skip_rows=1,
                           s1_idx=0, s2_idx=1, targ_idx=2)
        self.train_data_text = tr_data
        self.val_data_text = val_data
        self.test_data_text = te_data
        log.info("\tFinished loading JOCI data.")


class PDTBTask(PairClassificationTask):
    ''' Task class for discourse relation prediction using PDTB'''

    def __init__(self, path, max_seq_len, name="pdtb"):
        ''' Load data and initialize'''
        super(PDTBTask, self).__init__(name, 99)
        self.load_data(path, max_seq_len)
        self.sentences = self.train_data_text[0] + self.train_data_text[1] + \
            self.val_data_text[0] + self.val_data_text[1]

    def load_data(self, path, max_seq_len):
        ''' Process the dataset located at path.  '''

        tr_data = load_tsv(os.path.join(path, "pdtb_sentence_pairs.train.txt"), max_seq_len,
                           s1_idx=4, s2_idx=5, targ_idx=3)
        val_data = load_tsv(os.path.join(path, "pdtb_sentence_pairs.dev.txt"), max_seq_len,
                            s1_idx=4, s2_idx=5, targ_idx=3)
        te_data = load_tsv(os.path.join(path, "pdtb_sentence_pairs.test.txt"), max_seq_len,
                           s1_idx=4, s2_idx=5, targ_idx=3)
        self.train_data_text = tr_data
        self.val_data_text = val_data
        self.test_data_text = te_data
        log.info("\tFinished loading PDTB data.")


class MTTask(SequenceGenerationTask):
    '''Machine Translation Task'''

    def __init__(self, path, max_seq_len, name='MTTask'):
        super().__init__(name)
        self.scorer1 = Average()
        self.scorer2 = None
        self.val_metric = "%s_perplexity" % self.name
        self.val_metric_decreases = True
        self.load_data(path, max_seq_len)
        self.sentences = self.train_data_text[0] + self.val_data_text[0]
        self.target_sentences = self.train_data_text[2] + self.val_data_text[2]
        self.target_indexer = {"words": SingleIdTokenIndexer(namespace="targets")} # TODO namespace

    def process_split(self, split, indexers) -> Iterable[Type[Instance]]:
        ''' Process a machine translation split '''
        def _make_instance(input, target):
             d = {}
             d["inputs"] = _sentence_to_text_field(input, indexers)
             d["targs"] = _sentence_to_text_field(target, self.target_indexer)  # this line changed
             return Instance(d)
        # Map over columns: inputs, targs
        instances = map(_make_instance, split[0], split[2])
        #  return list(instances)
        return instances  # lazy iterator

    def load_data(self, path, max_seq_len):
        self.train_data_text = load_tsv(os.path.join(path, 'train.txt'), max_seq_len,
                                        s1_idx=0, s2_idx=None, targ_idx=1,
                                        targ_fn=lambda t: t.split(' '))
        self.val_data_text = load_tsv(os.path.join(path, 'valid.txt'), max_seq_len,
                                      s1_idx=0, s2_idx=None, targ_idx=1,
                                      targ_fn=lambda t: t.split(' '))
        self.test_data_text = load_tsv(os.path.join(path, 'test.txt'), max_seq_len,
                                       s1_idx=0, s2_idx=None, targ_idx=1,
                                       targ_fn=lambda t: t.split(' '))

        log.info("\tFinished loading MT data.")

    def get_metrics(self, reset=False):
        '''Get metrics specific to the task'''
        ppl = self.scorer1.get_metric(reset)
        return {'perplexity': ppl}


class WikiInsertionsTask(MTTask):
    '''Task which predicts a span to insert at a given index'''

    def __init__(self, path, max_seq_len, name='WikiInsertionTask'):
        super().__init__(path, max_seq_len, name)
        self.scorer1 = Average()
        self.scorer2 = None
        self.val_metric = "%s_perplexity" % self.name
        self.val_metric_decreases = True
        self.load_data(path, max_seq_len)
        self.sentences = self.train_data_text[0] + self.val_data_text[0]
        self.target_sentences = self.train_data_text[2] + self.val_data_text[2]

    def load_data(self, path, max_seq_len):
        self.train_data_text = load_tsv(os.path.join(path, 'train.tsv'), max_seq_len,
                                        s1_idx=0, s2_idx=None, targ_idx=3, skip_rows=1,
                                        targ_fn=lambda t: t.split(' '))
        self.val_data_text = load_tsv(os.path.join(path, 'dev.tsv'), max_seq_len,
                                      s1_idx=0, s2_idx=None, targ_idx=3, skip_rows=1,
                                      targ_fn=lambda t: t.split(' '))
        self.test_data_text = load_tsv(os.path.join(path, 'test.tsv'), max_seq_len,
                                       s1_idx=0, s2_idx=None, targ_idx=3, skip_rows=1,
                                       targ_fn=lambda t: t.split(' '))
        log.info("\tFinished loading WikiInsertions data.")

    def get_metrics(self, reset=False):
        '''Get metrics specific to the task'''
        ppl = self.scorer1.get_metric(reset)
        return {'perplexity': ppl}

class DisSentBWBSingleTask(PairClassificationTask):
    ''' Task class for DisSent with the Billion Word Benchmark'''

    def __init__(self, path, max_seq_len, name="dissentbwb"):
        super().__init__(name, 8)  # 8 classes, for 8 discource markers
        self.load_data(path, max_seq_len)
        self.sentences = self.train_data_text[0] + self.train_data_text[1] + \
            self.val_data_text[0] + self.val_data_text[1]

    def load_data(self, path, max_seq_len):
        '''Process the dataset located at data_file.'''
        tr_data = load_tsv(os.path.join(path, "bwb.dissent.single_sent.train"), max_seq_len,
                           s1_idx=0, s2_idx=1, targ_idx=2)
        val_data = load_tsv(os.path.join(path, "bwb.dissent.single_sent.valid"), max_seq_len,
                            s1_idx=0, s2_idx=1, targ_idx=2)
        te_data = load_tsv(os.path.join(path, 'bwb.dissent.single_sent.test'), max_seq_len,
                           s1_idx=0, s2_idx=1, targ_idx=2)
        self.train_data_text = tr_data
        self.val_data_text = val_data
        self.test_data_text = te_data
        log.info("\tFinished loading DisSent data.")


class DisSentWikiSingleTask(PairClassificationTask):
    ''' Task class for DisSent with Wikitext 103 only considering clauses from within a single sentence'''

    def __init__(self, path, max_seq_len, name="dissentwiki"):
        super().__init__(name, 8)  # 8 classes, for 8 discource markers
        self.load_data(path, max_seq_len)
        self.sentences = self.train_data_text[0] + self.train_data_text[1] + \
            self.val_data_text[0] + self.val_data_text[1]

    def load_data(self, path, max_seq_len):
        '''Process the dataset located at data_file.'''
        tr_data = load_tsv(os.path.join(path, "wikitext.dissent.single_sent.train"), max_seq_len,
                           s1_idx=0, s2_idx=1, targ_idx=2)
        val_data = load_tsv(os.path.join(path, "wikitext.dissent.single_sent.valid"), max_seq_len,
                            s1_idx=0, s2_idx=1, targ_idx=2)
        te_data = load_tsv(os.path.join(path, 'wikitext.dissent.single_sent.test'), max_seq_len,
                           s1_idx=0, s2_idx=1, targ_idx=2)
        self.train_data_text = tr_data
        self.val_data_text = val_data
        self.test_data_text = te_data
        log.info("\tFinished loading DisSent data.")


class DisSentWikiFullTask(PairClassificationTask):
    ''' Task class for DisSent with Wikitext 103 only considering clauses from within a single sentence'''

    def __init__(self, path, max_seq_len, name="dissentwikifull"):
        super().__init__(name, 8)  # 8 classes, for 8 discource markers
        self.load_data(path, max_seq_len)
        self.sentences = self.train_data_text[0] + self.train_data_text[1] + \
            self.val_data_text[0] + self.val_data_text[1]

    def load_data(self, path, max_seq_len):
        '''Process the dataset located at data_file.'''
        tr_data = load_tsv(os.path.join(path, "wikitext.dissent.train"), max_seq_len,
                           s1_idx=0, s2_idx=1, targ_idx=2)
        val_data = load_tsv(os.path.join(path, "wikitext.dissent.valid"), max_seq_len,
                            s1_idx=0, s2_idx=1, targ_idx=2)
        te_data = load_tsv(os.path.join(path, 'wikitext.dissent.test'), max_seq_len,
                           s1_idx=0, s2_idx=1, targ_idx=2)
        self.train_data_text = tr_data
        self.val_data_text = val_data
        self.test_data_text = te_data
        log.info("\tFinished loading DisSent data.")

class DisSentWikiBigFullTask(PairClassificationTask):
    ''' Task class for DisSent with Wikitext 103 only considering clauses from within a single sentence'''

    def __init__(self, path, max_seq_len, name="dissentwikifullbig"):
        super().__init__(name, 8)  # 8 classes, for 8 discource markers
        self.load_data(path, max_seq_len)
        self.sentences = self.train_data_text[0] + self.train_data_text[1] + \
            self.val_data_text[0] + self.val_data_text[1]

    def load_data(self, path, max_seq_len):
        '''Process the dataset located at data_file.'''
        tr_data = load_tsv(os.path.join(path, "wikitext.dissent.big.train"), max_seq_len,
                           s1_idx=0, s2_idx=1, targ_idx=2)
        val_data = load_tsv(os.path.join(path, "wikitext.dissent.big.valid"), max_seq_len,
                            s1_idx=0, s2_idx=1, targ_idx=2)
        te_data = load_tsv(os.path.join(path, 'wikitext.dissent.big.test'), max_seq_len,
                           s1_idx=0, s2_idx=1, targ_idx=2)
        self.train_data_text = tr_data
        self.val_data_text = val_data
        self.test_data_text = te_data
        log.info("\tFinished loading DisSent data.")




class DisSentWikiBigTask(PairClassificationTask):
    ''' Task class for DisSent with Wikitext 103 only considering clauses from within a single sentence'''

    def __init__(self, path, max_seq_len, name="dissentbig"):
        super().__init__(name, 8)  # 8 classes, for 8 discource markers
        self.load_data(path, max_seq_len)
        self.sentences = self.train_data_text[0] + self.train_data_text[1] + \
            self.val_data_text[0] + self.val_data_text[1]

    def load_data(self, path, max_seq_len):
        '''Process the dataset located at data_file.'''
        tr_data = load_tsv(os.path.join(path, "big.dissent.train"), max_seq_len,
                           s1_idx=0, s2_idx=1, targ_idx=2)
        val_data = load_tsv(os.path.join(path, "big.dissent.valid"), max_seq_len,
                            s1_idx=0, s2_idx=1, targ_idx=2)
        te_data = load_tsv(os.path.join(path, 'big.dissent.test'), max_seq_len,
                           s1_idx=0, s2_idx=1, targ_idx=2)
        self.train_data_text = tr_data
        self.val_data_text = val_data
        self.test_data_text = te_data
        log.info("\tFinished loading DisSent data.")


class DisSentWikiHugeTask(PairClassificationTask):
    ''' Task class for DisSent with Wikitext 103 only considering clauses from within a single sentence'''

    def __init__(self, path, max_seq_len, name="dissenthuge"):
        super().__init__(name, 8)  # 8 classes, for 8 discource markers
        self.load_data(path, max_seq_len)
        self.sentences = self.train_data_text[0] + self.train_data_text[1] + \
            self.val_data_text[0] + self.val_data_text[1]

    def load_data(self, path, max_seq_len):
        '''Process the dataset located at data_file.'''
        tr_data = load_tsv(os.path.join(path, "huge.train"), max_seq_len,
                           s1_idx=0, s2_idx=1, targ_idx=2)
        val_data = load_tsv(os.path.join(path, "huge.valid"), max_seq_len,
                            s1_idx=0, s2_idx=1, targ_idx=2)
        te_data = load_tsv(os.path.join(path, 'huge.test'), max_seq_len,
                           s1_idx=0, s2_idx=1, targ_idx=2)
        self.train_data_text = tr_data
        self.val_data_text = val_data
        self.test_data_text = te_data
        log.info("\tFinished loading DisSent data.")


class WeakGroundedTask(PairClassificationTask):
    ''' Task class for Weak Grounded Sentences i.e., training on pairs of captions for the same image '''

    def __init__(self, path, max_seq_len, n_classes, name="weakgrounded"):
        ''' Do stuff '''
        super(WeakGroundedTask, self).__init__(name, n_classes)

        ''' Process the dataset located at path.  '''
        ''' positive = captions of the same image, negative = captions of different images '''
        targ_map = {'negative': 0, 'positive': 1}
        targ_map = {'0': 0, '1': 1}

        tr_data = load_tsv(os.path.join(path, "train_aug.tsv"), max_seq_len, targ_map=targ_map,
                           s1_idx=0, s2_idx=1, targ_idx=2, skip_rows=0)
        val_data = load_tsv(os.path.join(path, "val.tsv"), max_seq_len, targ_map=targ_map,
                            s1_idx=0, s2_idx=1, targ_idx=2, skip_rows=0)
        te_data = load_tsv(os.path.join(path, "test.tsv"), max_seq_len, targ_map=targ_map,
                           s1_idx=0, s2_idx=1, targ_idx=2, skip_rows=0)

        self.train_data_text = tr_data
        self.val_data_text = val_data
        self.test_data_text = te_data
        self.sentences = self.train_data_text[0] + self.val_data_text[0]
        self.n_classes = 2
        log.info("\tFinished loading MSCOCO data.")


class GroundedTask(Task):
    ''' Task class for Grounded Sentences i.e., training on caption->image pair '''
    ''' Defined new metric function from AllenNLP Average '''
    ''' Specify metric name as 'cos_sim' or 'abs_diff' '''

    def __init__(self, path, max_seq_len, name="grounded"):
        ''' Do stuff '''
        super(GroundedTask, self).__init__(name)
        self.scorer1 = Average()
        self.scorer2 = None
        self.val_metric = "%s_metric" % self.name
        self.load_data(path, max_seq_len)
        self.sentences = self.train_data_text[0] + \
            self.val_data_text[0]
        self.ids = self.train_data_text[1] + \
            self.val_data_text[1]
        self.path = path
        self.img_encoder = None
        self.loss_fn = nn.CosineEmbeddingLoss()
        self.metric_fn = nn.PairwiseDistance(p=1, eps=1e-6)
        self.val_metric_decreases = True
        '''
        self.metric_fn = nn.CosineSimilarity(dim=1, eps=1e-6)
        self.val_metric_decreases = False
        '''


    def _compute_metric(self, metric_name, tensor1, tensor2):
        '''Metrics for similarity in image space'''

        np1, np2 = tensor1.data.numpy(), tensor2.data.numpy()

        if metric_name is 'abs_diff':
            metric = np.mean(np1 - np2)
        elif metric_name is 'cos_sim':
            metric = cos_sim(np.asarray(np1), np.asarray(np2))[0][0]
        else:
            print('Undefined metric name!')
            metric = 0

        return metric

    def get_metrics(self, reset=False):
        '''Get metrics specific to the task'''
        metric = self.scorer1.get_metric(reset)

        return {'metric': metric}

    def process_split(self, split, indexers) -> Iterable[Type[Instance]]:
        '''
        Convert a dataset of sentences into padded sequences of indices.

        Args:
            - split (list[list[str]]): list of inputs (possibly pair) and outputs
            - pair_input (int)
            - tok2idx (dict)

        Returns:
        '''
        def _make_instance(sent, label, ids):
            input1 = _sentence_to_text_field(sent, indexers)
            label = NumericField(label)
            ids = NumericField(ids)
            return Instance({"input1": input1, "labels": label, "ids": ids})

        # Map over columns: input1, labels, ids
        instances = map(_make_instance, *split)
        #  return list(instances)
        return instances  # lazy iterator


    def load_data(self, path, max_seq_len):
        '''Map sentences to image ids (keep track of sentence ids just in case)'''

        # changed for temp
        train, val, test = ([], [], []), ([], [], []), ([], [], [])

        train_ids = [item for item in os.listdir(os.path.join(path, "train")) if '.DS' not in item]
        val_ids = [item for item in os.listdir(os.path.join(path, "val")) if '.DS' not in item]
        test_ids = [item for item in os.listdir(os.path.join(path, "test")) if '.DS' not in item]

        f = open(os.path.join(path, "train.json"), 'r')
        for line in f:
            tr_dict = json.loads(line)
        f = open(os.path.join(path, "val.json"), 'r')
        for line in f:
            val_dict = json.loads(line)
        f = open(os.path.join(path, "test.json"), 'r')
        for line in f:
            te_dict = json.loads(line)

        for img_id in train_ids:
            for caption_id in tr_dict[img_id]['captions']:
                train[0].append(tr_dict[img_id]['captions'][caption_id])
                train[1].append(1)
                train[2].append(int(img_id))
                # train[2].append(caption_id)
        for img_id in val_ids:
            for caption_id in val_dict[img_id]['captions']:
                val[0].append(val_dict[img_id]['captions'][caption_id])
                val[1].append(1)
                val[2].append(int(img_id))
                # val[2].append(caption_id)
        for img_id in test_ids:
            for caption_id in te_dict[img_id]['captions']:
                test[0].append(te_dict[img_id]['captions'][caption_id])
                test[1].append(1)
                test[2].append(int(img_id))
                # test[2].append(caption_id)

        log.info("Positive train samples: " + str(len(train[0])))



        ''' Shapeworld data '''


        f = open("/nfs/jsalt/home/roma/shapeworld/train.tsv", 'r')
        for line in f:
            items = line.strip().split('\t')
            train[0].append(items[0])
            train[1].append(int(items[1]))
            train[2].append(int(items[2]))

        f = open("/nfs/jsalt/home/roma/shapeworld/val.tsv", 'r')
        for line in f:
            items = line.strip().split('\t')
            val[0].append(items[0])
            val[1].append(int(items[1]))
            val[2].append(int(items[2]))

        f = open("/nfs/jsalt/home/roma/shapeworld/test.tsv", 'r')
        for line in f:
            items = line.strip().split('\t')
            test[0].append(items[0])
            test[1].append(int(items[1]))
            test[2].append(int(items[2]))


        r = 5
        train_ids = list(repeat(train_ids, r)); test_ids = list(repeat(test_ids, r)); val_ids = list(repeat(val_ids, r));
        train_ids = [item for sublist in train_ids for item in sublist]
        test_ids = [item for sublist in test_ids for item in sublist]
        val_ids = [item for sublist in val_ids for item in sublist]

        for img_id in train_ids:
            rand_id = img_id
            while (rand_id == img_id):
                rand_id = np.random.randint(len(train_ids), size=(1,1))[0][0]
            caption_id = np.random.randint(5, size=(1,1))[0][0]
            captions = tr_dict[train_ids[rand_id]]['captions']; caption_ids = list(captions.keys())
            caption = captions[caption_ids[caption_id]]
            train[0].append(caption); train[1].append(0); train[2].append(int(img_id))

        for img_id in val_ids:
            rand_id = img_id
            while (rand_id == img_id):
                rand_id = np.random.randint(len(val_ids), size=(1,1))[0][0]
            caption_id = np.random.randint(5, size=(1,1))[0][0]
            captions = val_dict[val_ids[rand_id]]['captions']; caption_ids = list(captions.keys())
            caption = captions[caption_ids[caption_id]]
            val[0].append(caption); val[1].append(0); val[2].append(int(img_id))

        for img_id in test_ids:
            rand_id = img_id
            while (rand_id == img_id):
                rand_id = np.random.randint(len(test_ids), size=(1,1))[0][0]
            caption_id = np.random.randint(5, size=(1,1))[0][0]
            captions = te_dict[test_ids[rand_id]]['captions']; caption_ids = list(captions.keys())
            caption = captions[caption_ids[caption_id]]
            test[0].append(caption); test[1].append(0); test[2].append(int(img_id))





        #np.random.shuffle(train); np.random.shuffle(test); np.random.shuffle(val)

        log.info("All train samples: " + str(len(train[0])))

        self.tr_data = train
        self.val_data = val
        self.te_data = test
        self.train_data_text = train
        self.val_data_text = val
        self.test_data_text = test
        log.info('Train: ' + str(len(train)) + ' , Val: ' + str(len(val)) + ', Test: ' + str(len(test)))
        log.info("\tFinished loading MSCOCO data.")

class VAETask(SequenceGenerationTask):
    '''Variational Autoencoder (with corrupted input) Task'''

    def __init__(self, path, max_seq_len, name='MTTask'):
        super().__init__(name)
        self.scorer1 = Average()
        self.scorer2 = None
        self.val_metric = "%s_perplexity" % self.name
        self.val_metric_decreases = True
        self.load_data(path, max_seq_len)
        self.sentences = self.train_data_text[0] + self.val_data_text[0] + \
            self.train_data_text[2] + self.val_data_text[2]

    def load_data(self, path, max_seq_len):
        '''
        self.train_data_text = load_tsv(os.path.join(path, 'wmt_sample.txt'), max_seq_len,
                                        s1_idx=0, s2_idx=None, targ_idx=1,
                                        targ_fn=lambda t: t.split(' '))
        self.val_data_text = self.train_data_text; self.test_data_text = self.train_data_text
        '''
        self.train_data_text = load_tsv(os.path.join(path, 'train.txt'), max_seq_len,
                                        s1_idx=0, s2_idx=None, targ_idx=1,
                                        targ_fn=lambda t: t.split(' '))

        self.val_data_text = load_tsv(os.path.join(path, 'valid.txt'), max_seq_len,
                                      s1_idx=0, s2_idx=None, targ_idx=1,
                                      targ_fn=lambda t: t.split(' '))
        self.test_data_text = load_tsv(os.path.join(path, 'test.txt'), max_seq_len,
                                       s1_idx=0, s2_idx=None, targ_idx=1,
                                       targ_fn=lambda t: t.split(' '))
        log.info("\tFinished loading VAE data.")

    def get_metrics(self, reset=False):
        '''Get metrics specific to the task'''
        ppl = self.scorer1.get_metric(reset)
        return {'perplexity': ppl}

class RecastNLITask(PairClassificationTask):
    ''' Task class for NLI Recast Data'''

    def __init__(self, path, max_seq_len, name="recast"):
        super(RecastNLITask, self).__init__(name, 2)
        self.load_data(path, max_seq_len)
        self.sentences = self.train_data_text[0] + self.train_data_text[1] + \
            self.val_data_text[0] + self.val_data_text[1]

    def load_data(self, path, max_seq_len):
        tr_data = load_tsv(os.path.join(path, 'train.tsv'), max_seq_len,
                        s1_idx=1, s2_idx=2, skip_rows=0, targ_idx=3)
        val_data = load_tsv(os.path.join(path, 'dev.tsv'), max_seq_len,
                        s1_idx=0, s2_idx=1, skip_rows=0, targ_idx=3)
        te_data = load_tsv(os.path.join(path, 'test.tsv'), max_seq_len,
                        s1_idx=1, s2_idx=2, skip_rows=0, targ_idx=3)

        self.train_data_text = tr_data
        self.val_data_text = val_data
        self.test_data_text = te_data
        log.info("\tFinished loading recast probing data.")

class RecastPunTask(RecastNLITask):

    def __init__(self, path, max_seq_len, name="recast-puns"):
        super(RecastPunTask, self).__init__(path, max_seq_len, name)

class RecastNERTask(RecastNLITask):

    def __init__(self, path, max_seq_len, name="recast-ner"):
        super(RecastNERTask, self).__init__(path, max_seq_len, name)

class RecastVerbnetTask(RecastNLITask):

    def __init__(self, path, max_seq_len, name="recast-verbnet"):
        super(RecastVerbnetTask, self).__init__(path, max_seq_len, name)

class RecastVerbcornerTask(RecastNLITask):

    def __init__(self, path, max_seq_len, name="recast-verbcorner"):
        super(RecastVerbcornerTask, self).__init__(path, max_seq_len, name)

class RecastSentimentTask(RecastNLITask):

    def __init__(self, path, max_seq_len, name="recast-sentiment"):
        super(RecastSentimentTask, self).__init__(path, max_seq_len, name)

class RecastFactualityTask(RecastNLITask):

    def __init__(self, path, max_seq_len, name="recast-factuality"):
        super(RecastFactualityTask, self).__init__(path, max_seq_len, name)

class RecastWinogenderTask(RecastNLITask):

    def __init__(self, path, max_seq_len, name="recast-winogender"):
        super(RecastWinogenderTask, self).__init__(path, max_seq_len, name)

class RecastLexicosynTask(RecastNLITask):

    def __init__(self, path, max_seq_len, name="recast-lexicosyn"):
        super(RecastLexicosynTask, self).__init__(path, max_seq_len, name)

class RecastKGTask(RecastNLITask):

    def __init__(self, path, max_seq_len, name="recast-kg"):
        super(RecastKGTask, self).__init__(path, max_seq_len, name)

class TaggingTask(Task):
    ''' Generic tagging, one tag per word '''

    def __init__(self, name, num_tags):
        super().__init__(name)
        self.num_tags = num_tags + 2 # add unknown and padding
        ## TODO check if this is good metric
        self.scorer1 = Average()
        self.scorer2 = None
        self.val_metric = "%s_accuracy" % self.name
        self.val_metric_decreases = True
        self.target_indexer = {"words": SingleIdTokenIndexer(namespace="targets")} # TODO namespace

    def truncate(self, max_seq_len, sos_tok="<SOS>", eos_tok="<EOS>"):
        self.train_data_text = [truncate(self.train_data_text[0], max_seq_len,
                                         sos_tok, eos_tok), self.train_data_text[1]]
        self.val_data_text = [truncate(self.val_data_text[0], max_seq_len,
                                       sos_tok, eos_tok), self.val_data_text[1]]
        self.test_data_text = [truncate(self.test_data_text[0], max_seq_len,
                                        sos_tok, eos_tok), self.test_data_text[1]]

    def get_metrics(self, reset=False):
        '''Get metrics specific to the task'''
        acc = self.scorer1.get_metric(reset)
        return {'accuracy': acc}

    def process_split(self, split, indexers) -> Iterable[Type[Instance]]:
        ''' Process a tagging task '''
        inputs = [TextField(list(map(Token, sent)), token_indexers=indexers) for sent in split[0]]
        targs = [TextField(list(map(Token, sent)), token_indexers=self.target_indexer) for sent in split[2]]
        # Might be better as LabelField? I don't know what these things mean
        instances = [Instance({"inputs": x, "targs": t}) for (x, t) in zip(inputs, targs)]
        return instances

class POSTaggingTask(TaggingTask):
    def __init__(self, path, max_seq_len, name="pos"):
        super().__init__(name, 45) # 45 tags
        self.load_data(path, max_seq_len)
        self.sentences = self.train_data_text[0] + self.val_data_text[0]
        self.target_sentences = self.train_data_text[2] + self.val_data_text[2]


    def load_data(self, path, max_seq_len):
        '''Process the dataset located at data_file.'''
        tr_data = load_tsv(os.path.join(path, "pos_45.train"), max_seq_len,
                           s1_idx=0, s2_idx=None, targ_idx=1, targ_fn=lambda t: t.split(' '))
        val_data = load_tsv(os.path.join(path, "pos_45.dev"), max_seq_len,
                            s1_idx=0, s2_idx=None, targ_idx=1, targ_fn=lambda t: t.split(' '))
        te_data = load_tsv(os.path.join(path, 'pos_45.test'), max_seq_len,
                           s1_idx=0, s2_idx=None, targ_idx=1, targ_fn=lambda t: t.split(' '))
        self.train_data_text = tr_data
        self.val_data_text = val_data
        self.test_data_text = te_data
        log.info("\tFinished loading POSTagging data.")



class CCGTaggingTask(TaggingTask):
    def __init__(self, path, max_seq_len, name="ccg"):
        super().__init__(name, 1363) # 1363 tags
        self.load_data(path, max_seq_len)
        self.sentences = self.train_data_text[0] + self.val_data_text[0]
        self.target_sentences = self.train_data_text[2] + self.val_data_text[2]



    def load_data(self, path, max_seq_len):
        '''Process the dataset located at data_file.'''
        tr_data = load_tsv(os.path.join(path, "ccg_1363.train"), max_seq_len,
                           s1_idx=0, s2_idx=None, targ_idx=1, targ_fn=lambda t: t.split(' '))
        val_data = load_tsv(os.path.join(path, "ccg_1363.dev"), max_seq_len,
                            s1_idx=0, s2_idx=None, targ_idx=1, targ_fn=lambda t: t.split(' '))
        te_data = load_tsv(os.path.join(path, 'ccg_1363.test'), max_seq_len,
                           s1_idx=0, s2_idx=None, targ_idx=1, targ_fn=lambda t: t.split(' '))
        self.train_data_text = tr_data
        self.val_data_text = val_data
        self.test_data_text = te_data
        log.info("\tFinished loading CCGTagging data.")<|MERGE_RESOLUTION|>--- conflicted
+++ resolved
@@ -25,12 +25,8 @@
 
 # Fields for instance processing
 from allennlp.data import Instance, Token
-<<<<<<< HEAD
 from allennlp.data.fields import TextField, LabelField, \
         SpanField, ListField, MetadataField
-=======
-from allennlp.data.fields import TextField, LabelField, SpanField, ListField
->>>>>>> 58c9c074
 from .allennlp_mods.numeric_field import NumericField
 from .allennlp_mods.multilabel_field import MultiLabelField
 
