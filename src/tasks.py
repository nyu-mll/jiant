'''Define the tasks and code for loading their data.

- As much as possible, following the existing task hierarchy structure.
- When inheriting, be sure to write and call load_data.
- Set all text data as an attribute, task.sentences (List[List[str]])
- Each task's val_metric should be name_metric, where metric is returned by
get_metrics(): e.g. if task.val_metric = task_name + "_accuracy", then
task.get_metrics() should return {"accuracy": accuracy_val, ... }
'''
import copy
import collections
import itertools
import os
import math
import logging as log
import json
import numpy as np
from typing import Iterable, Sequence, List, Dict, Any, Type
import torch

import allennlp.common.util as allennlp_util
from allennlp.training.metrics import CategoricalAccuracy, \
    BooleanAccuracy, F1Measure, Average
from allennlp.data.token_indexers import SingleIdTokenIndexer
from .allennlp_mods.correlation import Correlation, FastMatthews

# Fields for instance processing
from allennlp.data import Instance, Token
from allennlp.data.fields import TextField, LabelField, \
    SpanField, ListField, MetadataField
from .allennlp_mods.numeric_field import NumericField
from .allennlp_mods.multilabel_field import MultiLabelField

from . import serialize
from . import utils
from .utils import load_tsv, process_sentence, truncate, load_diagnostic_tsv
import codecs

UNK_TOK_ALLENNLP = "@@UNKNOWN@@"
UNK_TOK_ATOMIC = "UNKNOWN"  # an unk token that won't get split by tokenizers

REGISTRY = {}  # Do not edit manually!


def register_task(name, rel_path, **kw):
    '''Decorator to register a task.

    Use this instead of adding to NAME2INFO in preprocess.py

    If kw is not None, this will be passed as additional args when the Task is
    constructed in preprocess.py.

    Usage:
    @register_task('mytask', 'my-task/data', **extra_kw)
    class MyTask(SingleClassificationTask):
        ...
    '''
    def _wrap(cls):
        entry = (cls, rel_path, kw) if kw else (cls, rel_path)
        REGISTRY[name] = entry
        return cls
    return _wrap


def _sentence_to_text_field(sent: Sequence[str], indexers: Any):
    ''' Helper function to map a sequence of tokens into a sequence of
    AllenNLP Tokens, then wrap in a TextField with the given indexers '''
    return TextField(list(map(Token, sent)), token_indexers=indexers)


def _atomic_tokenize(sent: str, atomic_tok: str, nonatomic_toks: List[str], max_seq_len: int):
    ''' Replace tokens that will be split by tokenizer with a
    placeholder token. Tokenize, and then substitute the placeholder
    with the *first* nonatomic token in the list. '''
    for nonatomic_tok in nonatomic_toks:
        sent = sent.replace(nonatomic_tok, atomic_tok)
    sent = process_sentence(sent, max_seq_len)
    sent = [nonatomic_toks[0] if t == atomic_tok else t for t in sent]
    return sent


def process_single_pair_task_split(split, indexers, is_pair=True, classification=True):
    '''
    Convert a dataset of sentences into padded sequences of indices. Shared
    across several classes.

    Args:
        - split (list[list[str]]): list of inputs (possibly pair) and outputs
        - pair_input (int)
        - tok2idx (dict)

    Returns:
        - instances (list[Instance]): a list of AllenNLP Instances with fields
    '''
    def _make_instance(input1, input2, labels, idx):
        d = {}
        d["input1"] = _sentence_to_text_field(input1, indexers)
        d['sent1_str'] = MetadataField(" ".join(input1[1:-1]))
        if input2:
            d["input2"] = _sentence_to_text_field(input2, indexers)
            d['sent2_str'] = MetadataField(" ".join(input2[1:-1]))
        if classification:
            d["labels"] = LabelField(labels, label_namespace="labels",
                                     skip_indexing=True)
        else:
            d["labels"] = NumericField(labels)

        d["idx"] = LabelField(idx, label_namespace="idxs",
                              skip_indexing=True)

        return Instance(d)

    split = list(split)
    if not is_pair:  # dummy iterator for input2
        split[1] = itertools.repeat(None)
    if len(split) < 4:  # counting iterator for idx
        assert len(split) == 3
        split.append(itertools.count())

    # Map over columns: input2, (input2), labels, idx
    instances = map(_make_instance, *split)
    #  return list(instances)
    return instances  # lazy iterator


class Task():
    '''Generic class for a task

    Methods and attributes:
        - load_data: load dataset from a path and create splits
        - truncate: truncate data to be at most some length
        - get_metrics:

    Outside the task:
        - process: pad and indexify data given a mapping
        - optimizer
    '''

    def __init__(self, name):
        self.name = name

    def load_data(self, path, max_seq_len):
        ''' Load data from path and create splits. '''
        raise NotImplementedError

    def truncate(self, max_seq_len, sos_tok, eos_tok):
        ''' Shorten sentences to max_seq_len and add sos and eos tokens. '''
        raise NotImplementedError

    def get_sentences(self) -> Iterable[Sequence[str]]:
        ''' Yield sentences, used to compute vocabulary. '''
        yield from self.sentences

    def count_examples(self, splits=['train', 'val', 'test']):
        ''' Count examples in the dataset. '''
        self.example_counts = {}
        for split in splits:
            st = self.get_split_text(split)
            count = self.get_num_examples(st)
            self.example_counts[split] = count

    @property
    def tokenizer_name(self):
        ''' Get the name of the tokenizer used for this task.

<<<<<<< HEAD
        Generally, this is just MosesTokenizer, but other tokenizations may be
        needed in special cases such as when working with BPE-based models
=======
        Generally, this is just 'MosesTokenizer', but other tokenizations may
        be needed in special cases such as when working with BPE-based models
>>>>>>> af10a5c3
        such as the OpenAI transformer LM.
        '''
        return utils.TOKENIZER.__class__.__name__

    @property
    def n_train_examples(self):
        return self.example_counts['train']

    @property
    def n_val_examples(self):
        return self.example_counts['val']

    def get_split_text(self, split: str):
        ''' Get split text, typically as list of columns.

        Split should be one of 'train', 'val', or 'test'.
        '''
        return getattr(self, '%s_data_text' % split)

    def get_num_examples(self, split_text):
        ''' Return number of examples in the result of get_split_text.

        Subclass can override this if data is not stored in column format.
        '''
        return len(split_text[0])

    def process_split(self, split, indexers) -> Iterable[Type[Instance]]:
        ''' Process split text into a list of AllenNLP Instances. '''
        raise NotImplementedError

    def get_metrics(self, reset: bool = False) -> Dict:
        ''' Get metrics specific to the task. '''
        raise NotImplementedError


class ClassificationTask(Task):
    ''' General classification task '''

    def __init__(self, name):
        super().__init__(name)


class RegressionTask(Task):
    ''' General regression task '''

    def __init__(self, name):
        super().__init__(name)


class SingleClassificationTask(ClassificationTask):
    ''' Generic sentence pair classification '''

    def __init__(self, name, n_classes):
        super().__init__(name)
        self.n_classes = n_classes
        self.scorer1 = CategoricalAccuracy()
        self.scorer2 = None
        self.val_metric = "%s_accuracy" % self.name
        self.val_metric_decreases = False

    def truncate(self, max_seq_len, sos_tok="<SOS>", eos_tok="<EOS>"):
        self.train_data_text = [truncate(self.train_data_text[0], max_seq_len,
                                         sos_tok, eos_tok), self.train_data_text[1]]
        self.val_data_text = [truncate(self.val_data_text[0], max_seq_len,
                                       sos_tok, eos_tok), self.val_data_text[1]]
        self.test_data_text = [truncate(self.test_data_text[0], max_seq_len,
                                        sos_tok, eos_tok), self.test_data_text[1]]

    def get_metrics(self, reset=False):
        '''Get metrics specific to the task'''
        acc = self.scorer1.get_metric(reset)
        return {'accuracy': acc}

    def process_split(self, split, indexers) -> Iterable[Type[Instance]]:
        ''' Process split text into a list of AllenNLP Instances. '''
        return process_single_pair_task_split(split, indexers, is_pair=False)


class PairClassificationTask(ClassificationTask):
    ''' Generic sentence pair classification '''

    def __init__(self, name, n_classes):
        super().__init__(name)
        self.n_classes = n_classes
        self.scorer1 = CategoricalAccuracy()
        self.scorer2 = None
        self.val_metric = "%s_accuracy" % self.name
        self.val_metric_decreases = False

    def get_metrics(self, reset=False):
        '''Get metrics specific to the task'''
        acc = self.scorer1.get_metric(reset)
        return {'accuracy': acc}

    def process_split(self, split, indexers) -> Iterable[Type[Instance]]:
        ''' Process split text into a list of AllenNLP Instances. '''
        return process_single_pair_task_split(split, indexers, is_pair=True)


# SRL CoNLL 2005, formulated as an edge-labeling task.
@register_task('edges-srl-conll2005', rel_path='edges/srl_conll2005',
               label_file="labels.txt", files_by_split={
                   'train': "train.edges.json",
                   'val': "dev.edges.json",
                   'test': "test.wsj.edges.json",
               }, is_symmetric=False)
# SRL CoNLL 2012 (OntoNotes), formulated as an edge-labeling task.
@register_task('edges-srl-conll2012', rel_path='edges/srl_conll2012',
               label_file="labels.txt", files_by_split={
                   'train': "train.edges.json",
                   'val': "dev.edges.json",
                   'test': "test.edges.json",
               }, is_symmetric=False)
# SPR1, as an edge-labeling task (multilabel).
@register_task('edges-spr1', rel_path='edges/spr1',
               label_file="labels.txt", files_by_split={
                   'train': "spr1.train.json",
                   'val': "spr1.dev.json",
                   'test': "spr1.test.json",
               }, is_symmetric=False)
# SPR2, as an edge-labeling task (multilabel).
@register_task('edges-spr2', rel_path='edges/spr2',
               label_file="labels.txt", files_by_split={
                   'train': "train.edges.json",
                   'val': "dev.edges.json",
                   'test': "test.edges.json",
               }, is_symmetric=False)
# Definite pronoun resolution. Two labels.
@register_task('edges-dpr', rel_path='edges/dpr',
               label_file="labels.txt", files_by_split={
                   'train': "train.edges.json",
                   'val': "dev.edges.json",
                   'test': "test.edges.json",
               }, is_symmetric=False)
# Coreference on OntoNotes corpus. Two labels.
@register_task('edges-coref-ontonotes', rel_path='edges/ontonotes-coref',
               label_file="labels.txt", files_by_split={
                   'train': "train.edges.json",
                   'val': "dev.edges.json",
                   'test': "test.edges.json",
               }, is_symmetric=False)
# Re-processed version of the above, via AllenNLP data loaders.
@register_task('edges-coref-ontonotes-conll',
               rel_path='edges/ontonotes-coref-conll',
               label_file="labels.txt", files_by_split={
                   'train': "coref_conll_ontonotes_en_train.json",
                   'val': "coref_conll_ontonotes_en_dev.json",
                   'test': "coref_conll_ontonotes_en_test.json",
               }, is_symmetric=False)
# Entity type labeling on CoNLL 2003.
@register_task('edges-ner-conll2003', rel_path='edges/ner_conll2003',
               label_file="labels.txt", files_by_split={
                   'train': "CoNLL-2003_train.json",
                   'val': "CoNLL-2003_dev.json",
                   'test': "CoNLL-2003_test.json",
               }, single_sided=True)
# Entity type labeling on OntoNotes.
@register_task('edges-ner-ontonotes',
               rel_path='edges/ontonotes-ner',
               label_file="labels.txt", files_by_split={
                   'train': "ner_ontonotes_en_train.json",
                   'val': "ner_ontonotes_en_dev.json",
                   'test': "ner_ontonotes_en_test.json",
               }, single_sided=True)
# Dependency edge labeling on UD treebank (GUM). Use 'ewt' version instead.
@register_task('edges-dep-labeling', rel_path='edges/dep',
               label_file="labels.txt", files_by_split={
                   'train': "train.json",
                   'val': "dev.json",
                   'test': "test.json",
               }, is_symmetric=False)
# Dependency edge labeling on English Web Treebank (UD).
@register_task('edges-dep-labeling-ewt', rel_path='edges/dep_ewt',
               label_file="labels.txt", files_by_split={
                   'train': "train.edges.json",
                   'val': "dev.edges.json",
                   'test': "test.edges.json",
               }, is_symmetric=False)
# PTB constituency membership / labeling.
@register_task('edges-constituent-ptb', rel_path='edges/ptb-membership',
               label_file="labels.txt", files_by_split={
                   'train': "ptb_train.json",
                   'val': "ptb_dev.json",
                   'test': "ptb_test.json",
               }, single_sided=True)
# Constituency membership / labeling on OntoNotes.
@register_task('edges-constituent-ontonotes',
               rel_path='edges/ontonotes-constituents',
               label_file="labels.txt", files_by_split={
                   'train': "consts_ontonotes_en_train.json",
                   'val': "consts_ontonotes_en_dev.json",
                   'test': "consts_ontonotes_en_test.json",
               }, single_sided=True)
@register_task('edges-pos-ontonotes',
               rel_path='edges/ontonotes-constituents',
               label_file="labels.pos.txt", files_by_split={
                   'train': "consts_ontonotes_en_train.pos.json",
                   'val': "consts_ontonotes_en_dev.pos.json",
                   'test': "consts_ontonotes_en_test.pos.json",
               }, single_sided=True)
@register_task('edges-nonterminal-ontonotes',
               rel_path='edges/ontonotes-constituents',
               label_file="labels.nonterminal.txt", files_by_split={
                   'train': "consts_ontonotes_en_train.nonterminal.json",
                   'val': "consts_ontonotes_en_dev.nonterminal.json",
                   'test': "consts_ontonotes_en_test.nonterminal.json",
               }, single_sided=True)
# CCG tagging (tokens only).
@register_task('edges-ccg-tag', rel_path='edges/ccg_tag',
               label_file="labels.txt", files_by_split={
                   'train': "ccg.tag.train.json",
                   'val': "ccg.tag.dev.json",
                   'test': "ccg.tag.test.json",
               }, single_sided=True)
# CCG parsing (constituent labeling).
@register_task('edges-ccg-parse', rel_path='edges/ccg_parse',
               label_file="labels.txt", files_by_split={
                   'train': "ccg.parse.train.json",
                   'val': "ccg.parse.dev.json",
                   'test': "ccg.parse.test.json",
               }, single_sided=True)
class EdgeProbingTask(Task):
    ''' Generic class for fine-grained edge probing.

    Acts as a classifier, but with multiple targets for each input text.

    Targets are of the form (span1, span2, label), where span1 and span2 are
    half-open token intervals [i, j).

    Subclass this for each dataset, or use register_task with appropriate kw
    args.
    '''
    @property
    def _tokenizer_suffix(self):
        ''' Suffix to make sure we use the correct source files. '''
        return ".retokenized." + self.tokenizer_name

    def __init__(self, path: str, max_seq_len: int,
                 name: str,
                 label_file: str = None,
                 files_by_split: Dict[str, str] = None,
                 is_symmetric: bool = False,
                 single_sided: bool = False):
        """Construct an edge probing task.

        path, max_seq_len, and name are passed by the code in preprocess.py;
        remaining arguments should be provided by a subclass constructor or via
        @register_task.

        Args:
            path: data directory
            max_seq_len: maximum sequence length (currently ignored)
            name: task name
            label_file: relative path to labels file
            files_by_split: split name ('train', 'val', 'test') mapped to
                relative filenames (e.g. 'train': 'train.json')
            is_symmetric: if true, span1 and span2 are assumed to be the same
                type and share parameters. Otherwise, we learn a separate
                projection layer and attention weight for each.
            single_sided: if true, only use span1.
        """
        super().__init__(name)

        assert label_file is not None
        assert files_by_split is not None
        self._files_by_split = {
            split: os.path.join(path, fname) + self._tokenizer_suffix
            for split, fname in files_by_split.items()
        }
        self._iters_by_split = self.load_data()
        self.max_seq_len = max_seq_len
        self.is_symmetric = is_symmetric
        self.single_sided = single_sided

        label_file = os.path.join(path, label_file)
        self.all_labels = list(utils.load_lines(label_file))
        self.n_classes = len(self.all_labels)
        # see add_task_label_namespace in preprocess.py
        self._label_namespace = self.name + "_labels"

        # Scorers
        #  self.acc_scorer = CategoricalAccuracy()  # multiclass accuracy
        self.mcc_scorer = FastMatthews()
        self.acc_scorer = BooleanAccuracy()  # binary accuracy
        self.f1_scorer = F1Measure(positive_label=1)  # binary F1 overall
        self.val_metric = "%s_f1" % self.name  # TODO: switch to MCC?
        self.val_metric_decreases = False

    def _stream_records(self, filename):
        skip_ctr = 0
        total_ctr = 0
        for record in utils.load_json_data(filename):
            total_ctr += 1
            # Skip records with empty targets.
            # TODO(ian): don't do this if generating negatives!
            if not record.get('targets', None):
                skip_ctr += 1
                continue
            yield record
        log.info("Read=%d, Skip=%d, Total=%d from %s",
                 total_ctr - skip_ctr, skip_ctr, total_ctr,
                 filename)

    @staticmethod
    def merge_preds(record: Dict, preds: Dict) -> Dict:
        """ Merge predictions into record, in-place.

        List-valued predictions should align to targets,
        and are attached to the corresponding target entry.

        Non-list predictions are attached to the top-level record.
        """
        record['preds'] = {}
        for target in record['targets']:
            target['preds'] = {}
        for key, val in preds.items():
            if isinstance(val, list):
                assert len(val) == len(record['targets'])
                for i, target in enumerate(record['targets']):
                    target['preds'][key] = val[i]
            else:
                # non-list predictions, attach to top-level preds
                record['preds'][key] = val
        return record

    def load_data(self):
        iters_by_split = collections.OrderedDict()
        for split, filename in self._files_by_split.items():
            #  # Lazy-load using RepeatableIterator.
            #  loader = functools.partial(utils.load_json_data,
            #                             filename=filename)
            #  iter = serialize.RepeatableIterator(loader)
            iter = list(self._stream_records(filename))
            iters_by_split[split] = iter
        return iters_by_split

    def get_split_text(self, split: str):
        ''' Get split text as iterable of records.

        Split should be one of 'train', 'val', or 'test'.
        '''
        return self._iters_by_split[split]

    def get_num_examples(self, split_text):
        ''' Return number of examples in the result of get_split_text.

        Subclass can override this if data is not stored in column format.
        '''
        return len(split_text)

    def _make_span_field(self, s, text_field, offset=1):
        return SpanField(s[0] + offset, s[1] - 1 + offset, text_field)

    def make_instance(self, record, idx, indexers) -> Type[Instance]:
        """Convert a single record to an AllenNLP Instance."""
        tokens = record['text'].split()  # already space-tokenized by Moses
        tokens = [utils.SOS_TOK] + tokens + [utils.EOS_TOK]
        text_field = _sentence_to_text_field(tokens, indexers)

        d = {}
        d["idx"] = MetadataField(idx)

        d['input1'] = text_field

        d['span1s'] = ListField([self._make_span_field(t['span1'], text_field, 1)
                                 for t in record['targets']])
        if not self.single_sided:
            d['span2s'] = ListField([self._make_span_field(t['span2'], text_field, 1)
                                     for t in record['targets']])

        # Always use multilabel targets, so be sure each label is a list.
        labels = [utils.wrap_singleton_string(t['label'])
                  for t in record['targets']]
        d['labels'] = ListField([MultiLabelField(label_set,
                                                 label_namespace=self._label_namespace,
                                                 skip_indexing=False)
                                 for label_set in labels])
        return Instance(d)

    def process_split(self, records, indexers) -> Iterable[Type[Instance]]:
        ''' Process split text into a list of AllenNLP Instances. '''
        def _map_fn(r, idx): return self.make_instance(r, idx, indexers)
        return map(_map_fn, records, itertools.count())

    def get_all_labels(self) -> List[str]:
        return self.all_labels

    def get_sentences(self) -> Iterable[Sequence[str]]:
        ''' Yield sentences, used to compute vocabulary. '''
        for split, iter in self._iters_by_split.items():
            # Don't use test set for vocab building.
            if split.startswith("test"):
                continue
            for record in iter:
                yield record["text"].split()

    def get_metrics(self, reset=False):
        '''Get metrics specific to the task'''
        metrics = {}
        metrics['mcc'] = self.mcc_scorer.get_metric(reset)
        metrics['acc'] = self.acc_scorer.get_metric(reset)
        precision, recall, f1 = self.f1_scorer.get_metric(reset)
        metrics['precision'] = precision
        metrics['recall'] = recall
        metrics['f1'] = f1
        return metrics


class OpenAIEdgeProbingTask(EdgeProbingTask):
    """Version of EdgeProbingTask that loads BPE-tokenized data."""
    @property
    def tokenizer_name(self):
        return "OpenAI.BPE"

# We need '-openai' versions of all edge probing tasks, which load the correct
# tokenization for that model. To avoid lots of boilerplate, add these to the
# registry at import time using the loop below.
for name in list(REGISTRY.keys()):
    args = REGISTRY[name]
    cls = args[0]
    if (issubclass(cls, EdgeProbingTask)
            and not issubclass(cls, OpenAIEdgeProbingTask)):
        new_args = (OpenAIEdgeProbingTask, *args[1:])
        new_name = name + "-openai"
        REGISTRY[new_name] = new_args


class PairRegressionTask(RegressionTask):
    ''' Generic sentence pair classification '''

    def __init__(self, name):
        super().__init__(name)
        self.n_classes = 1
        self.scorer1 = Average()  # for average MSE
        self.scorer2 = None
        self.val_metric = "%s_mse" % self.name
        self.val_metric_decreases = True

    def get_metrics(self, reset=False):
        '''Get metrics specific to the task'''
        mse = self.scorer1.get_metric(reset)
        return {'mse': mse}

    def process_split(self, split, indexers) -> Iterable[Type[Instance]]:
        ''' Process split text into a list of AllenNLP Instances. '''
        return process_single_pair_task_split(split, indexers, is_pair=True,
                                              classification=False)


class PairOrdinalRegressionTask(RegressionTask):
    ''' Generic sentence pair ordinal regression.
        Currently just doing regression but added new class
        in case we find a good way to implement ordinal regression with NN'''

    def __init__(self, name):
        super().__init__(name)
        self.n_classes = 1
        self.scorer1 = Average()  # for average MSE
        self.scorer2 = Correlation('spearman')
        self.val_metric = "%s_1-mse" % self.name
        self.val_metric_decreases = False

    def get_metrics(self, reset=False):
        mse = self.scorer1.get_metric(reset)
        spearmanr = self.scorer2.get_metric(reset)
        return {'1-mse': 1 - mse,
                'mse': mse,
                'spearmanr': spearmanr}

    def process_split(self, split, indexers) -> Iterable[Type[Instance]]:
        ''' Process split text into a list of AllenNLP Instances. '''
        return process_single_pair_task_split(split, indexers, is_pair=True,
                                              classification=False)


class SequenceGenerationTask(Task):
    ''' Generic sentence generation task '''

    def __init__(self, name):
        super().__init__(name)
        self.scorer1 = Average()  # for average BLEU or something
        self.scorer2 = None
        self.val_metric = "%s_bleu" % self.name
        self.val_metric_decreases = False
        log.warning("BLEU scoring is turned off (current code in progress)."
                    "Please use outputed prediction files to score offline")

    def get_metrics(self, reset=False):
        '''Get metrics specific to the task'''
        bleu = self.scorer1.get_metric(reset)
        return {'bleu': bleu}


class RankingTask(Task):
    ''' Generic sentence ranking task, given some input '''

    def __init__(self, name):
        super().__init__(name)


class LanguageModelingTask(SequenceGenerationTask):
    """Generic language modeling task
    See base class: SequenceGenerationTask
    Attributes:
        max_seq_len: (int) maximum sequence length
        min_seq_len: (int) minimum sequence length
        target_indexer: (Indexer Obejct) Indexer used for target
        files_by_split: (dict) files for three data split (train, val, test)
    """

    def __init__(self, path, max_seq_len, name):
        """Init class
        Args:
            path: (str) path that the data files are stored
            max_seq_len: (int) maximum length of one sequence
            name: (str) task name
        """
        super().__init__(name)
        self.scorer1 = Average()
        self.scorer2 = None
        self.val_metric = "%s_perplexity" % self.name
        self.val_metric_decreases = True
        self.max_seq_len = max_seq_len
        self.min_seq_len = 0
        self.target_indexer = {"words": SingleIdTokenIndexer(namespace="tokens")}
        self.files_by_split = {'train': os.path.join(path, "train.txt"),
                               'val': os.path.join(path, "valid.txt"),
                               'test': os.path.join(path, "test.txt")}

    def count_examples(self):
        """Computes number of samples
        Assuming every line is one example.
        """
        example_counts = {}
        for split, split_path in self.files_by_split.items():
            example_counts[split] = sum(1 for line in open(split_path))
        self.example_counts = example_counts

    def get_metrics(self, reset=False):
        """Get metrics specific to the task
        Args:
            reset: (boolean) reset any accumulators or internal state
        """
        nll = self.scorer1.get_metric(reset)
        return {'perplexity': math.exp(nll)}

    def load_data(self, path):
        """Loading data file and tokenizing the text
        Args:
            path: (str) data file path
        """
        with open(path) as txt_fh:
            for row in txt_fh:
                toks = row.strip()
                if not toks:
                    continue
                yield process_sentence(toks, self.max_seq_len)

    def process_split(self, split, indexers) -> Iterable[Type[Instance]]:
        """Process a language modeling split by indexing and creating fields.
        Args:
            split: (list) a single list of sentences
            indexers: (Indexer object) indexer to index input words
        """
        def _make_instance(sent):
            ''' Forward targs adds <s> as a target for input </s>
            and bwd targs adds </s> as a target for input <s>
            to avoid issues with needing to strip extra tokens
            in the input for each direction '''
            d = {}
            d["input"] = _sentence_to_text_field(sent, indexers)
            d["targs"] = _sentence_to_text_field(sent[1:] + [sent[0]], self.target_indexer)
            d["targs_b"] = _sentence_to_text_field([sent[-1]] + sent[:-1], self.target_indexer)
            return Instance(d)
        for sent in split:
            yield _make_instance(sent)

    def get_split_text(self, split: str):
        """Get split text as iterable of records.
        Args:
            split: (str) should be one of 'train', 'val', or 'test'.
        """
        return self.load_data(self.files_by_split[split])

    def get_sentences(self) -> Iterable[Sequence[str]]:
        """Yield sentences, used to compute vocabulary.
        """
        for split in self.files_by_split:
            # Don't use test set for vocab building.
            if split.startswith("test"):
                continue
            path = self.files_by_split[split]
            for sent in self.load_data(path):
                yield sent


class WikiTextLMTask(LanguageModelingTask):
    """ Language modeling on a Wikitext dataset
    See base class: LanguageModelingTask
    """

    def __init__(self, path, max_seq_len, name="wiki"):
        super().__init__(path, max_seq_len, name)

    def load_data(self, path):
        ''' Rather than return a whole list of examples, stream them '''
        nonatomics_toks = [UNK_TOK_ALLENNLP, '<unk>']
        with open(path) as txt_fh:
            for row in txt_fh:
                toks = row.strip()
                if not toks:
                    continue
                # WikiText103 preprocesses unknowns as '<unk>'
                # which gets tokenized as '@', '@', 'UNKNOWN', ...
                # We replace to avoid that
                sent = _atomic_tokenize(toks, UNK_TOK_ATOMIC, nonatomics_toks, self.max_seq_len)
                # we also filtering out headers (artifact of the data)
                # which are processed to have multiple = signs
                if sent.count("=") >= 2 or len(toks) < self.min_seq_len + 2:
                    continue
                yield sent


@register_task('wiki103', rel_path='WikiText103/')
class WikiText103LMTask(WikiTextLMTask):
    """Language modeling task on Wikitext 103
    See base class: WikiTextLMTask
    """

    def __init__(self, path, max_seq_len, name="wiki103"):
        super().__init__(path, max_seq_len, name)
        self.files_by_split = {'train': os.path.join(path, "train.sentences.txt"),
                               'val': os.path.join(path, "valid.sentences.txt"),
                               'test': os.path.join(path, "test.sentences.txt")}


@register_task('bwb', rel_path='BWB/')
class BWBLMTask(LanguageModelingTask):
    """Language modeling task on Billion Word Benchmark
    See base class: LanguageModelingTask
    """

    def __init__(self, path, max_seq_len, name="bwb"):
        super().__init__(path, max_seq_len, name)
        self.max_seq_len = max_seq_len


@register_task('sst', rel_path='SST-2/')
class SSTTask(SingleClassificationTask):
    ''' Task class for Stanford Sentiment Treebank.  '''

    def __init__(self, path, max_seq_len, name="sst"):
        ''' '''
        super(SSTTask, self).__init__(name, 2)
        self.load_data(path, max_seq_len)
        self.sentences = self.train_data_text[0] + self.val_data_text[0]

    def load_data(self, path, max_seq_len):
        ''' Load data '''
        tr_data = load_tsv(os.path.join(path, 'train.tsv'), max_seq_len,
                           s1_idx=0, s2_idx=None, targ_idx=1, skip_rows=1)
        val_data = load_tsv(os.path.join(path, 'dev.tsv'), max_seq_len,
                            s1_idx=0, s2_idx=None, targ_idx=1, skip_rows=1)
        te_data = load_tsv(os.path.join(path, 'test.tsv'), max_seq_len,
                           s1_idx=1, s2_idx=None, targ_idx=None, idx_idx=0, skip_rows=1)
        self.train_data_text = tr_data
        self.val_data_text = val_data
        self.test_data_text = te_data
        log.info("\tFinished loading SST data.")


@register_task('reddit', rel_path='Reddit_2008/')
@register_task('reddit_dummy', rel_path='Reddit_2008_TestSample/')
@register_task('reddit_3.4G', rel_path='Reddit_3.4G/')
@register_task('reddit_13G', rel_path='Reddit_13G/')
@register_task('reddit_softmax', rel_path='Reddit_2008/')
class RedditTask(RankingTask):
    ''' Task class for Reddit data.  '''

    def __init__(self, path, max_seq_len, name="reddit"):
        ''' '''
        super().__init__(name)
        self.scorer1 = Average()  # CategoricalAccuracy()
        self.scorer2 = None
        self.val_metric = "%s_accuracy" % self.name
        self.val_metric_decreases = False
        self.files_by_split = {split: os.path.join(path, "%s.csv" % split) for
                               split in ["train", "val", "test"]}
        self.max_seq_len = max_seq_len

    def get_split_text(self, split: str):
        ''' Get split text as iterable of records.

        Split should be one of 'train', 'val', or 'test'.
        '''
        return self.load_data(self.files_by_split[split])

    def load_data(self, path):
        ''' Load data '''
        with open(path, 'r') as txt_fh:
            for row in txt_fh:
                row = row.strip().split('\t')
                if len(row) < 4 or not row[2] or not row[3]:
                    continue
                sent1 = process_sentence(row[2], self.max_seq_len)
                sent2 = process_sentence(row[3], self.max_seq_len)
                targ = 1
                yield (sent1, sent2, targ)

    def get_sentences(self) -> Iterable[Sequence[str]]:
        ''' Yield sentences, used to compute vocabulary. '''
        for split in self.files_by_split:
            # Don't use test set for vocab building.
            if split.startswith("test"):
                continue
            path = self.files_by_split[split]
            for sent1, sent2, _ in self.load_data(path):
                yield sent1
                yield sent2

    def count_examples(self):
        ''' Compute here b/c we're streaming the sentences. '''
        example_counts = {}
        for split, split_path in self.files_by_split.items():
            example_counts[split] = sum(1 for line in open(split_path))
        self.example_counts = example_counts

    def process_split(self, split, indexers) -> Iterable[Type[Instance]]:
        ''' Process split text into a list of AllenNLP Instances. '''
        def _make_instance(input1, input2, labels):
            d = {}
            d["input1"] = _sentence_to_text_field(input1, indexers)
            #d['sent1_str'] = MetadataField(" ".join(input1[1:-1]))
            d["input2"] = _sentence_to_text_field(input2, indexers)
            #d['sent2_str'] = MetadataField(" ".join(input2[1:-1]))
            d["labels"] = LabelField(labels, label_namespace="labels",
                                     skip_indexing=True)
            return Instance(d)

        for sent1, sent2, trg in split:
            yield _make_instance(sent1, sent2, trg)

    def get_metrics(self, reset=False):
        '''Get metrics specific to the task'''
        acc = self.scorer1.get_metric(reset)
        return {'accuracy': acc}


@register_task('reddit_pair_classif', rel_path='Reddit_2008/')
@register_task('reddit_pair_classif_dummy', rel_path='Reddit_2008_TestSample/')
@register_task('reddit_pair_classif_3.4G', rel_path='Reddit_3.4G/')
class RedditPairClassificationTask(PairClassificationTask):
    ''' Task class for Reddit data.  '''

    def __init__(self, path, max_seq_len, name="reddit_PairClassi"):
        ''' '''
        super().__init__(name, 2)
        self.scorer2 = None
        self.val_metric = "%s_accuracy" % self.name
        self.val_metric_decreases = False
        self.files_by_split = {split: os.path.join(path, "%s.csv" % split) for
                               split in ["train", "val", "test"]}
        self.max_seq_len = max_seq_len

    def get_split_text(self, split: str):
        ''' Get split text as iterable of records.

        Split should be one of 'train', 'val', or 'test'.
        '''
        return self.load_data(self.files_by_split[split])

    def load_data(self, path):
        ''' Load data '''
        with open(path, 'r') as txt_fh:
            for row in txt_fh:
                row = row.strip().split('\t')
                if len(row) < 4 or not row[2] or not row[3]:
                    continue
                sent1 = process_sentence(row[2], self.max_seq_len)
                sent2 = process_sentence(row[3], self.max_seq_len)
                targ = 1
                yield (sent1, sent2, targ)

    def get_sentences(self) -> Iterable[Sequence[str]]:
        ''' Yield sentences, used to compute vocabulary. '''
        for split in self.files_by_split:
            # Don't use test set for vocab building.
            if split.startswith("test"):
                continue
            path = self.files_by_split[split]
            for sent1, sent2, _ in self.load_data(path):
                yield sent1
                yield sent2

    def count_examples(self):
        ''' Compute here b/c we're streaming the sentences. '''
        example_counts = {}
        for split, split_path in self.files_by_split.items():
            example_counts[split] = sum(1 for line in open(split_path))
        self.example_counts = example_counts

    def process_split(self, split, indexers) -> Iterable[Type[Instance]]:
        ''' Process split text into a list of AllenNLP Instances. '''
        def _make_instance(input1, input2, labels):
            d = {}
            d["input1"] = _sentence_to_text_field(input1, indexers)
            #d['sent1_str'] = MetadataField(" ".join(input1[1:-1]))
            d["input2"] = _sentence_to_text_field(input2, indexers)
            #d['sent2_str'] = MetadataField(" ".join(input2[1:-1]))
            d["labels"] = LabelField(labels, label_namespace="labels",
                                     skip_indexing=True)
            return Instance(d)

        for sent1, sent2, trg in split:
            yield _make_instance(sent1, sent2, trg)

    def get_metrics(self, reset=False):
        '''Get metrics specific to the task'''
        acc = self.scorer1.get_metric(reset)
        return {'accuracy': acc}


@register_task('mt_pair_classif', rel_path='wmt14_en_de_local/')
@register_task('mt_pair_classif_dummy', rel_path='wmt14_en_de_mini/')
class MTDataPairClassificationTask(RedditPairClassificationTask):
    ''' Task class for MT data pair classification using standard setup.
        RedditPairClassificationTask and MTDataPairClassificationTask are same tasks with different data
    '''

    def __init__(self, path, max_seq_len, name="mt_data_PairClassi"):
        ''' '''
        super().__init__(path, max_seq_len, name)
        self.files_by_split = {split: os.path.join(path, "%s.txt" % split) for
                               split in ["train", "val", "test"]}

    def load_data(self, path):
        ''' Load data '''
        with codecs.open(path, 'r', 'utf-8', errors='ignore') as txt_fh:
            for row in txt_fh:
                row = row.strip().split('\t')
                if len(row) < 2 or not row[0] or not row[1]:
                    continue
                sent1 = process_sentence(row[0], self.max_seq_len)
                sent2 = process_sentence(row[1], self.max_seq_len)
                targ = 1
                yield (sent1, sent2, targ)

    def count_examples(self):
        ''' Compute here b/c we're streaming the sentences. '''
        example_counts = {}
        for split, split_path in self.files_by_split.items():
            example_counts[split] = sum(
                1 for line in codecs.open(
                    split_path, 'r', 'utf-8', errors='ignore'))
        self.example_counts = example_counts


@register_task('cola', rel_path='CoLA/')
class CoLATask(SingleClassificationTask):
    '''Class for Warstdadt acceptability task'''

    def __init__(self, path, max_seq_len, name="acceptability"):
        ''' '''
        super(CoLATask, self).__init__(name, 2)
        self.load_data(path, max_seq_len)
        self.sentences = self.train_data_text[0] + self.val_data_text[0]
        self.val_metric = "%s_mcc" % self.name
        self.val_metric_decreases = False
        #self.scorer1 = Average()
        self.scorer1 = Correlation("matthews")
        self.scorer2 = CategoricalAccuracy()

    def load_data(self, path, max_seq_len):
        '''Load the data'''
        tr_data = load_tsv(os.path.join(path, "train.tsv"), max_seq_len,
                           s1_idx=3, s2_idx=None, targ_idx=1)
        val_data = load_tsv(os.path.join(path, "dev.tsv"), max_seq_len,
                            s1_idx=3, s2_idx=None, targ_idx=1)
        te_data = load_tsv(os.path.join(path, 'test.tsv'), max_seq_len,
                           s1_idx=1, s2_idx=None, targ_idx=None, idx_idx=0, skip_rows=1)
        self.train_data_text = tr_data
        self.val_data_text = val_data
        self.test_data_text = te_data
        log.info("\tFinished loading CoLA.")

    def get_metrics(self, reset=False):
        return {'mcc': self.scorer1.get_metric(reset),
                'accuracy': self.scorer2.get_metric(reset)}


@register_task('qqp', rel_path='QQP/')
class QQPTask(PairClassificationTask):
    ''' Task class for Quora Question Pairs. '''

    def __init__(self, path, max_seq_len, name="qqp"):
        super().__init__(name, 2)
        self.load_data(path, max_seq_len)
        self.sentences = self.train_data_text[0] + self.train_data_text[1] + \
            self.val_data_text[0] + self.val_data_text[1]
        self.scorer2 = F1Measure(1)
        self.val_metric = "%s_acc_f1" % name
        self.val_metric_decreases = False

    def load_data(self, path, max_seq_len):
        '''Process the dataset located at data_file.'''
        tr_data = load_tsv(os.path.join(path, "train.tsv"), max_seq_len,
                           s1_idx=3, s2_idx=4, targ_idx=5, skip_rows=1)
        val_data = load_tsv(os.path.join(path, "dev.tsv"), max_seq_len,
                            s1_idx=3, s2_idx=4, targ_idx=5, skip_rows=1)
        te_data = load_tsv(os.path.join(path, 'test.tsv'), max_seq_len,
                           s1_idx=1, s2_idx=2, targ_idx=None, idx_idx=0, skip_rows=1)
        self.train_data_text = tr_data
        self.val_data_text = val_data
        self.test_data_text = te_data
        log.info("\tFinished loading QQP data.")

    def get_metrics(self, reset=False):
        '''Get metrics specific to the task'''
        acc = self.scorer1.get_metric(reset)
        pcs, rcl, f1 = self.scorer2.get_metric(reset)
        return {'acc_f1': (acc + f1) / 2, 'accuracy': acc, 'f1': f1,
                'precision': pcs, 'recall': rcl}


@register_task('qqp-alt', rel_path='QQP/')
class QQPAltTask(QQPTask):
    ''' Task class for Quora Question Pairs.

    Identical to QQPTask class, but it can be handy to have two when controlling model settings.
    '''

    def __init__(self, path, max_seq_len, name="qqp-alt"):
        '''QQP'''
        super(QQPAltTask, self).__init__(path, max_seq_len, name)


class MultiNLISingleGenreTask(PairClassificationTask):
    ''' Task class for Multi-Genre Natural Language Inference, Fiction genre.'''

    def __init__(self, path, max_seq_len, genre, name):
        '''MNLI'''
        super(MultiNLISingleGenreTask, self).__init__(name, 3)
        self.load_data(path, max_seq_len, genre)
        self.scorer2 = None
        self.sentences = self.train_data_text[0] + self.train_data_text[1] + \
            self.val_data_text[0] + self.val_data_text[1]

    def load_data(self, path, max_seq_len, genre):
        '''Process the dataset located at path. We only use the in-genre matche data.'''
        targ_map = {'neutral': 0, 'entailment': 1, 'contradiction': 2}

        tr_data = load_tsv(
            os.path.join(
                path,
                'train.tsv'),
            max_seq_len,
            s1_idx=8,
            s2_idx=9,
            targ_idx=11,
            targ_map=targ_map,
            idx_idx=0,
            skip_rows=1,
            filter_idx=3,
            filter_value=genre)

        val_matched_data = load_tsv(
            os.path.join(
                path,
                'dev_matched.tsv'),
            max_seq_len,
            s1_idx=8,
            s2_idx=9,
            targ_idx=11,
            targ_map=targ_map,
            idx_idx=0,
            skip_rows=1,
            filter_idx=3,
            filter_value=genre)

        te_matched_data = load_tsv(
            os.path.join(
                path,
                'test_matched.tsv'),
            max_seq_len,
            s1_idx=8,
            s2_idx=9,
            targ_idx=None,
            idx_idx=0,
            skip_rows=1,
            filter_idx=3,
            filter_value=genre)

        self.train_data_text = tr_data
        self.val_data_text = val_matched_data
        self.test_data_text = te_matched_data
        log.info("\tFinished loading MNLI " + genre + " data.")

    def get_metrics(self, reset=False):
        ''' No F1 '''
        return {'accuracy': self.scorer1.get_metric(reset)}


@register_task('mnli-fiction', rel_path='MNLI/')
class MultiNLIFictionTask(MultiNLISingleGenreTask):
    ''' Task class for Multi-Genre Natural Language Inference, Fiction genre.'''

    def __init__(self, path, max_seq_len, name="mnli-fiction"):
        '''MNLI'''
        super(
            MultiNLIFictionTask,
            self).__init__(
            path,
            max_seq_len,
            genre="fiction",
            name=name)


@register_task('mnli-slate', rel_path='MNLI/')
class MultiNLISlateTask(MultiNLISingleGenreTask):
    ''' Task class for Multi-Genre Natural Language Inference, Fiction genre.'''

    def __init__(self, path, max_seq_len, name="mnli-slate"):
        '''MNLI'''
        super(MultiNLISlateTask, self).__init__(path, max_seq_len, genre="slate", name=name)


@register_task('mnli-government', rel_path='MNLI/')
class MultiNLIGovernmentTask(MultiNLISingleGenreTask):
    ''' Task class for Multi-Genre Natural Language Inference, Fiction genre.'''

    def __init__(self, path, max_seq_len, name="mnli-government"):
        '''MNLI'''
        super(
            MultiNLIGovernmentTask,
            self).__init__(
            path,
            max_seq_len,
            genre="government",
            name=name)


@register_task('mnli-telephone', rel_path='MNLI/')
class MultiNLITelephoneTask(MultiNLISingleGenreTask):
    ''' Task class for Multi-Genre Natural Language Inference, Fiction genre.'''

    def __init__(self, path, max_seq_len, name="mnli-telephone"):
        '''MNLI'''
        super(
            MultiNLITelephoneTask,
            self).__init__(
            path,
            max_seq_len,
            genre="telephone",
            name=name)


@register_task('mnli-travel', rel_path='MNLI/')
class MultiNLITravelTask(MultiNLISingleGenreTask):
    ''' Task class for Multi-Genre Natural Language Inference, Fiction genre.'''

    def __init__(self, path, max_seq_len, name="mnli-travel"):
        '''MNLI'''
        super(
            MultiNLITravelTask,
            self).__init__(
            path,
            max_seq_len,
            genre="travel",
            name=name)


@register_task('mrpc', rel_path='MRPC/')
class MRPCTask(PairClassificationTask):
    ''' Task class for Microsoft Research Paraphase Task.  '''

    def __init__(self, path, max_seq_len, name="mrpc"):
        ''' '''
        super(MRPCTask, self).__init__(name, 2)
        self.load_data(path, max_seq_len)
        self.sentences = self.train_data_text[0] + self.train_data_text[1] + \
            self.val_data_text[0] + self.val_data_text[1]
        self.scorer2 = F1Measure(1)
        self.val_metric = "%s_acc_f1" % name
        self.val_metric_decreases = False

    def load_data(self, path, max_seq_len):
        ''' Process the dataset located at path.  '''
        tr_data = load_tsv(os.path.join(path, "train.tsv"), max_seq_len,
                           s1_idx=3, s2_idx=4, targ_idx=0, skip_rows=1)
        val_data = load_tsv(os.path.join(path, "dev.tsv"), max_seq_len,
                            s1_idx=3, s2_idx=4, targ_idx=0, skip_rows=1)
        te_data = load_tsv(os.path.join(path, 'test.tsv'), max_seq_len,
                           s1_idx=3, s2_idx=4, targ_idx=None, idx_idx=0, skip_rows=1)
        self.train_data_text = tr_data
        self.val_data_text = val_data
        self.test_data_text = te_data
        log.info("\tFinished loading MRPC data.")

    def get_metrics(self, reset=False):
        '''Get metrics specific to the task'''
        acc = self.scorer1.get_metric(reset)
        pcs, rcl, f1 = self.scorer2.get_metric(reset)
        return {'acc_f1': (acc + f1) / 2, 'accuracy': acc, 'f1': f1,
                'precision': pcs, 'recall': rcl}


@register_task('sts-b', rel_path='STS-B/')
class STSBTask(PairRegressionTask):
    ''' Task class for Sentence Textual Similarity Benchmark.  '''

    def __init__(self, path, max_seq_len, name="sts_benchmark"):
        ''' '''
        super(STSBTask, self).__init__(name)
        self.load_data(path, max_seq_len)
        self.sentences = self.train_data_text[0] + self.train_data_text[1] + \
            self.val_data_text[0] + self.val_data_text[1]
        #self.scorer1 = Average()
        #self.scorer2 = Average()
        self.scorer1 = Correlation("pearson")
        self.scorer2 = Correlation("spearman")
        self.val_metric = "%s_corr" % self.name
        self.val_metric_decreases = False

    def load_data(self, path, max_seq_len):
        ''' Load data '''
        tr_data = load_tsv(os.path.join(path, 'train.tsv'), max_seq_len, skip_rows=1,
                           s1_idx=7, s2_idx=8, targ_idx=9, targ_fn=lambda x: float(x) / 5)
        val_data = load_tsv(os.path.join(path, 'dev.tsv'), max_seq_len, skip_rows=1,
                            s1_idx=7, s2_idx=8, targ_idx=9, targ_fn=lambda x: float(x) / 5)
        te_data = load_tsv(os.path.join(path, 'test.tsv'), max_seq_len,
                           s1_idx=7, s2_idx=8, targ_idx=None, idx_idx=0, skip_rows=1)
        self.train_data_text = tr_data
        self.val_data_text = val_data
        self.test_data_text = te_data
        log.info("\tFinished loading STS Benchmark data.")

    def get_metrics(self, reset=False):
        pearsonr = self.scorer1.get_metric(reset)
        spearmanr = self.scorer2.get_metric(reset)
        return {'corr': (pearsonr + spearmanr) / 2,
                'pearsonr': pearsonr, 'spearmanr': spearmanr}


@register_task('sts-b-alt', rel_path='STS-B/')
class STSBAltTask(STSBTask):
    ''' Task class for Sentence Textual Similarity Benchmark.

    Identical to STSBTask class, but it can be handy to have two when controlling model settings.
    '''

    def __init__(self, path, max_seq_len, name="sts_benchmark-alt"):
        '''STSB'''
        super(STSBAltTask, self).__init__(path, max_seq_len, name)


@register_task('snli', rel_path='SNLI/')
class SNLITask(PairClassificationTask):
    ''' Task class for Stanford Natural Language Inference '''

    def __init__(self, path, max_seq_len, name="snli"):
        ''' Do stuff '''
        super(SNLITask, self).__init__(name, 3)
        self.load_data(path, max_seq_len)
        self.sentences = self.train_data_text[0] + self.train_data_text[1] + \
            self.val_data_text[0] + self.val_data_text[1]

    def load_data(self, path, max_seq_len):
        ''' Process the dataset located at path.  '''
        targ_map = {'neutral': 0, 'entailment': 1, 'contradiction': 2}
        tr_data = load_tsv(os.path.join(path, "train.tsv"), max_seq_len, targ_map=targ_map,
                           s1_idx=7, s2_idx=8, targ_idx=-1, skip_rows=1)
        val_data = load_tsv(os.path.join(path, "dev.tsv"), max_seq_len, targ_map=targ_map,
                            s1_idx=7, s2_idx=8, targ_idx=-1, skip_rows=1)
        te_data = load_tsv(os.path.join(path, 'test.tsv'), max_seq_len,
                           s1_idx=7, s2_idx=8, targ_idx=None, idx_idx=0, skip_rows=1)
        self.train_data_text = tr_data
        self.val_data_text = val_data
        self.test_data_text = te_data
        log.info("\tFinished loading SNLI data.")


@register_task('mnli', rel_path='MNLI/')
class MultiNLITask(PairClassificationTask):
    ''' Task class for Multi-Genre Natural Language Inference '''

    def __init__(self, path, max_seq_len, name="mnli"):
        '''MNLI'''
        super(MultiNLITask, self).__init__(name, 3)
        self.load_data(path, max_seq_len)
        self.sentences = self.train_data_text[0] + self.train_data_text[1] + \
            self.val_data_text[0] + self.val_data_text[1]

    def load_data(self, path, max_seq_len):
        '''Process the dataset located at path.'''
        targ_map = {'neutral': 0, 'entailment': 1, 'contradiction': 2}
        tr_data = load_tsv(os.path.join(path, 'train.tsv'), max_seq_len,
                           s1_idx=8, s2_idx=9, targ_idx=11, targ_map=targ_map, skip_rows=1)

        # Warning to anyone who edits this: The reference label is column *15*, not 11 as above.
        val_matched_data = load_tsv(os.path.join(path, 'dev_matched.tsv'), max_seq_len,
                                    s1_idx=8, s2_idx=9, targ_idx=15, targ_map=targ_map, skip_rows=1)
        val_mismatched_data = load_tsv(os.path.join(path, 'dev_mismatched.tsv'), max_seq_len,
                                       s1_idx=8, s2_idx=9, targ_idx=15, targ_map=targ_map,
                                       skip_rows=1)
        val_data = [m + mm for m, mm in zip(val_matched_data, val_mismatched_data)]
        val_data = tuple(val_data)

        te_matched_data = load_tsv(os.path.join(path, 'test_matched.tsv'), max_seq_len,
                                   s1_idx=8, s2_idx=9, targ_idx=None, idx_idx=0, skip_rows=1)
        te_mismatched_data = load_tsv(os.path.join(path, 'test_mismatched.tsv'), max_seq_len,
                                      s1_idx=8, s2_idx=9, targ_idx=None, idx_idx=0, skip_rows=1)
        te_diagnostic_data = load_tsv(os.path.join(path, 'diagnostic.tsv'), max_seq_len,
                                      s1_idx=1, s2_idx=2, targ_idx=None, idx_idx=0, skip_rows=1)
        te_data = [m + mm + d for m, mm, d in
                   zip(te_matched_data, te_mismatched_data, te_diagnostic_data)]

        self.train_data_text = tr_data
        self.val_data_text = val_data
        self.test_data_text = te_data
        log.info("\tFinished loading MNLI data.")


@register_task('mnli-diagnostic', rel_path='MNLI/')
class MultiNLIDiagnosticTask(PairClassificationTask):
    ''' Task class for diagnostic on MNLI'''

    def __init__(self, path, max_seq_len, name="mnli-diagnostics"):
        super().__init__(name, 3)  # 3 is number of labels
        self.load_data_and_create_scorers(path, max_seq_len)
        self.sentences = self.train_data_text[0] + self.train_data_text[1] + \
            self.val_data_text[0] + self.val_data_text[1]

    def load_data_and_create_scorers(self, path, max_seq_len):
        '''load MNLI diagnostics data. The tags for every column are loaded as indices.
        They will be converted to bools in preprocess_split function'''

        # Will create separate scorer for every tag. tag_group is the name of the
        # column it will have its own scorer
        def create_score_function(scorer, arg_to_scorer, tags_dict, tag_group):
            setattr(self, 'scorer__%s' % tag_group, scorer(arg_to_scorer))
            for index, tag in tags_dict.items():
                # 0 is missing value
                if index == 0:
                    continue
                setattr(self, "scorer__%s__%s" % (tag_group, tag), scorer(arg_to_scorer))

        targ_map = {'neutral': 0, 'entailment': 1, 'contradiction': 2}
        diag_data_dic = load_diagnostic_tsv(
            os.path.join(
                path,
                'diagnostic-full.tsv'),
            max_seq_len,
            s1_idx=5,
            s2_idx=6,
            targ_idx=7,
            targ_map=targ_map,
            skip_rows=1)

        self.ix_to_lex_sem_dic = diag_data_dic['ix_to_lex_sem_dic']
        self.ix_to_pr_ar_str_dic = diag_data_dic['ix_to_pr_ar_str_dic']
        self.ix_to_logic_dic = diag_data_dic['ix_to_logic_dic']
        self.ix_to_knowledge_dic = diag_data_dic['ix_to_knowledge_dic']

        # Train, val, test splits are same. We only need one split but the code
        # probably expects all splits to be present.
        self.train_data_text = (
            diag_data_dic['sents1'],
            diag_data_dic['sents2'],
            diag_data_dic['targs'],
            diag_data_dic['idxs'],
            diag_data_dic['lex_sem'],
            diag_data_dic['pr_ar_str'],
            diag_data_dic['logic'],
            diag_data_dic['knowledge'])
        self.val_data_text = self.train_data_text
        self.test_data_text = self.train_data_text
        log.info("\tFinished loading MNLI Diagnostics data.")

        create_score_function(Correlation, "matthews", self.ix_to_lex_sem_dic, 'lex_sem')
        create_score_function(Correlation, "matthews", self.ix_to_pr_ar_str_dic, 'pr_ar_str')
        create_score_function(Correlation, "matthews", self.ix_to_logic_dic, 'logic')
        create_score_function(Correlation, "matthews", self.ix_to_knowledge_dic, 'knowledge')
        log.info("\tFinished creating Score functions for Diagnostics data.")

    def update_diagnostic_metrics(self, logits, labels, batch):
        # Updates scorer for every tag in a given column (tag_group) and also the
        # the scorer for the column itself.
        def update_scores_for_tag_group(ix_to_tags_dic, tag_group):
            for ix, tag in ix_to_tags_dic.items():
                # 0 is for missing tag so here we use it to update scorer for the column
                # itself (tag_group).
                if ix == 0:
                    # This will contain 1s on positions where at least one of the tags of this
                    # column is present.
                    mask = batch[tag_group]
                    scorer_str = "scorer__%s" % tag_group
                # This branch will update scorers of individual tags in the column
                else:
                    # batch contains_field for every tag. It's either 0 or 1.
                    mask = batch["%s__%s" % (tag_group, tag)]
                    scorer_str = "scorer__%s__%s" % (tag_group, tag)

                # This will take only values for which the tag is true.
                indices_to_pull = torch.nonzero(mask)
                # No example in the batch is labeled with the tag.
                if indices_to_pull.size()[0] == 0:
                    continue
                sub_labels = labels[indices_to_pull[:, 0]]
                sub_logits = logits[indices_to_pull[:, 0]]
                scorer = getattr(self, scorer_str)
                scorer(sub_logits, sub_labels)
            return

        # Updates scorers for each tag.
        update_scores_for_tag_group(self.ix_to_lex_sem_dic, 'lex_sem')
        update_scores_for_tag_group(self.ix_to_pr_ar_str_dic, 'pr_ar_str')
        update_scores_for_tag_group(self.ix_to_logic_dic, 'logic')
        update_scores_for_tag_group(self.ix_to_knowledge_dic, 'knowledge')

    def process_split(self, split, indexers) -> Iterable[Type[Instance]]:
        ''' Process split text into a list of AllenNLP Instances. '''

        def create_labels_from_tags(fields_dict, ix_to_tag_dict, tag_arr, tag_group):
            # If there is something in this row then tag_group should be set to 1.
            is_tag_group = 1 if len(tag_arr) != 0 else 0
            fields_dict[tag_group] = LabelField(is_tag_group, label_namespace=tag_group,
                                                skip_indexing=True)
            # For every possible tag in the column set 1 if the tag is present for
            # this example, 0 otherwise.
            for ix, tag in ix_to_tag_dict.items():
                if ix == 0:
                    continue
                is_present = 1 if ix in tag_arr else 0
                fields_dict['%s__%s' % (tag_group, tag)] = LabelField(
                    is_present, label_namespace='%s__%s' % (tag_group, tag), skip_indexing=True)
            return

        def _make_instance(input1, input2, label, idx, lex_sem, pr_ar_str, logic, knowledge):
            ''' from multiple types in one column create multiple fields '''
            d = {}
            d["input1"] = _sentence_to_text_field(input1, indexers)
            d["input2"] = _sentence_to_text_field(input2, indexers)
            d["labels"] = LabelField(label, label_namespace="labels",
                                     skip_indexing=True)
            d["idx"] = LabelField(idx, label_namespace="idx",
                                  skip_indexing=True)
            d['sent1_str'] = MetadataField(" ".join(input1[1:-1]))
            d['sent2_str'] = MetadataField(" ".join(input2[1:-1]))

            # adds keys to dict "d" for every possible type in the column
            create_labels_from_tags(d, self.ix_to_lex_sem_dic, lex_sem, 'lex_sem')
            create_labels_from_tags(d, self.ix_to_pr_ar_str_dic, pr_ar_str, 'pr_ar_str')
            create_labels_from_tags(d, self.ix_to_logic_dic, logic, 'logic')
            create_labels_from_tags(d, self.ix_to_knowledge_dic, knowledge, 'knowledge')

            return Instance(d)

        instances = map(_make_instance, *split)
        #  return list(instances)
        return instances  # lazy iterator

    def get_metrics(self, reset=False):
        '''Get metrics specific to the task'''
        collected_metrics = {}
        # We do not compute accuracy for this dataset but the eval function requires this key.
        collected_metrics["accuracy"] = 0

        def collect_metrics(ix_to_tag_dict, tag_group):
            for index, tag in ix_to_tag_dict.items():
                # Index 0 is used for missing data, here it will be used for score of the
                # whole category.
                if index == 0:
                    scorer_str = 'scorer__%s' % tag_group
                    scorer = getattr(self, scorer_str)
                    collected_metrics['%s' % (tag_group)] = scorer.get_metric(reset)
                else:
                    scorer_str = 'scorer__%s__%s' % (tag_group, tag)
                    scorer = getattr(self, scorer_str)
                    collected_metrics['%s__%s' % (tag_group, tag)] = scorer.get_metric(reset)

        collect_metrics(self.ix_to_lex_sem_dic, 'lex_sem')
        collect_metrics(self.ix_to_pr_ar_str_dic, 'pr_ar_str')
        collect_metrics(self.ix_to_logic_dic, 'logic')
        collect_metrics(self.ix_to_knowledge_dic, 'knowledge')
        return collected_metrics


@register_task('nli-prob', rel_path='NLI-Prob/')
class NLITypeProbingTask(PairClassificationTask):
    ''' Task class for Probing Task (NLI-type)'''

    def __init__(self, path, max_seq_len, name="nli-prob", probe_path="probe_dummy.tsv"):
        super(NLITypeProbingTask, self).__init__(name, 3)
        self.load_data(path, max_seq_len, probe_path)
        #  self.use_classifier = 'mnli'  # use .conf params instead
        self.sentences = self.train_data_text[0] + self.train_data_text[1] + \
            self.val_data_text[0] + self.val_data_text[1]

    def load_data(self, path, max_seq_len, probe_path):
        targ_map = {'neutral': 0, 'entailment': 1, 'contradiction': 2}
        tr_data = load_tsv(os.path.join(path, 'train_dummy.tsv'), max_seq_len,
                           s1_idx=1, s2_idx=2, targ_idx=None, targ_map=targ_map, skip_rows=0)
        val_data = load_tsv(os.path.join(path, probe_path), max_seq_len,
                            s1_idx=0, s2_idx=1, targ_idx=2, targ_map=targ_map, skip_rows=0)
        te_data = load_tsv(os.path.join(path, 'test_dummy.tsv'), max_seq_len,
                           s1_idx=1, s2_idx=2, targ_idx=None, targ_map=targ_map, skip_rows=0)

        self.train_data_text = tr_data
        self.val_data_text = val_data
        self.test_data_text = te_data
        log.info("\tFinished loading NLI-type probing data.")


@register_task('nli-prob-negation', rel_path='NLI-Prob/')
class NLITypeProbingTaskNeg(PairClassificationTask):

    def __init__(self, path, max_seq_len, name="nli-prob-negation", probe_path="probe_dummy.tsv"):
        super(NLITypeProbingTaskNeg, self).__init__(name, 3)
        self.load_data(path, max_seq_len, probe_path)
        self.sentences = self.train_data_text[0] + self.train_data_text[1] + \
            self.val_data_text[0] + self.val_data_text[1]

    def load_data(self, path, max_seq_len, probe_path):
        targ_map = {'neutral': 0, 'entailment': 1, 'contradiction': 2}
        tr_data = load_tsv(os.path.join(path, 'train_dummy.tsv'), max_seq_len,
                           s1_idx=1, s2_idx=2, targ_idx=None, skip_rows=0)
        val_data = load_tsv(os.path.join(path, 'lexnegs.tsv'), max_seq_len,
                            s1_idx=8, s2_idx=9, targ_idx=10, targ_map=targ_map, skip_rows=1)
        te_data = load_tsv(os.path.join(path, 'test_dummy.tsv'), max_seq_len,
                           s1_idx=1, s2_idx=2, targ_idx=None, skip_rows=0)

        self.train_data_text = tr_data
        self.val_data_text = val_data
        self.test_data_text = te_data
        log.info("\tFinished loading negation data.")


@register_task('nli-prob-prepswap', rel_path='NLI-Prob/')
class NLITypeProbingTaskPrepswap(PairClassificationTask):

    def __init__(self, path, max_seq_len, name="nli-prob-prepswap", probe_path="probe_dummy.tsv"):
        super(NLITypeProbingTaskPrepswap, self).__init__(name, 3)
        self.load_data(path, max_seq_len, probe_path)
        self.sentences = self.train_data_text[0] + self.train_data_text[1] + \
            self.val_data_text[0] + self.val_data_text[1]

    def load_data(self, path, max_seq_len, probe_path):
        tr_data = load_tsv(os.path.join(path, 'train_dummy.tsv'), max_seq_len,
                           s1_idx=1, s2_idx=2, targ_idx=None, skip_rows=0)
        val_data = load_tsv(os.path.join(path, 'all.prepswap.turk.newlabels.tsv'), max_seq_len,
                            s1_idx=8, s2_idx=9, targ_idx=0, skip_rows=0)
        te_data = load_tsv(os.path.join(path, 'test_dummy.tsv'), max_seq_len,
                           s1_idx=1, s2_idx=2, targ_idx=None, skip_rows=0)

        self.train_data_text = tr_data
        self.val_data_text = val_data
        self.test_data_text = te_data
        log.info("\tFinished loading preposition swap data.")


@register_task('nps', rel_path='nps/')
class NPSTask(PairClassificationTask):

    def __init__(self, path, max_seq_len, name="nps", probe_path="probe_dummy.tsv"):
        super(NPSTask, self).__init__(name, 3)
        self.load_data(path, max_seq_len, probe_path)
        self.sentences = self.train_data_text[0] + self.train_data_text[1] + \
            self.val_data_text[0] + self.val_data_text[1]

    def load_data(self, path, max_seq_len, probe_path):
        targ_map = {'neutral': 0, 'entailment': 1, 'contradiction': 2}
        tr_data = load_tsv(os.path.join(path, 'train_dummy.tsv'), max_seq_len,
                           s1_idx=1, s2_idx=2, targ_idx=None, targ_map=targ_map, skip_rows=0)
        val_data = load_tsv(os.path.join(path, 'dev.tsv'), max_seq_len,
                            s1_idx=0, s2_idx=1, targ_idx=2, targ_map=targ_map, skip_rows=0)
        te_data = load_tsv(os.path.join(path, 'test_dummy.tsv'), max_seq_len,
                           s1_idx=1, s2_idx=2, targ_idx=None, targ_map=targ_map, skip_rows=0)

        self.train_data_text = tr_data
        self.val_data_text = val_data
        self.test_data_text = te_data
        log.info("\tFinished loading NP/S data.")


@register_task('nli-alt', rel_path='NLI-Prob/')
class NLITypeProbingAltTask(NLITypeProbingTask):
    ''' Task class for Alt Probing Task (NLI-type), NLITypeProbingTask with different indices'''

    def __init__(self, path, max_seq_len, name="nli-alt", probe_path="probe_dummy.tsv"):
        super(NLITypeProbingTask, self).__init__(name, 3)
        self.load_data(path, max_seq_len, probe_path)
        self.sentences = self.train_data_text[0] + self.train_data_text[1] + \
            self.val_data_text[0] + self.val_data_text[1]

    def load_data(self, path, max_seq_len, probe_path):
        targ_map = {'0': 0, '1': 1, '2': 2}
        tr_data = load_tsv(os.path.join(path, 'train_dummy.tsv'), max_seq_len,
                           s1_idx=1, s2_idx=2, targ_idx=None, targ_map=targ_map, skip_rows=0)
        val_data = load_tsv(
            os.path.join(
                path,
                probe_path),
            max_seq_len,
            idx_idx=0,
            s1_idx=9,
            s2_idx=10,
            targ_idx=1,
            targ_map=targ_map,
            skip_rows=1)
        te_data = load_tsv(os.path.join(path, 'test_dummy.tsv'), max_seq_len,
                           s1_idx=1, s2_idx=2, targ_idx=None, targ_map=targ_map, skip_rows=0)

        self.train_data_text = tr_data
        self.val_data_text = val_data
        self.test_data_text = te_data
        log.info("\tFinished loading NLI-alt probing data.")


@register_task('mnli-alt', rel_path='MNLI/')
class MultiNLIAltTask(MultiNLITask):
    ''' Task class for Multi-Genre Natural Language Inference.

    Identical to MultiNLI class, but it can be handy to have two when controlling model settings.
    '''

    def __init__(self, path, max_seq_len, name="mnli-alt"):
        '''MNLI'''
        super(MultiNLIAltTask, self).__init__(path, max_seq_len, name)


@register_task('rte', rel_path='RTE/')
class RTETask(PairClassificationTask):
    ''' Task class for Recognizing Textual Entailment 1, 2, 3, 5 '''

    def __init__(self, path, max_seq_len, name="rte"):
        ''' '''
        super(RTETask, self).__init__(name, 2)
        self.load_data(path, max_seq_len)
        self.sentences = self.train_data_text[0] + self.train_data_text[1] + \
            self.val_data_text[0] + self.val_data_text[1]

    def load_data(self, path, max_seq_len):
        ''' Process the datasets located at path. '''
        targ_map = {"not_entailment": 0, "entailment": 1}
        tr_data = load_tsv(os.path.join(path, 'train.tsv'), max_seq_len, targ_map=targ_map,
                           s1_idx=1, s2_idx=2, targ_idx=3, skip_rows=1)
        val_data = load_tsv(os.path.join(path, 'dev.tsv'), max_seq_len, targ_map=targ_map,
                            s1_idx=1, s2_idx=2, targ_idx=3, skip_rows=1)
        te_data = load_tsv(os.path.join(path, 'test.tsv'), max_seq_len,
                           s1_idx=1, s2_idx=2, targ_idx=None, idx_idx=0, skip_rows=1)

        self.train_data_text = tr_data
        self.val_data_text = val_data
        self.test_data_text = te_data
        log.info("\tFinished loading RTE.")


@register_task('qnli', rel_path='QNLI/')
class QNLITask(PairClassificationTask):
    '''Task class for SQuAD NLI'''

    def __init__(self, path, max_seq_len, name="squad"):
        super(QNLITask, self).__init__(name, 2)
        self.load_data(path, max_seq_len)
        self.sentences = self.train_data_text[0] + self.train_data_text[1] + \
            self.val_data_text[0] + self.val_data_text[1]

    def load_data(self, path, max_seq_len):
        '''Load the data'''
        targ_map = {'not_entailment': 0, 'entailment': 1}
        tr_data = load_tsv(os.path.join(path, "train.tsv"), max_seq_len, targ_map=targ_map,
                           s1_idx=1, s2_idx=2, targ_idx=3, skip_rows=1)
        val_data = load_tsv(os.path.join(path, "dev.tsv"), max_seq_len, targ_map=targ_map,
                            s1_idx=1, s2_idx=2, targ_idx=3, skip_rows=1)
        te_data = load_tsv(os.path.join(path, 'test.tsv'), max_seq_len,
                           s1_idx=1, s2_idx=2, targ_idx=None, idx_idx=0, skip_rows=1)
        self.train_data_text = tr_data
        self.val_data_text = val_data
        self.test_data_text = te_data
        log.info("\tFinished loading QNLI.")


@register_task('qnli-alt', rel_path='QNLI/')
class QNLIAltTask(QNLITask):
    ''' Task class for SQuAD NLI
    Identical to SQuAD NLI class, but it can be handy to have two when controlling model settings.
    '''

    def __init__(self, path, max_seq_len, name="squad-alt"):
        '''QNLI'''
        super(QNLIAltTask, self).__init__(path, max_seq_len, name)


@register_task('wnli', rel_path='WNLI/')
class WNLITask(PairClassificationTask):
    '''Class for Winograd NLI task'''

    def __init__(self, path, max_seq_len, name="winograd"):
        ''' '''
        super(WNLITask, self).__init__(name, 2)
        self.load_data(path, max_seq_len)
        self.sentences = self.train_data_text[0] + self.train_data_text[1] + \
            self.val_data_text[0] + self.val_data_text[1]

    def load_data(self, path, max_seq_len):
        '''Load the data'''
        tr_data = load_tsv(os.path.join(path, "train.tsv"), max_seq_len,
                           s1_idx=1, s2_idx=2, targ_idx=3, skip_rows=1)
        val_data = load_tsv(os.path.join(path, "dev.tsv"), max_seq_len,
                            s1_idx=1, s2_idx=2, targ_idx=3, skip_rows=1)
        te_data = load_tsv(os.path.join(path, 'test.tsv'), max_seq_len,
                           s1_idx=1, s2_idx=2, targ_idx=None, idx_idx=0, skip_rows=1)
        self.train_data_text = tr_data
        self.val_data_text = val_data
        self.test_data_text = te_data
        log.info("\tFinished loading Winograd.")


@register_task('joci', rel_path='JOCI/')
class JOCITask(PairOrdinalRegressionTask):
    '''Class for JOCI ordinal regression task'''

    def __init__(self, path, max_seq_len, name="joci"):
        super(JOCITask, self).__init__(name)
        self.load_data(path, max_seq_len)
        self.sentences = self.train_data_text[0] + self.train_data_text[1] + \
            self.val_data_text[0] + self.val_data_text[1]

    def load_data(self, path, max_seq_len):
        tr_data = load_tsv(os.path.join(path, 'train.tsv'), max_seq_len, skip_rows=1,
                           s1_idx=0, s2_idx=1, targ_idx=2)
        val_data = load_tsv(os.path.join(path, 'dev.tsv'), max_seq_len, skip_rows=1,
                            s1_idx=0, s2_idx=1, targ_idx=2)
        te_data = load_tsv(os.path.join(path, 'test.tsv'), max_seq_len, skip_rows=1,
                           s1_idx=0, s2_idx=1, targ_idx=2)
        self.train_data_text = tr_data
        self.val_data_text = val_data
        self.test_data_text = te_data
        log.info("\tFinished loading JOCI data.")


class MTTask(SequenceGenerationTask):
    '''Machine Translation Task'''

    def __init__(self, path, max_seq_len, max_targ_v_size, name):
        ''' '''
        super().__init__(name)
        self.scorer1 = Average()
        self.scorer2 = Average()
        self.scorer3 = Average()
        self.val_metric = "%s_perplexity" % self.name
        self.val_metric_decreases = True
        self.max_seq_len = max_seq_len
        self._label_namespace = self.name + "_tokens"
        self.max_targ_v_size = max_targ_v_size
        self.target_indexer = {"words": SingleIdTokenIndexer(namespace=self._label_namespace)}
        self.files_by_split = {split: os.path.join(path, "%s.txt" % split) for
                               split in ["train", "val", "test"]}

    def get_split_text(self, split: str):
        ''' Get split text as iterable of records.

        Split should be one of 'train', 'val', or 'test'.
        '''
        return self.load_data(self.files_by_split[split])

    def get_all_labels(self) -> List[str]:
        ''' Build vocabulary and return it as a list '''
        word2freq = collections.Counter()
        for split in ["train", "val"]:
            for _, sent in self.load_data(self.files_by_split[split]):
                for word in sent:
                    word2freq[word] += 1
        return [w for w, _ in word2freq.most_common(self.max_targ_v_size)]

    def load_data(self, path):
        ''' Load data '''
        with codecs.open(path, 'r', 'utf-8', errors='ignore') as txt_fh:
            for row in txt_fh:
                row = row.strip().split('\t')
                if len(row) < 2 or not row[0] or not row[1]:
                    continue
                src_sent = process_sentence(row[0], self.max_seq_len)
                # target sentence sos_tok, eos_tok need to match Seq2SeqDecoder class
                tgt_sent = process_sentence(
                    row[1], self.max_seq_len,
                    sos_tok=allennlp_util.START_SYMBOL,
                    eos_tok=allennlp_util.END_SYMBOL,
                )
                yield (src_sent, tgt_sent)

    def get_sentences(self) -> Iterable[Sequence[str]]:
        ''' Yield sentences, used to compute vocabulary. '''
        for split in self.files_by_split:
            # Don't use test set for vocab building.
            if split.startswith("test"):
                continue
            path = self.files_by_split[split]
            yield from self.load_data(path)

    def count_examples(self):
        ''' Compute here b/c we're streaming the sentences. '''
        example_counts = {}
        for split, split_path in self.files_by_split.items():
            example_counts[split] = sum(
                1 for line in codecs.open(
                    split_path, 'r', 'utf-8', errors='ignore'))
        self.example_counts = example_counts

    def process_split(self, split, indexers) -> Iterable[Type[Instance]]:
        ''' Process split text into a list of AllenNLP Instances. '''
        def _make_instance(input, target):
            d = {}
            d["inputs"] = _sentence_to_text_field(input, indexers)
            d["targs"] = _sentence_to_text_field(target, self.target_indexer)  # this line changed
            return Instance(d)

        for sent1, sent2 in split:
            yield _make_instance(sent1, sent2)

    def get_metrics(self, reset=False):
        '''Get metrics specific to the task'''
        avg_nll = self.scorer1.get_metric(reset)
        unk_ratio_macroavg = self.scorer3.get_metric(reset)
        return {
            'perplexity': math.exp(avg_nll),
            'bleu_score': 0,
            'unk_ratio_macroavg': unk_ratio_macroavg}


@register_task('wmt_debug', rel_path='wmt_debug/', max_targ_v_size=5000)
class MTDebug(MTTask):
    def __init__(self, path, max_seq_len, max_targ_v_size, name='wmt_debug'):
        ''' Demo task for MT with 10k training examples.'''
        super().__init__(path=path, max_seq_len=max_seq_len,
                         max_targ_v_size=max_targ_v_size, name=name)
        self.files_by_split = {"train": os.path.join(path, "train.txt"),
                               "val": os.path.join(path, "valid.txt"),
                               "test": os.path.join(path, "test.txt")}


@register_task('wmt17_en_ru', rel_path='wmt17_en_ru/', max_targ_v_size=20000)
class MTTaskEnRu(MTTask):
    def __init__(self, path, max_seq_len, max_targ_v_size, name='mt_en_ru'):
        ''' MT En-Ru'''
        super().__init__(path=path, max_seq_len=max_seq_len,
                         max_targ_v_size=max_targ_v_size, name=name)
        self.files_by_split = {"train": os.path.join(path, "train.txt"),
                               "val": os.path.join(path, "valid.txt"),
                               "test": os.path.join(path, "test.txt")}


@register_task('wmt14_en_de', rel_path='wmt14_en_de/', max_targ_v_size=20000)
class MTTaskEnDe(MTTask):
    def __init__(self, path, max_seq_len, max_targ_v_size, name='mt_en_de'):
        ''' MT En-De'''
        super().__init__(path=path, max_seq_len=max_seq_len,
                         max_targ_v_size=max_targ_v_size, name=name)

        self.files_by_split = {"train": os.path.join(path, "train.txt"),
                               "val": os.path.join(path, "valid.txt"),
                               "test": os.path.join(path, "test.txt")}


@register_task('reddit_s2s', rel_path='Reddit_2008/', max_targ_v_size=0)
@register_task('reddit_s2s_3.4G', rel_path='Reddit_3.4G/', max_targ_v_size=0)
@register_task('reddit_s2s_dummy', rel_path='Reddit_2008_TestSample/', max_targ_v_size=0)
class RedditSeq2SeqTask(MTTask):
    ''' Task for seq2seq using reddit data

    Note: max_targ_v_size doesn't do anything here b/c the
    target is in English'''

    def __init__(self, path, max_seq_len, max_targ_v_size, name='reddit_s2s'):
        super().__init__(path=path, max_seq_len=max_seq_len,
                         max_targ_v_size=max_targ_v_size, name=name)
        self._label_namespace = None
        self.target_indexer = {"words": SingleIdTokenIndexer("tokens")}
        self.files_by_split = {"train": os.path.join(path, "train.csv"),
                               "val": os.path.join(path, "val.csv"),
                               "test": os.path.join(path, "test.csv")}

    def load_data(self, path):
        ''' Load data '''
        with codecs.open(path, 'r', 'utf-8', errors='ignore') as txt_fh:
            for row in txt_fh:
                row = row.strip().split('\t')
                if len(row) < 4 or not row[2] or not row[3]:
                    continue
                src_sent = process_sentence(row[2], self.max_seq_len)
                tgt_sent = process_sentence(row[3], self.max_seq_len,
                                            sos_tok=allennlp_util.START_SYMBOL,
                                            eos_tok=allennlp_util.END_SYMBOL,
                                            )
                yield (src_sent, tgt_sent)


@register_task('wiki103_classif', rel_path='WikiText103/')
class Wiki103Classification(PairClassificationTask):
    '''Pair Classificaiton Task using Wiki103'''

    def __init__(self, path, max_seq_len, name="wiki103_classif"):
        super().__init__(name, 2)
        self.scorer2 = None
        self.val_metric = "%s_accuracy" % self.name
        self.val_metric_decreases = False
        self.files_by_split = {'train': os.path.join(path, "train.sentences.txt"),
                               'val': os.path.join(path, "valid.sentences.txt"),
                               'test': os.path.join(path, "test.sentences.txt")}
        self.max_seq_len = max_seq_len
        self.min_seq_len = 0

    def get_split_text(self, split: str):
        ''' Get split text as iterable of records.
        Split should be one of 'train', 'val', or 'test'.
        '''
        return self.load_data(self.files_by_split[split])

    def load_data(self, path):
        ''' Rather than return a whole list of examples, stream them
        See WikiTextLMTask for an explanation of the preproc'''
        nonatomics_toks = [UNK_TOK_ALLENNLP, '<unk>']
        with open(path) as txt_fh:
            for row in txt_fh:
                toks = row.strip()
                if not toks:
                    continue
                sent = _atomic_tokenize(toks, UNK_TOK_ATOMIC, nonatomics_toks, self.max_seq_len)
                if sent.count("=") >= 2 or len(toks) < self.min_seq_len + 2:
                    continue
                yield sent

    def get_sentences(self) -> Iterable[Sequence[str]]:
        ''' Yield sentences, used to compute vocabulary. '''
        for split in self.files_by_split:
            # Don't use test set for vocab building.
            if split.startswith("test"):
                continue
            path = self.files_by_split[split]
            for sent in self.load_data(path):
                yield sent

    def process_split(self, split, indexers) -> Iterable[Type[Instance]]:
        ''' Process a language modeling split.  Split is a single list of sentences here.  '''
        def _make_instance(input1, input2, labels):
            d = {}
            d["input1"] = _sentence_to_text_field(input1, indexers)
            d["input2"] = _sentence_to_text_field(input2, indexers)
            d["labels"] = LabelField(labels, label_namespace="labels",
                                     skip_indexing=True)
            return Instance(d)
        first = True
        for sent in split:
            if first:
                prev_sent = sent
                first = False
                continue
            yield _make_instance(prev_sent, sent, 1)
            prev_sent = sent

    def count_examples(self):
        ''' Compute here b/c we're streaming the sentences. '''
        example_counts = {}
        for split, split_path in self.files_by_split.items():
            # pair sentence # = sent # - 1
            example_counts[split] = sum(1 for line in open(split_path)) - 1
        self.example_counts = example_counts


@register_task('wiki103_s2s', rel_path='WikiText103/', max_targ_v_size=0)
class Wiki103Seq2SeqTask(MTTask):
    ''' Skipthought objective on Wiki103 '''

    def __init__(self, path, max_seq_len, max_targ_v_size, name='wiki103_mt'):
        ''' Note: max_targ_v_size does nothing here '''
        super().__init__(path, max_seq_len, max_targ_v_size, name)
        # for skip-thoughts setting, all source sentences are sentences that
        # followed by another sentence (which are all but the last one).
        # Similar for self.target_sentences
        self._nonatomic_toks = [UNK_TOK_ALLENNLP, '<unk>']
        self._label_namespace = None
        self.target_indexer = {"words": SingleIdTokenIndexer("tokens")}
        self.files_by_split = {"train": os.path.join(path, "train.sentences.txt"),
                               "val": os.path.join(path, "valid.sentences.txt"),
                               "test": os.path.join(path, "test.sentences.txt")}

    def load_data(self, path):
        ''' Load data '''
        nonatomic_toks = self._nonatomic_toks
        with codecs.open(path, 'r', 'utf-8', errors='ignore') as txt_fh:
            for row in txt_fh:
                toks = row.strip()
                if not toks:
                    continue
                sent = _atomic_tokenize(toks, UNK_TOK_ATOMIC, nonatomic_toks,
                                        self.max_seq_len)
                yield sent, []

    def get_num_examples(self, split_text):
        ''' Return number of examples in the result of get_split_text.

        Subclass can override this if data is not stored in column format.
        '''
        # pair setences# = sent# - 1
        return len(split_text) - 1

    def process_split(self, split, indexers) -> Iterable[Type[Instance]]:
        ''' Process a language modeling split.

        Split is a single list of sentences here.
        '''
        target_indexer = self.target_indexer

        def _make_instance(prev_sent, sent):
            d = {}
            d["inputs"] = _sentence_to_text_field(prev_sent, indexers)
            d["targs"] = _sentence_to_text_field(sent, target_indexer)
            return Instance(d)

        prev_sent = None
        for sent, _ in split:
            if prev_sent is None:
                prev_sent = sent
                continue
            yield _make_instance(prev_sent, sent)
            prev_sent = sent


@register_task('dissentwiki', rel_path='DisSent/wikitext/')
class DisSentTask(PairClassificationTask):
    ''' Task class for DisSent, dataset agnostic.
        Based on Nie, Bennett, and Goodman (2017), but with different datasets.
    '''

    def __init__(self, path, max_seq_len, prefix, name="dissent"):
        ''' There are 8 classes because there are 8 discourse markers in
            the dataset (and, but, because, if, when, before, though, so)
        '''
        super().__init__(name, 8)
        self.max_seq_len = max_seq_len
        self.files_by_split = {"train": os.path.join(path, "%s.train" % prefix),
                               "val": os.path.join(path, "%s.valid" % prefix),
                               "test": os.path.join(path, "%s.test" % prefix)}

    def get_split_text(self, split: str):
        ''' Get split text as iterable of records.

        Split should be one of 'train', 'val', or 'test'.
        '''
        return self.load_data(self.files_by_split[split])

    def load_data(self, path):
        ''' Load data '''
        with open(path, 'r') as txt_fh:
            for row in txt_fh:
                row = row.strip().split('\t')
                if len(row) != 3 or not (row[0] and row[1] and row[2]):
                    continue
                sent1 = process_sentence(row[0], self.max_seq_len)
                sent2 = process_sentence(row[1], self.max_seq_len)
                targ = int(row[2])
                yield (sent1, sent2, targ)

    def get_sentences(self) -> Iterable[Sequence[str]]:
        ''' Yield sentences, used to compute vocabulary. '''
        for split in self.files_by_split:
            ''' Don't use test set for vocab building. '''
            if split.startswith("test"):
                continue
            path = self.files_by_split[split]
            for sent1, sent2, _ in self.load_data(path):
                yield sent1
                yield sent2

    def count_examples(self):
        ''' Compute the counts here b/c we're streaming the sentences. '''
        example_counts = {}
        for split, split_path in self.files_by_split.items():
            example_counts[split] = sum(1 for line in open(split_path))
        self.example_counts = example_counts

    def process_split(self, split, indexers) -> Iterable[Type[Instance]]:
        ''' Process split text into a list of AllenNLP Instances. '''
        def _make_instance(input1, input2, labels):
            d = {}
            d["input1"] = _sentence_to_text_field(input1, indexers)
            d["input2"] = _sentence_to_text_field(input2, indexers)
            d["labels"] = LabelField(labels, label_namespace="labels",
                                     skip_indexing=True)
            return Instance(d)

        for sent1, sent2, trg in split:
            yield _make_instance(sent1, sent2, trg)


class DisSentWikiSingleTask(DisSentTask):
    ''' Task class for DisSent with Wikitext 103 only considering clauses from within a single sentence
        Data sets should be prepared as described in Nie, Bennett, and Goodman (2017) '''

    def __init__(self, path, max_seq_len, name="dissentwiki"):
        super().__init__(path, max_seq_len, "wikitext.dissent.single_sent", name)


@register_task('dissentwikifullbig', rel_path='DisSent/wikitext/')
class DisSentWikiBigFullTask(DisSentTask):
    ''' Task class for DisSent with Wikitext 103 considering clauses from within a single sentence
        or across two sentences.
        Data sets should be prepared as described in Nie, Bennett, and Goodman (2017) '''

    def __init__(self, path, max_seq_len, name="dissentwikifullbig"):
        super().__init__(path, max_seq_len, "wikitext.dissent.big", name)


@register_task('weakgrounded', rel_path='mscoco/weakgrounded/')
class WeakGroundedTask(PairClassificationTask):
    ''' Task class for Weak Grounded Sentences i.e., training on pairs of captions for the same image '''

    def __init__(self, path, max_seq_len, n_classes, name="weakgrounded"):
        ''' Do stuff '''
        super(WeakGroundedTask, self).__init__(name, n_classes)

        ''' Process the dataset located at path.  '''
        ''' positive = captions of the same image, negative = captions of different images '''
        targ_map = {'negative': 0, 'positive': 1}
        targ_map = {'0': 0, '1': 1}

        tr_data = load_tsv(os.path.join(path, "train_aug.tsv"), max_seq_len, targ_map=targ_map,
                           s1_idx=0, s2_idx=1, targ_idx=2, skip_rows=0)
        val_data = load_tsv(os.path.join(path, "val.tsv"), max_seq_len, targ_map=targ_map,
                            s1_idx=0, s2_idx=1, targ_idx=2, skip_rows=0)
        te_data = load_tsv(os.path.join(path, "test.tsv"), max_seq_len, targ_map=targ_map,
                           s1_idx=0, s2_idx=1, targ_idx=2, skip_rows=0)

        self.train_data_text = tr_data
        self.val_data_text = val_data
        self.test_data_text = te_data
        self.sentences = self.train_data_text[0] + self.val_data_text[0]
        self.n_classes = 2
        log.info("\tFinished loading MSCOCO data.")


@register_task('grounded', rel_path='mscoco/grounded/')
class GroundedTask(Task):
    ''' Task class for Grounded Sentences i.e., training on caption->image pair '''
    ''' Defined new metric function from AllenNLP Average '''

    def __init__(self, path, max_seq_len, name="grounded"):
        ''' Do stuff '''
        super(GroundedTask, self).__init__(name)
        self.scorer1 = Average()
        self.scorer2 = None
        self.val_metric = "%s_metric" % self.name
        self.load_data(path, max_seq_len)
        self.sentences = self.train_data_text[0] + \
            self.val_data_text[0]
        self.ids = self.train_data_text[1] + \
            self.val_data_text[1]
        self.path = path
        self.img_encoder = None
        self.val_metric_decreases = False

    def _compute_metric(self, metric_name, tensor1, tensor2):
        '''Metrics for similarity in image space'''

        np1, np2 = tensor1.data.numpy(), tensor2.data.numpy()

        if metric_name is 'abs_diff':
            metric = np.mean(np1 - np2)
        elif metric_name is 'cos_sim':
            metric = cos_sim(np.asarray(np1), np.asarray(np2))[0][0]
        else:
            print('Undefined metric name!')
            metric = 0

        return metric

    def get_metrics(self, reset=False):
        '''Get metrics specific to the task'''
        metric = self.scorer1.get_metric(reset)

        return {'metric': metric}

    def process_split(self, split, indexers) -> Iterable[Type[Instance]]:
        '''
        Convert a dataset of sentences into padded sequences of indices.
        Args:
            - split (list[list[str]]): list of inputs (possibly pair) and outputs
            - pair_input (int)
            - tok2idx (dict)
        Returns:
        '''
        def _make_instance(sent, label, ids):
            input1 = _sentence_to_text_field(sent, indexers)
            label = NumericField(label)
            ids = NumericField(ids)
            return Instance({"input1": input1, "labels": label, "ids": ids})

        # Map over columns: input1, labels, ids
        instances = map(_make_instance, *split)
        #  return list(instances)
        return instances  # lazy iterator

    def load_data(self, path, max_seq_len):
        ''' Map sentences to image ids
            Keep track of caption ids just in case '''

        train, val, test = ([], [], []), ([], [], []), ([], [], [])

        with open(os.path.join(path, "train_idx.txt"), 'r') as f:
            train_ids = [item.strip() for item in f.readlines()]
        with open(os.path.join(path, "val_idx.txt"), 'r') as f:
            val_ids = [item.strip() for item in f.readlines()]
        with open(os.path.join(path, "test_idx.txt"), 'r') as f:
            test_ids = [item.strip() for item in f.readlines()]

        f = open(os.path.join(path, "train.json"), 'r')
        for line in f:
            tr_dict = json.loads(line)
        f = open(os.path.join(path, "val.json"), 'r')
        for line in f:
            val_dict = json.loads(line)
        f = open(os.path.join(path, "test.json"), 'r')
        for line in f:
            te_dict = json.loads(line)
        with open(os.path.join(path, "feat_map.json")) as fd:
            keymap = json.load(fd)

        def load_mscoco(data_dict, data_list, img_idxs):
            for img_idx in img_idxs:
                newimg_id = 'mscoco/grounded/' + img_idx + '.json'
                for caption_id in data_dict[img_idx]['captions']:
                    data_list[0].append(data_dict[img_idx]['captions'][caption_id])
                    data_list[1].append(1)
                    data_list[2].append(int(keymap[newimg_id]))
            return data_list

        train = load_mscoco(tr_dict, train, train_ids)
        val = load_mscoco(val_dict, val, val_ids)
        test = load_mscoco(te_dict, test, test_ids)

        self.tr_data = train
        self.val_data = val
        self.te_data = test
        self.train_data_text = train
        self.val_data_text = val
        self.test_data_text = test

        log.info("\tTrain: %d, Val: %d, Test: %d", len(train[0]), len(val[0]), len(test[0]))
        log.info("\tFinished loading MSCOCO data!")


@register_task('groundedsw', rel_path='mscoco/grounded')
class GroundedSWTask(Task):
    ''' Task class for Grounded Sentences i.e., training on caption->image pair '''
    ''' Defined new metric function from AllenNLP Average '''

    def __init__(self, path, max_seq_len, name="groundedsw"):
        ''' Do stuff '''
        super(GroundedSWTask, self).__init__(name)
        self.scorer1 = Average()
        self.scorer2 = None
        self.val_metric = "%s_metric" % self.name
        self.load_data(path, max_seq_len)
        self.sentences = self.train_data_text[0] + \
            self.val_data_text[0]
        self.ids = self.train_data_text[1] + \
            self.val_data_text[1]
        self.path = path
        self.img_encoder = None
        self.val_metric_decreases = False

    def _compute_metric(self, metric_name, tensor1, tensor2):
        '''Metrics for similarity in image space'''

        np1, np2 = tensor1.data.numpy(), tensor2.data.numpy()

        if metric_name is 'abs_diff':
            metric = np.mean(np1 - np2)
        elif metric_name is 'cos_sim':
            metric = cos_sim(np.asarray(np1), np.asarray(np2))[0][0]
        else:
            log.warning('Undefined metric name!')
            metric = 0

        return metric

    def get_metrics(self, reset=False):
        '''Get metrics specific to the task'''
        metric = self.scorer1.get_metric(reset)

        return {'metric': metric}

    def process_split(self, split, indexers) -> Iterable[Type[Instance]]:
        '''
        Convert a dataset of sentences into padded sequences of indices.
        Args:
            - split (list[list[str]]): list of inputs (possibly pair) and outputs
            - pair_input (int)
            - tok2idx (dict)
        Returns:
        '''
        def _make_instance(sent, label, ids):
            input1 = _sentence_to_text_field(sent, indexers)
            label = NumericField(label)
            ids = NumericField(ids)
            return Instance({"input1": input1, "labels": label, "ids": ids})

        # Map over columns: input1, labels, ids
        instances = map(_make_instance, *split)
        #  return list(instances)
        return instances  # lazy iterator

    def load_data(self, path, max_seq_len):
        ''' Map sentences to image ids
            Keep track of caption ids just in case '''

        train, val, test = ([], [], []), ([], [], []), ([], [], [])

        def get_data(dataset, data):
            f = open(path + dataset + ".tsv", 'r')
            for line in f:
                items = line.strip().split('\t')
                if len(items) < 3 or items[1] == '0':
                    continue
                data[0].append(items[0])
                data[1].append(int(items[1]))
                data[2].append(int(items[2]))
            return data

        train = get_data('shapeworld/train', train)
        val = get_data('shapeworld/val', val)
        test = get_data('shapeworld/test', test)

        self.tr_data = train
        self.val_data = val
        self.te_data = test
        self.train_data_text = train
        self.val_data_text = val
        self.test_data_text = test

        log.info("Train: %d, Val: %d, Test: %d", len(train[0]), len(val[0]), len(test[0]))
        log.info("\nFinished loading SW data!")


class RecastNLITask(PairClassificationTask):
    ''' Task class for NLI Recast Data'''

    def __init__(self, path, max_seq_len, name="recast"):
        super(RecastNLITask, self).__init__(name, 2)
        self.load_data(path, max_seq_len)
        self.sentences = self.train_data_text[0] + self.train_data_text[1] + \
            self.val_data_text[0] + self.val_data_text[1]

    def load_data(self, path, max_seq_len):
        tr_data = load_tsv(os.path.join(path, 'train.tsv'), max_seq_len,
                           s1_idx=1, s2_idx=2, skip_rows=0, targ_idx=3)
        val_data = load_tsv(os.path.join(path, 'dev.tsv'), max_seq_len,
                            s1_idx=0, s2_idx=1, skip_rows=0, targ_idx=3)
        te_data = load_tsv(os.path.join(path, 'test.tsv'), max_seq_len,
                           s1_idx=1, s2_idx=2, skip_rows=0, targ_idx=3)

        self.train_data_text = tr_data
        self.val_data_text = val_data
        self.test_data_text = te_data
        log.info("\tFinished loading recast probing data.")


@register_task('recast-puns', rel_path='DNC/recast_puns_data')
class RecastPunTask(RecastNLITask):

    def __init__(self, path, max_seq_len, name="recast-puns"):
        super(RecastPunTask, self).__init__(path, max_seq_len, name)


@register_task('recast-ner', rel_path='DNC/recast_ner_data')
class RecastNERTask(RecastNLITask):

    def __init__(self, path, max_seq_len, name="recast-ner"):
        super(RecastNERTask, self).__init__(path, max_seq_len, name)


@register_task('recast-verbnet', rel_path='DNC/recast_verbnet_data')
class RecastVerbnetTask(RecastNLITask):

    def __init__(self, path, max_seq_len, name="recast-verbnet"):
        super(RecastVerbnetTask, self).__init__(path, max_seq_len, name)


@register_task('recast-verbcorner', rel_path='DNC/recast_verbcorner_data')
class RecastVerbcornerTask(RecastNLITask):

    def __init__(self, path, max_seq_len, name="recast-verbcorner"):
        super(RecastVerbcornerTask, self).__init__(path, max_seq_len, name)


@register_task('recast-sentiment', rel_path='DNC/recast_sentiment_data')
class RecastSentimentTask(RecastNLITask):

    def __init__(self, path, max_seq_len, name="recast-sentiment"):
        super(RecastSentimentTask, self).__init__(path, max_seq_len, name)


@register_task('recast-factuality', rel_path='DNC/recast_factuality_data')
class RecastFactualityTask(RecastNLITask):

    def __init__(self, path, max_seq_len, name="recast-factuality"):
        super(RecastFactualityTask, self).__init__(path, max_seq_len, name)


@register_task('recast-winogender', rel_path='DNC/manually-recast-winogender')
class RecastWinogenderTask(RecastNLITask):

    def __init__(self, path, max_seq_len, name="recast-winogender"):
        super(RecastWinogenderTask, self).__init__(path, max_seq_len, name)


@register_task('recast-lexicosyntax', rel_path='DNC/lexicosyntactic_recasted')
class RecastLexicosynTask(RecastNLITask):

    def __init__(self, path, max_seq_len, name="recast-lexicosyn"):
        super(RecastLexicosynTask, self).__init__(path, max_seq_len, name)


@register_task('recast-kg', rel_path='DNC/kg-relations')
class RecastKGTask(RecastNLITask):

    def __init__(self, path, max_seq_len, name="recast-kg"):
        super(RecastKGTask, self).__init__(path, max_seq_len, name)


class TaggingTask(Task):
    ''' Generic tagging task, one tag per word '''

    def __init__(self, name, num_tags):
        super().__init__(name)
        self.num_tags = num_tags + 2  # add tags for unknown and padding
        self.scorer1 = CategoricalAccuracy()
        self.val_metric = "%s_accuracy" % self.name
        self.val_metric_decreases = False
        self.all_labels = [str(i) for i in range(self.num_tags)]
        self._label_namespace = self.name + "_tags"
        self.target_indexer = {"words": SingleIdTokenIndexer(namespace=self._label_namespace)}

    def truncate(self, max_seq_len, sos_tok="<SOS>", eos_tok="<EOS>"):
        ''' Truncate the data if any sentences are longer than max_seq_len. '''
        self.train_data_text = [truncate(self.train_data_text[0], max_seq_len,
                                         sos_tok, eos_tok), self.train_data_text[1]]
        self.val_data_text = [truncate(self.val_data_text[0], max_seq_len,
                                       sos_tok, eos_tok), self.val_data_text[1]]
        self.test_data_text = [truncate(self.test_data_text[0], max_seq_len,
                                        sos_tok, eos_tok), self.test_data_text[1]]

    def get_metrics(self, reset=False):
        '''Get metrics specific to the task'''
        acc = self.scorer1.get_metric(reset)
        return {'accuracy': acc}

    def process_split(self, split, indexers) -> Iterable[Type[Instance]]:
        ''' Process a tagging task '''
        inputs = [TextField(list(map(Token, sent)), token_indexers=indexers) for sent in split[0]]
        targs = [TextField(list(map(Token, sent)), token_indexers=self.target_indexer)
                 for sent in split[2]]
        # Might be better as LabelField? I don't know what these things mean
        instances = [Instance({"inputs": x, "targs": t}) for (x, t) in zip(inputs, targs)]
        return instances

    def get_all_labels(self) -> List[str]:
        return self.all_labels


@register_task('ccg', rel_path='CCG/')
class CCGTaggingTask(TaggingTask):
    ''' CCG supertagging as a task.
        Using the supertags from CCGbank. '''

    def __init__(self, path, max_seq_len, name="ccg"):
        ''' There are 1363 supertags in CCGBank. '''
        super().__init__(name, 1363)
        self.load_data(path, max_seq_len)
        self.sentences = self.train_data_text[0] + self.val_data_text[0]

    def load_data(self, path, max_seq_len):
        '''Process the dataset located at each data file.
           The target needs to be split into tokens because
           it is a sequence (one tag per input token). '''
        tr_data = load_tsv(os.path.join(path, "ccg_1363.train"), max_seq_len,
                           s1_idx=0, s2_idx=None, targ_idx=1, targ_fn=lambda t: t.split(' '))
        val_data = load_tsv(os.path.join(path, "ccg_1363.dev"), max_seq_len,
                            s1_idx=0, s2_idx=None, targ_idx=1, targ_fn=lambda t: t.split(' '))
        te_data = load_tsv(os.path.join(path, 'ccg_1363.test'), max_seq_len,
                           s1_idx=0, s2_idx=None, targ_idx=1, targ_fn=lambda t: t.split(' '))
        self.train_data_text = tr_data
        self.val_data_text = val_data
        self.test_data_text = te_data
        log.info("\tFinished loading CCGTagging data.")<|MERGE_RESOLUTION|>--- conflicted
+++ resolved
@@ -163,13 +163,8 @@
     def tokenizer_name(self):
         ''' Get the name of the tokenizer used for this task.
 
-<<<<<<< HEAD
-        Generally, this is just MosesTokenizer, but other tokenizations may be
-        needed in special cases such as when working with BPE-based models
-=======
         Generally, this is just 'MosesTokenizer', but other tokenizations may
         be needed in special cases such as when working with BPE-based models
->>>>>>> af10a5c3
         such as the OpenAI transformer LM.
         '''
         return utils.TOKENIZER.__class__.__name__
