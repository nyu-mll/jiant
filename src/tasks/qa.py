"""Task definitions for question answering tasks."""
import codecs
import collections
import logging as log
import json
import math
import os
import re
from typing import Iterable, Sequence, List, Dict, Any, Type

import torch
import allennlp.common.util as allennlp_util
from allennlp.training.metrics import Average, F1Measure
from allennlp.data.token_indexers import SingleIdTokenIndexer
from allennlp.data.fields import LabelField, MetadataField, ListField, SequenceLabelField
from allennlp.data import Instance, Token

from ..utils.data_loaders import process_sentence
from ..utils.utils import truncate

from .tasks import Task, sentence_to_text_field
from .tasks import sentence_to_text_field, atomic_tokenize
from .tasks import UNK_TOK_ALLENNLP, UNK_TOK_ATOMIC
from .registry import register_task

@register_task('multirc', rel_path='MultiRC/')
class MultiRCTask(Task):
    '''Multiple sentence reading comprehension Task'''

    def __init__(self, path, max_seq_len, name, **kw):
        ''' '''
        super().__init__(name, **kw)
        self.scorer1 = F1Measure(positive_label=1)
        self.scorer2 = Average() # to delete
        self.scorer3 = F1Measure(positive_label=1)
        self._score_tracker = collections.defaultdict(list)
        self.val_metric = "%s_avg" % self.name
        self.val_metric_decreases = False
        self.max_seq_len = max_seq_len
        self.files_by_split = {split: os.path.join(path, "%s.json" % split) for
                               split in ["train", "val", "test"]}

    def tokenizer_is_supported(self, tokenizer_name):
        ''' For now, only support BERT '''
        return "bert" in tokenizer_name

    def get_split_text(self, split: str):
        ''' Get split text as iterable of records.

        Split should be one of 'train', 'val', or 'test'.
        '''
        return self.load_data(self.files_by_split[split])

    def load_data(self, path):
        ''' Load data '''
        data = json.load(open(path, "r"))["data"] # list of examples
        # each example has a paragraph field -> (text, questions)
        # text is the paragraph, which requires some preprocessing
        # questions is a list of questions, has fields (question, sentences_used, answers)
        for example in data:
            para = re.sub("<b>Sent .{1,2}: </b>", "", example["paragraph"]["text"].replace("<br>", " "))
            example["paragraph"]["text"] = process_sentence(self.tokenizer_name, para,
                                                            self.max_seq_len)
            for question in example["paragraph"]["questions"]:
                question["question"] = process_sentence(self.tokenizer_name, question["question"],
                                                        self.max_seq_len)
                for answer in question["answers"]:
                    answer["text"] = process_sentence(self.tokenizer_name, answer["text"],
                                                      self.max_seq_len)
        return data

    def get_sentences(self) -> Iterable[Sequence[str]]:
        ''' Yield sentences, used to compute vocabulary. '''
        for split in self.files_by_split:
            if split.startswith("test"):
                continue
            path = self.files_by_split[split]
            for example in self.load_data(path):
                yield example["paragraph"]["text"]
                for question in example["paragraph"]["questions"]:
                    yield question["question"]
                    for answer in question["answers"]:
                        yield answer["text"]

    def process_split(self, split, indexers) -> Iterable[Type[Instance]]:
        ''' Process split text into a list of AllenNLP Instances. '''
        is_using_bert = "bert_wpm_pretokenized" in indexers

        def _make_instance(para, question, answer, label, pq_id):
            """ pq_id: paragraph-question ID """
            d = {}
            d["paragraph_str"] = MetadataField(" ".join(para))
            d["question_str"] = MetadataField(" ".join(question))
            d["answer_str"] = MetadataField(" ".join(answer))
            d["par_quest_idx"] = MetadataField(pq_id)
            if is_using_bert:
                inp = para + question[1:-1] + answer[1:]
                d["para_quest_ans"] = sentence_to_text_field(inp, indexers)
            else:
                d["paragraph"] = sentence_to_text_field(para, indexers)
                d["question"] = sentence_to_text_field(question, indexers)
                d["answer"] = sentence_to_text_field(answer, indexers)
            d["label"] = LabelField(label, label_namespace="labels",
                                    skip_indexing=True)

            #answer_list = []
            #ans_str_list = []
            #for answer_n, (answer, label) in enumerate(zip(answers, labels)):
            #    inp = para + question[1:-1] + answer[1:]
            #    answer_list.append(sentence_to_text_field(inp, indexers))
            #    ans_str_list.append(MetadataField(" ".join(answer)))
            #d["answers"] = ListField(answer_list)
            #d["answer_strs"] = ListField(ans_str_list)
            #d["labels"] = SequenceLabelField(labels, d["answers"])
            return Instance(d)

        for par_n, example in enumerate(split):
            para = example["paragraph"]["text"]
            for quest_n, ex in enumerate(example["paragraph"]["questions"]):
                par_quest_n = "p%d_q%d" % (par_n, quest_n)
                question = ex["question"]
                #labels = [int(a["isAnswer"]) for a in ex["answers"]]
                #answers = [a["text"] for a in ex["answers"]]

                for answer in ex["answers"]:
                    label = int(answer["isAnswer"])
                    ans = answer["text"]
                    yield _make_instance(para, question, ans, label, par_quest_n)


    def count_examples(self):
        ''' Compute here b/c we're streaming the sentences. '''
        example_counts = {}
        for split, split_path in self.files_by_split.items():
            #example_counts[split] = sum(len(ex["paragraph"]["questions"]) for ex in \
            #                            json.load(open(split_path, 'r'))["data"])
            example_counts[split] = sum(len(q["answers"]) for ex in \
                                        json.load(open(split_path, 'r'))["data"] for q in \
                                        ex["paragraph"]["questions"])

        self.example_counts = example_counts

    def update_metrics(self, logits, labels, idxs, tagmask=None):
        """ Expects logits and labels for all answers for a single question """
        self.scorer1(logits, labels)
        logits, labels = logits.detach().cpu(), labels.detach().cpu()
        # track progress on each question
        for ex, logit, label in zip(idxs, logits, labels):
            self._score_tracker[ex].append((logits, labels))

    def get_metrics(self, reset=False):
        '''Get metrics specific to the task'''
        _, _, ans_f1 = self.scorer1.get_metric(reset)

        ems = []
        for logits_and_labels in self._score_tracker.values():
            logits, labels = list(zip(*logits_and_labels))
<<<<<<< HEAD
            logits = torch.cat(logits, dim=0)
            labels = torch.cat(labels, dim=0)
            self.scorer3(logits, labels)
            _, _, ex_f1 = self.scorer3.get_metric(reset=True)
            f1s.append(ex_f1)
        question_f1 = sum(f1s) / len(f1s)
        #question_f1 = self.scorer2.get_metric(reset)
=======
            logits = torch.cat(logits)
            labels = torch.cat(labels)
            preds = logits.argmax(dim=-1)
            if torch.eq(preds, label) == preds.size(0):
                ex_em = 1
            else:
                ex_em = 0
            #self.scorer3(logits, labels)
            #_, _, ex_f1 = self.scorer3.get_metric(reset=True)
            ems.append(ex_em)
        em = sum(em) / len(em)
>>>>>>> 8eb00505

        if reset:
            self._scorer_tracker = collections.defaultdict(list)

        return {'ans_f1': ans_f1, 'em': em,
                "avg": (ans_f1 + em) / 2}
<|MERGE_RESOLUTION|>--- conflicted
+++ resolved
@@ -155,15 +155,6 @@
         ems = []
         for logits_and_labels in self._score_tracker.values():
             logits, labels = list(zip(*logits_and_labels))
-<<<<<<< HEAD
-            logits = torch.cat(logits, dim=0)
-            labels = torch.cat(labels, dim=0)
-            self.scorer3(logits, labels)
-            _, _, ex_f1 = self.scorer3.get_metric(reset=True)
-            f1s.append(ex_f1)
-        question_f1 = sum(f1s) / len(f1s)
-        #question_f1 = self.scorer2.get_metric(reset)
-=======
             logits = torch.cat(logits)
             labels = torch.cat(labels)
             preds = logits.argmax(dim=-1)
@@ -175,7 +166,6 @@
             #_, _, ex_f1 = self.scorer3.get_metric(reset=True)
             ems.append(ex_em)
         em = sum(em) / len(em)
->>>>>>> 8eb00505
 
         if reset:
             self._scorer_tracker = collections.defaultdict(list)
