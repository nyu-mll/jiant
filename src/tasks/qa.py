"""Task definitions for question answering tasks."""
import collections
import json
import os
import re
from typing import Iterable, Sequence, Type

import torch
from allennlp.training.metrics import Average, F1Measure
from allennlp.data.fields import LabelField, MetadataField
from allennlp.data import Instance

from ..utils.data_loaders import process_sentence

from .tasks import Task
from .tasks import sentence_to_text_field
from .registry import register_task


@register_task("multirc", rel_path="MultiRC/")
class MultiRCTask(Task):
    """Multi-sentence Reading Comprehension task
    See paper at https://cogcomp.org/multirc/ """

    def __init__(self, path, max_seq_len, name, **kw):
        """ """
        super().__init__(name, **kw)
        self.scorer1 = F1Measure(positive_label=1)
        self.scorer2 = Average()  # to delete
        self.scorer3 = F1Measure(positive_label=1)
        self._score_tracker = collections.defaultdict(list)
        self.val_metric = "%s_avg" % self.name
        self.val_metric_decreases = False
        self.max_seq_len = max_seq_len
        self.files_by_split = {
            "train": os.path.join(path, "train.jsonl"),
            "val": os.path.join(path, "val.jsonl"),
            "test": os.path.join(path, "test.jsonl"),
        }
<<<<<<< HEAD
=======

    def load_data(self):
        # Data is exposed as iterable: no preloading
        pass
>>>>>>> bcdff50d

    def get_split_text(self, split: str):
        """ Get split text as iterable of records.

<<<<<<< HEAD
        Split should be one of 'train', 'val', or 'test'.
        """
        return self.load_data(self.files_by_split[split])

    def load_data(self, path):
=======
        Split should be one of "train", "val", or "test".
        """
        return self.load_data_for_path(self.files_by_split[split])

    def load_data_for_path(self, path):
>>>>>>> bcdff50d
        """ Load data """

        with open(path, encoding="utf-8") as data_fh:
            examples = []
            for example in data_fh:
                ex = json.loads(example)
                # each example has a paragraph field -> (text, questions)
                # text is the paragraph, which requires some preprocessing
                # questions is a list of questions, has fields (question, sentences_used, answers)
                para = re.sub(
                    "<b>Sent .{1,2}: </b>", "", ex["paragraph"]["text"].replace("<br>", " ")
                )
                ex["paragraph"]["text"] = process_sentence(
                    self.tokenizer_name, para, self.max_seq_len
                )
                for question in ex["paragraph"]["questions"]:
                    question["question"] = process_sentence(
                        self.tokenizer_name, question["question"], self.max_seq_len
                    )
                    for answer in question["answers"]:
                        answer["text"] = process_sentence(
                            self.tokenizer_name, answer["text"], self.max_seq_len
                        )
                examples.append(ex)
        return examples

    def get_sentences(self) -> Iterable[Sequence[str]]:
        """ Yield sentences, used to compute vocabulary. """
        for split in self.files_by_split:
            if split.startswith("test"):
                continue
            path = self.files_by_split[split]
            for example in self.load_data_for_path(path):
                yield example["paragraph"]["text"]
                for question in example["paragraph"]["questions"]:
                    yield question["question"]
                    for answer in question["answers"]:
                        yield answer["text"]

    def process_split(self, split, indexers) -> Iterable[Type[Instance]]:
        """ Process split text into a list of AllenNLP Instances. """
        is_using_bert = "bert_wpm_pretokenized" in indexers

        def _make_instance(para, question, answer, label, par_idx, qst_idx, ans_idx):
            """ pq_id: paragraph-question ID """
            d = {}
            d["paragraph_str"] = MetadataField(" ".join(para))
            d["question_str"] = MetadataField(" ".join(question))
            d["answer_str"] = MetadataField(" ".join(answer))
            d["par_idx"] = MetadataField(par_idx)
            d["qst_idx"] = MetadataField(qst_idx)
            d["ans_idx"] = MetadataField(ans_idx)
            if is_using_bert:
                inp = para + question[1:-1] + answer[1:]
                d["para_quest_ans"] = sentence_to_text_field(inp, indexers)
            else:
                d["paragraph"] = sentence_to_text_field(para, indexers)
                d["question"] = sentence_to_text_field(question, indexers)
                d["answer"] = sentence_to_text_field(answer, indexers)
            d["label"] = LabelField(label, label_namespace="labels", skip_indexing=True)

            return Instance(d)

        for example in split:
            par_idx = example["idx"]
            para = example["paragraph"]["text"]
            for ex in example["paragraph"]["questions"]:
                qst_idx = ex["idx"]
                question = ex["question"]
                for answer in ex["answers"]:
                    ans_idx = answer["idx"]
                    ans = answer["text"]
                    label = int(answer["isAnswer"]) if "isAnswer" in answer else 0
                    yield _make_instance(para, question, ans, label, par_idx, qst_idx, ans_idx)

    def count_examples(self):
<<<<<<< HEAD
        """ Compute here b/c we're streaming the sentences. """
=======
        """ Compute here b/c we"re streaming the sentences. """
>>>>>>> bcdff50d
        example_counts = {}
        for split, split_path in self.files_by_split.items():
            example_counts[split] = sum(
                len(q["answers"])
                for r in open(split_path, "r", encoding="utf-8")
                for q in json.loads(r)["paragraph"]["questions"]
            )

        self.example_counts = example_counts

    def update_metrics(self, logits, labels, idxs, tagmask=None):
        """ Expects logits and labels for all answers for a single question """
        self.scorer1(logits, labels)
        logits, labels = logits.detach().cpu(), labels.detach().cpu()
        # track progress on each question
        for ex, logit, label in zip(idxs, logits, labels):
            self._score_tracker[ex].append((logits, labels))

    def get_metrics(self, reset=False):
        """Get metrics specific to the task"""
        _, _, ans_f1 = self.scorer1.get_metric(reset)

        ems, f1s = [], []
        for logits_and_labels in self._score_tracker.values():
            logits, labels = list(zip(*logits_and_labels))
            logits = torch.cat(logits)
            labels = torch.cat(labels)

            # question F1
            self.scorer3(logits, labels)
            __, _, ex_f1 = self.scorer3.get_metric(reset=True)
            f1s.append(ex_f1)

            # EM
            preds = logits.argmax(dim=-1)
            ex_em = (torch.eq(preds, labels).sum() == preds.nelement()).item()
            ems.append(ex_em)
        em = sum(ems) / len(ems)
        qst_f1 = sum(f1s) / len(f1s)

        if reset:
            self._score_tracker = collections.defaultdict(list)

        return {"ans_f1": ans_f1, "qst_f1": qst_f1, "em": em, "avg": (ans_f1 + em) / 2}<|MERGE_RESOLUTION|>--- conflicted
+++ resolved
@@ -37,30 +37,20 @@
             "val": os.path.join(path, "val.jsonl"),
             "test": os.path.join(path, "test.jsonl"),
         }
-<<<<<<< HEAD
-=======
+
 
     def load_data(self):
         # Data is exposed as iterable: no preloading
         pass
->>>>>>> bcdff50d
 
     def get_split_text(self, split: str):
         """ Get split text as iterable of records.
 
-<<<<<<< HEAD
-        Split should be one of 'train', 'val', or 'test'.
-        """
-        return self.load_data(self.files_by_split[split])
-
-    def load_data(self, path):
-=======
         Split should be one of "train", "val", or "test".
         """
         return self.load_data_for_path(self.files_by_split[split])
 
     def load_data_for_path(self, path):
->>>>>>> bcdff50d
         """ Load data """
 
         with open(path, encoding="utf-8") as data_fh:
@@ -137,11 +127,7 @@
                     yield _make_instance(para, question, ans, label, par_idx, qst_idx, ans_idx)
 
     def count_examples(self):
-<<<<<<< HEAD
-        """ Compute here b/c we're streaming the sentences. """
-=======
         """ Compute here b/c we"re streaming the sentences. """
->>>>>>> bcdff50d
         example_counts = {}
         for split, split_path in self.files_by_split.items():
             example_counts[split] = sum(
