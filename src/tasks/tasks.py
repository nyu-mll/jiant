--- conflicted
+++ resolved
@@ -363,16 +363,10 @@
         ''' Process split text into a list of AllenNLP Instances. '''
         return process_single_pair_task_split(split, indexers, is_pair=True,
                                               classification=False)
-<<<<<<< HEAD
+    
     def update_metrics(self, logits, labels, tagmask=None):
         self.scorer1(mean_squared_error(logits, labels))  # update average MSE
         self.scorer2(logits, labels)
-=======
-
-    def update_metrics():
-        # currently don't support metrics for regression task
-        # TODO(Yada): support them!
->>>>>>> 7b44a1be
         return
 
 
