--- conflicted
+++ resolved
@@ -1198,16 +1198,12 @@
         self.val_data_text = None
         self.test_data_text = None
 
-<<<<<<< HEAD
-    def load_data_and_create_scorers(self, path, max_seq_len, n_classes):
-=======
         self.ix_to_lex_sem_dic = None
         self.ix_to_pr_ar_str_dic = None
         self.ix_to_logic_dic = None
         self.ix_to_knowledge_dic = None
 
     def load_data(self):
->>>>>>> bcdff50d
         """load diagnostics data. The tags for every column are loaded as indices.
         They will be converted to bools in preprocess_split function"""
 
@@ -1221,15 +1217,9 @@
                     continue
                 setattr(self, "scorer__%s__%s" % (tag_group, tag), scorer(arg_to_scorer))
 
-<<<<<<< HEAD
-        if n_classes == 2:
-            targ_map = {"neutral": 0, "entailment": 1, "contradiction": 0}
-        elif n_classes == 3:
-=======
         if self.n_classes == 2:
             targ_map = {"neutral": 0, "entailment": 1, "contradiction": 0}
         elif self.n_classes == 3:
->>>>>>> bcdff50d
             targ_map = {"neutral": 0, "entailment": 1, "contradiction": 2}
         else:
             raise ValueError("Invalid number of classes for NLI task")
@@ -1449,17 +1439,8 @@
 @register_task("rte-superglue", rel_path="RTE/")
 class RTESuperGLUETask(RTETask):
     """ Task class for Recognizing Textual Entailment 1, 2, 3, 5 """
-<<<<<<< HEAD
-
-    def __init__(self, path, max_seq_len, name, **kw):
-        """ """
-        super().__init__(path, max_seq_len, name, **kw)
-
-    def load_data(self, path, max_seq_len):
-=======
 
     def load_data(self):
->>>>>>> bcdff50d
         """ Process the datasets located at path. """
         targ_map = {"not_entailment": 0, "entailment": 1}
 
@@ -1468,17 +1449,10 @@
             sent1s, sent2s, trgs, idxs = [], [], [], []
             for example in data:
                 sent1s.append(
-<<<<<<< HEAD
-                    process_sentence(self._tokenizer_name, example["premise"], max_seq_len)
-                )
-                sent2s.append(
-                    process_sentence(self._tokenizer_name, example["hypothesis"], max_seq_len)
-=======
                     process_sentence(self._tokenizer_name, example["premise"], self.max_seq_len)
                 )
                 sent2s.append(
                     process_sentence(self._tokenizer_name, example["hypothesis"], self.max_seq_len)
->>>>>>> bcdff50d
                 )
                 trg = targ_map[example["label"]] if "label" in example else 0
                 trgs.append(trg)
