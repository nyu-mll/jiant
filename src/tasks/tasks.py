--- conflicted
+++ resolved
@@ -2175,152 +2175,6 @@
         f1 = (f11 + f12 + f13) / 3
         return {'accuracy': acc, 'f1': f1, 'precision': pcs, 'recall': rcl}
 
-<<<<<<< HEAD
-class MultipleChoiceTask(Task):
-    ''' Generic task class for a multiple choice
-    where each example consists of a question and
-    a (possibly variable) number of possible answers'''
-    pass
-
-
-@register_task('copa', rel_path='COPA/')
-class COPATask(MultipleChoiceTask):
-    ''' Task class for Choice of Plausible Alternatives Task.  '''
-
-    def __init__(self, path, max_seq_len, name, **kw):
-        ''' '''
-        super().__init__(name, **kw)
-        self.load_data(path, max_seq_len)
-        self.sentences = self.train_data_text[0] + self.val_data_text[0] + \
-                [choice for choices in self.train_data_text[1] for choice in choices] + \
-                [choice for choices in self.val_data_text[1] for choice in choices]
-        self.scorer1 = CategoricalAccuracy()
-        self.scorers = [self.scorer1]
-        self.val_metric = "%s_accuracy" % name
-        self.val_metric_decreases = False
-        self.n_choices = 2
-
-    def load_data(self, path, max_seq_len):
-        ''' Process the dataset located at path.  '''
-
-        def _load_split(data_file):
-            contexts, questions, choicess, targs = [], [], [], []
-            data = [json.loads(l) for l in open(data_file, encoding="utf-8")]
-            for example in data:
-                context = example["premise"]
-                choice1 = example["choice1"]
-                choice2 = example["choice2"]
-                question = example["question"]
-                question = "What was the cause of this ?" if question == "cause" else "What happened as a result ?"
-                choices = [process_sentence(self._tokenizer_name, choice, max_seq_len) for choice in \
-                            [choice1, choice2]]
-                targ = example["label"] if "label" in example else 0
-                contexts.append(process_sentence(self._tokenizer_name, context, max_seq_len))
-                choicess.append(choices)
-                questions.append(process_sentence(self._tokenizer_name, question, max_seq_len))
-                targs.append(targ)
-            return [contexts, choicess, questions, targs]
-
-        self.train_data_text = _load_split(os.path.join(path, "train.jsonl"))
-        self.val_data_text = _load_split(os.path.join(path, "val.jsonl"))
-        self.test_data_text = _load_split(os.path.join(path, "test_ANS.jsonl"))
-        log.info("\tFinished loading COPA (as QA) data.")
-
-    def process_split(self, split, indexers) -> Iterable[Type[Instance]]:
-        ''' Process split text into a list of AlleNNLP Instances. '''
-        is_using_bert = "bert_wpm_pretokenized" in indexers
-
-        def _make_instance(context, choices, question, label, idx):
-            d = {}
-            d["question_str"] = MetadataField(" ".join(context[1:-1]))
-            if not is_using_bert:
-                d["question"] = sentence_to_text_field(context, indexers)
-            for choice_idx, choice in enumerate(choices):
-                inp = context + question[1:] + choice[1:] if is_using_bert else choice
-                d["choice%d" % choice_idx] = sentence_to_text_field(inp, indexers)
-                d["choice%d_str" % choice_idx] = MetadataField(" ".join(choice[1:-1]))
-            d["label"] = LabelField(label, label_namespace="labels", skip_indexing=True)
-            d["idx"] = LabelField(idx, label_namespace="idxs", skip_indexing=True)
-            return Instance(d)
-
-        split = list(split)
-        if len(split) < 5:
-            split.append(itertools.count())
-        instances = map(_make_instance, *split)
-        return instances
-
-    def get_metrics(self, reset=False):
-        '''Get metrics specific to the task'''
-        acc = self.scorer1.get_metric(reset)
-        return {'accuracy': acc}
-
-
-@register_task('swag', rel_path='SWAG/')
-class SWAGTask(MultipleChoiceTask):
-    ''' Task class for Situations with Adversarial Generations.  '''
-
-    def __init__(self, path, max_seq_len, name, **kw):
-        ''' '''
-        super().__init__(name, **kw)
-        self.load_data(path, max_seq_len)
-        self.sentences = self.train_data_text[0] + self.val_data_text[0] + \
-                [choice for choices in self.train_data_text[1] for choice in choices] + \
-                [choice for choices in self.val_data_text[1] for choice in choices]
-        self.scorer1 = CategoricalAccuracy()
-        self.scorers = [self.scorer1]
-        self.val_metric = "%s_accuracy" % name
-        self.val_metric_decreases = False
-        self.n_choices = 4
-
-    def load_data(self, path, max_seq_len):
-        ''' Process the dataset located at path.  '''
-
-        def _load_split(data_file):
-            questions, choicess, targs = [], [], []
-            data = pd.read_csv(data_file)
-            for ex_idx, ex in data.iterrows():
-                sent1 = process_sentence(self._tokenizer_name, ex["sent1"], max_seq_len)
-                questions.append(sent1)
-                sent2_prefix = ex["sent2"]
-                choices = []
-                for i in range(4):
-                    choice = sent2_prefix + " " + ex["ending%d" % i]
-                    choice = process_sentence(self._tokenizer_name, choice, max_seq_len)
-                    choices.append(choice)
-                choicess.append(choices)
-                targ = ex["label"] if "label" in ex else 0
-                targs.append(targ)
-            return [questions, choicess, targs]
-
-        self.train_data_text = _load_split(os.path.join(path, "train.csv"))
-        self.val_data_text = _load_split(os.path.join(path, "val.csv"))
-        self.test_data_text = _load_split(os.path.join(path, "test.csv"))
-        log.info("\tFinished loading SWAG data.")
-
-    def process_split(self, split, indexers) -> Iterable[Type[Instance]]:
-        ''' Process split text into a list of AlleNNLP Instances. '''
-        is_using_bert = "bert_wpm_pretokenized" in indexers
-
-        def _make_instance(question, choices, label, idx):
-            d = {}
-            d["question_str"] = MetadataField(" ".join(question[1:-1]))
-            if not is_using_bert:
-                d["question"] = sentence_to_text_field(question, indexers)
-            for choice_idx, choice in enumerate(choices):
-                inp = question + choice[1:] if is_using_bert else choice
-                d["choice%d" % choice_idx] = sentence_to_text_field(inp, indexers)
-                d["choice%d_str" % choice_idx] = MetadataField(" ".join(choice[1:-1]))
-            d["label"] = LabelField(label, label_namespace="labels", skip_indexing=True)
-            d["idx"] = LabelField(idx, label_namespace="idxs", skip_indexing=True)
-            return Instance(d)
-
-        split = list(split)
-        if len(split) < 4:
-            split.append(itertools.count())
-        instances = map(_make_instance, *split)
-        return instances
-=======
-        log.info('\tFinished loading CommitmentBank data.')
 
 @register_task('wic', rel_path='WiC/')
 class WiCTask(PairClassificationTask):
@@ -2402,14 +2256,159 @@
         # Map over columns: input1, (input2), labels, idx
         instances = map(_make_instance, *split)
         return instances  # lazy iterator
->>>>>>> 99862642
 
     def get_metrics(self, reset=False):
         '''Get metrics specific to the task'''
         acc = self.scorer1.get_metric(reset)
-<<<<<<< HEAD
-        return {'accuracy': acc}
-=======
         pcs, rcl, f1 = self.scorer2.get_metric(reset)
         return {'accuracy': acc, 'f1': f1, 'precision': pcs, 'recall': rcl}
->>>>>>> 99862642
+
+
+class MultipleChoiceTask(Task):
+    ''' Generic task class for a multiple choice
+    where each example consists of a question and
+    a (possibly variable) number of possible answers'''
+    pass
+
+
+@register_task('copa', rel_path='COPA/')
+class COPATask(MultipleChoiceTask):
+    ''' Task class for Choice of Plausible Alternatives Task.  '''
+
+    def __init__(self, path, max_seq_len, name, **kw):
+        ''' '''
+        super().__init__(name, **kw)
+        self.load_data(path, max_seq_len)
+        self.sentences = self.train_data_text[0] + self.val_data_text[0] + \
+                [choice for choices in self.train_data_text[1] for choice in choices] + \
+                [choice for choices in self.val_data_text[1] for choice in choices]
+        self.scorer1 = CategoricalAccuracy()
+        self.scorers = [self.scorer1]
+        self.val_metric = "%s_accuracy" % name
+        self.val_metric_decreases = False
+        self.n_choices = 2
+
+    def load_data(self, path, max_seq_len):
+        ''' Process the dataset located at path.  '''
+
+        def _load_split(data_file):
+            contexts, questions, choicess, targs = [], [], [], []
+            data = [json.loads(l) for l in open(data_file, encoding="utf-8")]
+            for example in data:
+                context = example["premise"]
+                choice1 = example["choice1"]
+                choice2 = example["choice2"]
+                question = example["question"]
+                question = "What was the cause of this?" if question == "cause" else "What happened as a result?"
+                choices = [process_sentence(self._tokenizer_name, choice, max_seq_len) for choice in \
+                            [choice1, choice2]]
+                targ = example["label"] if "label" in example else 0
+                contexts.append(process_sentence(self._tokenizer_name, context, max_seq_len))
+                choicess.append(choices)
+                questions.append(process_sentence(self._tokenizer_name, question, max_seq_len))
+                targs.append(targ)
+            return [contexts, choicess, questions, targs]
+
+        self.train_data_text = _load_split(os.path.join(path, "train.jsonl"))
+        self.val_data_text = _load_split(os.path.join(path, "val.jsonl"))
+        self.test_data_text = _load_split(os.path.join(path, "test_ANS.jsonl"))
+        log.info("\tFinished loading COPA (as QA) data.")
+
+    def process_split(self, split, indexers) -> Iterable[Type[Instance]]:
+        ''' Process split text into a list of AlleNNLP Instances. '''
+        is_using_bert = "bert_wpm_pretokenized" in indexers
+
+        def _make_instance(context, choices, question, label, idx):
+            d = {}
+            d["question_str"] = MetadataField(" ".join(context[1:-1]))
+            if not is_using_bert:
+                d["question"] = sentence_to_text_field(context, indexers)
+            for choice_idx, choice in enumerate(choices):
+                inp = context + question[1:] + choice[1:] if is_using_bert else choice
+                d["choice%d" % choice_idx] = sentence_to_text_field(inp, indexers)
+                d["choice%d_str" % choice_idx] = MetadataField(" ".join(choice[1:-1]))
+            d["label"] = LabelField(label, label_namespace="labels", skip_indexing=True)
+            d["idx"] = LabelField(idx, label_namespace="idxs", skip_indexing=True)
+            return Instance(d)
+
+        split = list(split)
+        if len(split) < 5:
+            split.append(itertools.count())
+        instances = map(_make_instance, *split)
+        return instances
+
+    def get_metrics(self, reset=False):
+        '''Get metrics specific to the task'''
+        acc = self.scorer1.get_metric(reset)
+        return {'accuracy': acc}
+
+
+@register_task('swag', rel_path='SWAG/')
+class SWAGTask(MultipleChoiceTask):
+    ''' Task class for Situations with Adversarial Generations.  '''
+
+    def __init__(self, path, max_seq_len, name, **kw):
+        ''' '''
+        super().__init__(name, **kw)
+        self.load_data(path, max_seq_len)
+        self.sentences = self.train_data_text[0] + self.val_data_text[0] + \
+                [choice for choices in self.train_data_text[1] for choice in choices] + \
+                [choice for choices in self.val_data_text[1] for choice in choices]
+        self.scorer1 = CategoricalAccuracy()
+        self.scorers = [self.scorer1]
+        self.val_metric = "%s_accuracy" % name
+        self.val_metric_decreases = False
+        self.n_choices = 4
+
+    def load_data(self, path, max_seq_len):
+        ''' Process the dataset located at path.  '''
+
+        def _load_split(data_file):
+            questions, choicess, targs = [], [], []
+            data = pd.read_csv(data_file)
+            for ex_idx, ex in data.iterrows():
+                sent1 = process_sentence(self._tokenizer_name, ex["sent1"], max_seq_len)
+                questions.append(sent1)
+                sent2_prefix = ex["sent2"]
+                choices = []
+                for i in range(4):
+                    choice = sent2_prefix + " " + ex["ending%d" % i]
+                    choice = process_sentence(self._tokenizer_name, choice, max_seq_len)
+                    choices.append(choice)
+                choicess.append(choices)
+                targ = ex["label"] if "label" in ex else 0
+                targs.append(targ)
+            return [questions, choicess, targs]
+
+        self.train_data_text = _load_split(os.path.join(path, "train.csv"))
+        self.val_data_text = _load_split(os.path.join(path, "val.csv"))
+        self.test_data_text = _load_split(os.path.join(path, "test.csv"))
+        log.info("\tFinished loading SWAG data.")
+
+    def process_split(self, split, indexers) -> Iterable[Type[Instance]]:
+        ''' Process split text into a list of AlleNNLP Instances. '''
+        is_using_bert = "bert_wpm_pretokenized" in indexers
+
+        def _make_instance(question, choices, label, idx):
+            d = {}
+            d["question_str"] = MetadataField(" ".join(question[1:-1]))
+            if not is_using_bert:
+                d["question"] = sentence_to_text_field(question, indexers)
+            for choice_idx, choice in enumerate(choices):
+                inp = question + choice[1:] if is_using_bert else choice
+                d["choice%d" % choice_idx] = sentence_to_text_field(inp, indexers)
+                d["choice%d_str" % choice_idx] = MetadataField(" ".join(choice[1:-1]))
+            d["label"] = LabelField(label, label_namespace="labels", skip_indexing=True)
+            d["idx"] = LabelField(idx, label_namespace="idxs", skip_indexing=True)
+            return Instance(d)
+
+        split = list(split)
+        if len(split) < 4:
+            split.append(itertools.count())
+        instances = map(_make_instance, *split)
+        return instances
+
+    def get_metrics(self, reset=False):
+        '''Get metrics specific to the task'''
+        acc = self.scorer1.get_metric(reset)
+        return {'accuracy': acc}
