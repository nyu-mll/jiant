--- conflicted
+++ resolved
@@ -156,14 +156,10 @@
     Returns:
         subset_scores: a dictionary from subset tags to scores
     '''
-<<<<<<< HEAD
-    subset_scores = {'%s_%s' % (metric_name, tag_str): scorer.get_metric(reset) for tag_str, scorer in zip(tag_list, scorer_list)}
+    subset_scores = {'%s_%s' % (metric_name, tag_str): scorer.get_metric(
+        reset) for tag_str, scorer in zip(tag_list, scorer_list)}
     if metric_name == "f1":
         subset_scores = { key: value[2] for key, value in list(subset_scores.items())}
-=======
-    subset_scores = {'%s_%s' % (metric_name, tag_str): scorer.get_metric(
-        reset) for tag_str, scorer in zip(tag_list, scorer_list)}
->>>>>>> 052fbe8f
     return subset_scores
 
 
@@ -486,11 +482,6 @@
         self.val_data_text = val_data[:1] + val_data[2:]
         self.test_data_text = te_data[:1] + te_data[2:]
         # Create score for each tag from tag-index dict
-<<<<<<< HEAD
-        self.tag_list = utils.get_tag_list(tag_vocab)
-        self.tag_scorers1 = create_subset_scorers(count=len(self.tag_list), scorer_type=Correlation, corr_type="matthews")
-        self.tag_scorers2 = create_subset_scorers(count=len(self.tag_list), scorer_type=CategoricalAccuracy)
-=======
         self.tag_list = get_tag_list(tag_vocab)
         self.tag_scorers1 = create_subset_scorers(
             count=len(
@@ -499,7 +490,6 @@
             corr_type="matthews")
         self.tag_scorers2 = create_subset_scorers(
             count=len(self.tag_list), scorer_type=CategoricalAccuracy)
->>>>>>> 052fbe8f
 
         log.info("\tFinished loading CoLA sperate domain.")
 
