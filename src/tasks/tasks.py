import codecs
import collections
import copy
import itertools
import json
import logging as log
import os
from typing import Any, Dict, Iterable, List, Sequence, Type

import numpy as np
import pandas as pd
import torch

# Fields for instance processing
from allennlp.data import Instance, Token, vocabulary
from allennlp.data.fields import (
    LabelField,
    ListField,
    MetadataField,
    MultiLabelField,
    SpanField,
    TextField,
)
from allennlp.data.token_indexers import SingleIdTokenIndexer
from allennlp.training.metrics import Average, BooleanAccuracy, CategoricalAccuracy, F1Measure

from ..allennlp_mods.correlation import Correlation, FastMatthews
from ..allennlp_mods.numeric_field import NumericField
from ..utils import utils
from ..utils.data_loaders import get_tag_list, load_diagnostic_tsv, load_tsv, process_sentence
from ..utils.tokenizers import get_tokenizer
from ..utils.utils import truncate
from .registry import REGISTRY, register_task  # global task registry

"""Define the tasks and code for loading their data.

- As much as possible, following the existing task hierarchy structure.
- When inheriting, be sure to write and call load_data.
- Set all text data as an attribute, task.sentences (List[List[str]])
- Each task's val_metric should be name_metric, where metric is returned by
get_metrics(): e.g. if task.val_metric = task_name + "_accuracy", then
task.get_metrics() should return {"accuracy": accuracy_val, ... }
"""


UNK_TOK_ALLENNLP = "@@UNKNOWN@@"
UNK_TOK_ATOMIC = "UNKNOWN"  # an unk token that won't get split by tokenizers


def sentence_to_text_field(sent: Sequence[str], indexers: Any):
    """ Helper function to map a sequence of tokens into a sequence of
    AllenNLP Tokens, then wrap in a TextField with the given indexers """
    return TextField(list(map(Token, sent)), token_indexers=indexers)


def atomic_tokenize(
    sent: str, atomic_tok: str, nonatomic_toks: List[str], max_seq_len: int, tokenizer_name: str
):
    """ Replace tokens that will be split by tokenizer with a
    placeholder token. Tokenize, and then substitute the placeholder
    with the *first* nonatomic token in the list. """
    for nonatomic_tok in nonatomic_toks:
        sent = sent.replace(nonatomic_tok, atomic_tok)
    sent = process_sentence(tokenizer_name, sent, max_seq_len)
    sent = [nonatomic_toks[0] if t == atomic_tok else t for t in sent]
    return sent


def process_single_pair_task_split(split, indexers, is_pair=True, classification=True):
    """
    Convert a dataset of sentences into padded sequences of indices. Shared
    across several classes.

    Args:
        - split (list[list[str]]): list of inputs (possibly pair) and outputs
        - indexers ()
        - is_pair (Bool)
        - classification (Bool)

    Returns:
        - instances (Iterable[Instance]): an iterable of AllenNLP Instances with fields
    """
    # check here if using bert to avoid passing model info to tasks
    is_using_bert = "bert_wpm_pretokenized" in indexers

    def _make_instance(input1, input2, labels, idx):
        d = {}
        d["sent1_str"] = MetadataField(" ".join(input1[1:-1]))
        if is_using_bert and is_pair:
            inp = input1 + input2[1:]  # throw away input2 leading [CLS]
            d["inputs"] = sentence_to_text_field(inp, indexers)
            d["sent2_str"] = MetadataField(" ".join(input2[1:-1]))
        else:
            d["input1"] = sentence_to_text_field(input1, indexers)
            if input2:
                d["input2"] = sentence_to_text_field(input2, indexers)
                d["sent2_str"] = MetadataField(" ".join(input2[1:-1]))
        if classification:
            d["labels"] = LabelField(labels, label_namespace="labels", skip_indexing=True)
        else:
            d["labels"] = NumericField(labels)

        d["idx"] = LabelField(idx, label_namespace="idxs", skip_indexing=True)

        return Instance(d)

    split = list(split)
    if not is_pair:  # dummy iterator for input2
        split[1] = itertools.repeat(None)
    if len(split) < 4:  # counting iterator for idx
        assert len(split) == 3
        split.append(itertools.count())

    # Map over columns: input1, (input2), labels, idx
    instances = map(_make_instance, *split)
    return instances  # lazy iterator


def create_subset_scorers(count, scorer_type, **args_to_scorer):
    """
    Create a list scorers of designated type for each "coarse__fine" tag.
    This function is only used by tasks that need evalute results on tags,
    and should be called after loading all the splits.

    Parameters:
        count: N_tag, number of different "coarse__fine" tags
        scorer_type: which scorer to use
        **args_to_scorer: arguments passed to the scorer
    Returns:
        scorer_list: a list of N_tag scorer object
    """
    scorer_list = [scorer_type(**args_to_scorer) for _ in range(count)]
    return scorer_list


def update_subset_scorers(scorer_list, estimations, labels, tagmask):
    """
    Add the output and label of one minibatch to the subset scorer objects.
    This function is only used by tasks that need evalute results on tags,
    and should be called every minibatch when task.scorer are updated.

    Parameters:
        scorer_list: a list of N_tag scorer object
        estimations: a (bs, *) tensor, model estimation
        labels: a (bs, *) tensor, ground truth
        tagmask: a (bs, N_tag) 0-1 tensor, indicating tags of each sample
    """
    for tid, scorer in enumerate(scorer_list):
        subset_idx = torch.nonzero(tagmask[:, tid]).squeeze(dim=1)
        subset_estimations = estimations[subset_idx]
        subset_labels = labels[subset_idx]
        if len(subset_idx) > 0:
            scorer(subset_estimations, subset_labels)
    return


def collect_subset_scores(scorer_list, metric_name, tag_list, reset=False):
    """
    Get the scorer measures of each tag.
    This function is only used by tasks that need evalute results on tags,
    and should be called in get_metrics.

    Parameters:
        scorer_list: a list of N_tag scorer object
        metric_name: string, name prefix for this group
        tag_list: "coarse__fine" tag strings
    Returns:
        subset_scores: a dictionary from subset tags to scores
    """
    subset_scores = {
        "%s_%s" % (metric_name, tag_str): scorer.get_metric(reset)
        for tag_str, scorer in zip(tag_list, scorer_list)
    }
    return subset_scores


class Task(object):
    """Generic class for a task

    Methods and attributes:
        - load_data: load dataset from a path and create splits
        - truncate: truncate data to be at most some length
        - get_metrics:

    Outside the task:
        - process: pad and indexify data given a mapping
        - optimizer
    """

    def __init__(self, name, tokenizer_name):
        self.name = name
        self._tokenizer_name = tokenizer_name
        self.scorers = []

    def load_data(self, path, max_seq_len):
        """ Load data from path and create splits. """
        raise NotImplementedError

    def truncate(self, max_seq_len, sos_tok, eos_tok):
        """ Shorten sentences to max_seq_len and add sos and eos tokens. """
        raise NotImplementedError

    def get_sentences(self) -> Iterable[Sequence[str]]:
        """ Yield sentences, used to compute vocabulary. """
        yield from self.sentences

    def count_examples(self, splits=["train", "val", "test"]):
        """ Count examples in the dataset. """
        self.example_counts = {}
        for split in splits:
            st = self.get_split_text(split)
            count = self.get_num_examples(st)
            self.example_counts[split] = count

    def tokenizer_is_supported(self, tokenizer_name):
        """ Check if the tokenizer is supported for this task. """
        return get_tokenizer(tokenizer_name) is not None

    @property
    def tokenizer_name(self):
        return self._tokenizer_name

    @property
    def n_train_examples(self):
        return self.example_counts["train"]

    @property
    def n_val_examples(self):
        return self.example_counts["val"]

    def get_split_text(self, split: str):
        """ Get split text, typically as list of columns.

        Split should be one of 'train', 'val', or 'test'.
        """
        return getattr(self, "%s_data_text" % split)

    def get_num_examples(self, split_text):
        """ Return number of examples in the result of get_split_text.

        Subclass can override this if data is not stored in column format.
        """
        return len(split_text[0])

    def process_split(self, split, indexers) -> Iterable[Type[Instance]]:
        """ Process split text into a list of AllenNLP Instances. """
        raise NotImplementedError

    def get_metrics(self, reset: bool = False) -> Dict:
        """ Get metrics specific to the task. """
        raise NotImplementedError

    def get_scorers(self):
        return self.scorers

    def update_metrics(self, logits, labels, tagmask=None):
        assert len(self.get_scorers()) > 0, "Please specify a score metric"
        logits, labels = logits.detach(), labels.detach()
        for scorer in self.get_scorers():
            scorer(logits, labels)


class ClassificationTask(Task):
    """ General classification task """

    pass


class RegressionTask(Task):
    """ General regression task """

    pass


class SingleClassificationTask(ClassificationTask):
    """ Generic sentence pair classification """

    def __init__(self, name, n_classes, **kw):
        super().__init__(name, **kw)
        self.n_classes = n_classes
        self.scorer1 = CategoricalAccuracy()
        self.scorers = [self.scorer1]
        self.val_metric = "%s_accuracy" % self.name
        self.val_metric_decreases = False

    def truncate(self, max_seq_len, sos_tok="<SOS>", eos_tok="<EOS>"):
        self.train_data_text = [
            truncate(self.train_data_text[0], max_seq_len, sos_tok, eos_tok),
            self.train_data_text[1],
        ]
        self.val_data_text = [
            truncate(self.val_data_text[0], max_seq_len, sos_tok, eos_tok),
            self.val_data_text[1],
        ]
        self.test_data_text = [
            truncate(self.test_data_text[0], max_seq_len, sos_tok, eos_tok),
            self.test_data_text[1],
        ]

    def get_metrics(self, reset=False):
        """Get metrics specific to the task"""
        acc = self.scorer1.get_metric(reset)
        return {"accuracy": acc}

    def process_split(self, split, indexers) -> Iterable[Type[Instance]]:
        """ Process split text into a list of AllenNLP Instances. """
        return process_single_pair_task_split(split, indexers, is_pair=False)


class PairClassificationTask(ClassificationTask):
    """ Generic sentence pair classification """

    def __init__(self, name, n_classes, **kw):
        super().__init__(name, **kw)
        assert n_classes > 0
        self.n_classes = n_classes
        self.scorer1 = CategoricalAccuracy()
        self.scorers = [self.scorer1]
        self.val_metric = "%s_accuracy" % self.name
        self.val_metric_decreases = False

    def get_metrics(self, reset=False):
        """Get metrics specific to the task"""
        acc = self.scorer1.get_metric(reset)
        return {"accuracy": acc}

    def process_split(self, split, indexers) -> Iterable[Type[Instance]]:
        """ Process split text into a list of AllenNLP Instances. """
        return process_single_pair_task_split(split, indexers, is_pair=True)


class PairRegressionTask(RegressionTask):
    """ Generic sentence pair classification """

    def __init__(self, name, **kw):
        super().__init__(name, **kw)
        self.n_classes = 1
        self.scorer1 = Average()  # for average MSE
        self.scorers = [self.scorer1]
        self.val_metric = "%s_mse" % self.name
        self.val_metric_decreases = True

    def get_metrics(self, reset=False):
        """Get metrics specific to the task"""
        mse = self.scorer1.get_metric(reset)
        return {"mse": mse}

    def process_split(self, split, indexers) -> Iterable[Type[Instance]]:
        """ Process split text into a list of AllenNLP Instances. """
        return process_single_pair_task_split(split, indexers, is_pair=True, classification=False)


class PairOrdinalRegressionTask(RegressionTask):
    """ Generic sentence pair ordinal regression.
        Currently just doing regression but added new class
        in case we find a good way to implement ordinal regression with NN"""

    def __init__(self, name, **kw):
        super().__init__(name, **kw)
        self.n_classes = 1
        self.scorer1 = Average()  # for average MSE
        self.scorer2 = Correlation("spearman")
        self.scorers = [self.scorer1, self.scorer2]
        self.val_metric = "%s_1-mse" % self.name
        self.val_metric_decreases = False

    def get_metrics(self, reset=False):
        mse = self.scorer1.get_metric(reset)
        spearmanr = self.scorer2.get_metric(reset)
        return {"1-mse": 1 - mse, "mse": mse, "spearmanr": spearmanr}

    def process_split(self, split, indexers) -> Iterable[Type[Instance]]:
        """ Process split text into a list of AllenNLP Instances. """
        return process_single_pair_task_split(split, indexers, is_pair=True, classification=False)

    def update_metrics():
        # currently don't support metrics for regression task
        # TODO(Yada): support them!
        return


class SequenceGenerationTask(Task):
    """ Generic sentence generation task """

    def __init__(self, name, **kw):
        super().__init__(name, **kw)
        self.scorer1 = Average()  # for average BLEU or something
        self.scorers = [self.scorer1]
        self.val_metric = "%s_bleu" % self.name
        self.val_metric_decreases = False
        log.warning(
            "BLEU scoring is turned off (current code in progress)."
            "Please use outputed prediction files to score offline"
        )

    def get_metrics(self, reset=False):
        """Get metrics specific to the task"""
        bleu = self.scorer1.get_metric(reset)
        return {"bleu": bleu}

    def update_metrics():
        # currently don't support metrics for regression task
        # TODO(Yada): support them!
        return


class RankingTask(Task):
    """ Generic sentence ranking task, given some input """

    pass


@register_task("sst", rel_path="SST-2/")
class SSTTask(SingleClassificationTask):
    """ Task class for Stanford Sentiment Treebank.  """

    def __init__(self, path, max_seq_len, name, **kw):
        """ """
        super(SSTTask, self).__init__(name, n_classes=2, **kw)
        self.load_data(path, max_seq_len)
        self.sentences = self.train_data_text[0] + self.val_data_text[0]

    def load_data(self, path, max_seq_len):
        """ Load data """
        tr_data = load_tsv(
            self._tokenizer_name,
            os.path.join(path, "train.tsv"),
            max_seq_len,
            s1_idx=0,
            s2_idx=None,
            label_idx=1,
            skip_rows=1,
        )
        val_data = load_tsv(
            self._tokenizer_name,
            os.path.join(path, "dev.tsv"),
            max_seq_len,
            s1_idx=0,
            s2_idx=None,
            label_idx=1,
            skip_rows=1,
        )
        te_data = load_tsv(
            self._tokenizer_name,
            os.path.join(path, "test.tsv"),
            max_seq_len,
            s1_idx=1,
            s2_idx=None,
            has_labels=False,
            return_indices=True,
            skip_rows=1,
        )
        self.train_data_text = tr_data
        self.val_data_text = val_data
        self.test_data_text = te_data
        log.info("\tFinished loading SST data.")


@register_task("npi_adv_li", rel_path="NPI/probing/adverbs/licensor")
@register_task("npi_adv_sc", rel_path="NPI/probing/adverbs/scope_with_licensor")
@register_task("npi_adv_pr", rel_path="NPI/probing/adverbs/npi_present")
@register_task("npi_cond_li", rel_path="NPI/probing/conditionals/licensor")
@register_task("npi_cond_sc", rel_path="NPI/probing/conditionals/scope_with_licensor")
@register_task("npi_cond_pr", rel_path="NPI/probing/conditionals/npi_present")
@register_task("npi_negdet_li", rel_path="NPI/probing/determiner_negation_biclausal/licensor")
@register_task(
    "npi_negdet_sc", rel_path="NPI/probing/determiner_negation_biclausal/scope_with_licensor"
)
@register_task("npi_negdet_pr", rel_path="NPI/probing/determiner_negation_biclausal/npi_present")
@register_task("npi_negsent_li", rel_path="NPI/probing/sentential_negation_biclausal/licensor")
@register_task(
    "npi_negsent_sc", rel_path="NPI/probing/sentential_negation_biclausal/scope_with_licensor"
)
@register_task("npi_negsent_pr", rel_path="NPI/probing/sentential_negation_biclausal/npi_present")
@register_task("npi_only_li", rel_path="NPI/probing/only/licensor")
@register_task("npi_only_sc", rel_path="NPI/probing/only/scope_with_licensor")
@register_task("npi_only_pr", rel_path="NPI/probing/only/npi_present")
@register_task("npi_qnt_li", rel_path="NPI/probing/quantifiers/licensor")
@register_task("npi_qnt_sc", rel_path="NPI/probing/quantifiers/scope_with_licensor")
@register_task("npi_qnt_pr", rel_path="NPI/probing/quantifiers/npi_present")
@register_task("npi_ques_li", rel_path="NPI/probing/questions/licensor")
@register_task("npi_ques_sc", rel_path="NPI/probing/questions/scope_with_licensor")
@register_task("npi_ques_pr", rel_path="NPI/probing/questions/npi_present")
@register_task("npi_quessmp_li", rel_path="NPI/probing/simplequestions/licensor")
@register_task("npi_quessmp_sc", rel_path="NPI/probing/simplequestions/scope_with_licensor")
@register_task("npi_quessmp_pr", rel_path="NPI/probing/simplequestions/npi_present")
@register_task("npi_sup_li", rel_path="NPI/probing/superlative/licensor")
@register_task("npi_sup_sc", rel_path="NPI/probing/superlative/scope_with_licensor")
@register_task("npi_sup_pr", rel_path="NPI/probing/superlative/npi_present")
@register_task("cola_npi_adv", rel_path="NPI/splits/adverbs")
@register_task("cola_npi_cond", rel_path="NPI/splits/conditionals")
@register_task("cola_npi_negdet", rel_path="NPI/splits/determiner_negation_biclausal")
@register_task("cola_npi_negsent", rel_path="NPI/splits/sentential_negation_biclausal")
@register_task("cola_npi_only", rel_path="NPI/splits/only")
@register_task("cola_npi_ques", rel_path="NPI/splits/questions")
@register_task("cola_npi_quessmp", rel_path="NPI/splits/simplequestions")
@register_task("cola_npi_qnt", rel_path="NPI/splits/quantifiers")
@register_task("cola_npi_sup", rel_path="NPI/splits/superlative")
@register_task("all_cola_npi", rel_path="NPI/combs/all_env")
@register_task("hd_cola_npi_adv", rel_path="NPI/combs/minus_adverbs")
@register_task("hd_cola_npi_cond", rel_path="NPI/combs/minus_conditionals")
@register_task("hd_cola_npi_negdet", rel_path="NPI/combs/minus_determiner_negation_biclausal")
@register_task("hd_cola_npi_negsent", rel_path="NPI/combs/minus_sentential_negation_biclausal")
@register_task("hd_cola_npi_only", rel_path="NPI/combs/minus_only")
@register_task("hd_cola_npi_ques", rel_path="NPI/combs/minus_questions")
@register_task("hd_cola_npi_quessmp", rel_path="NPI/combs/minus_simplequestions")
@register_task("hd_cola_npi_qnt", rel_path="NPI/combs/minus_quantifiers")
@register_task("hd_cola_npi_sup", rel_path="NPI/combs/minus_superlative")
class CoLANPITask(SingleClassificationTask):
    """Class for NPI-related task; same with Warstdadt acceptability task but outputs labels for test-set
       Note: Used for an NYU seminar, data not yet public"""

    def __init__(self, path, max_seq_len, name, **kw):
        """ """
        super(CoLANPITask, self).__init__(name, n_classes=2, **kw)
        self.load_data(path, max_seq_len)
        self.sentences = self.train_data_text[0] + self.val_data_text[0]
        self.val_metric = "%s_mcc" % self.name
        self.val_metric_decreases = False
        # self.scorer1 = Average()
        self.scorer1 = Correlation("matthews")
        self.scorer2 = CategoricalAccuracy()
        self.scorers = [self.scorer1, self.scorer2]

    def load_data(self, path, max_seq_len):
        """Load the data"""
        tr_data = load_tsv(
            self._tokenizer_name,
            os.path.join(path, "train.tsv"),
            max_seq_len,
            s1_idx=3,
            s2_idx=None,
            label_idx=1,
        )
        val_data = load_tsv(
            self._tokenizer_name,
            os.path.join(path, "dev.tsv"),
            max_seq_len,
            s1_idx=3,
            s2_idx=None,
            label_idx=1,
        )
        te_data = load_tsv(
            self._tokenizer_name,
            os.path.join(path, "test_full.tsv"),
            max_seq_len,
            s1_idx=3,
            s2_idx=None,
            label_idx=1,
        )
        self.train_data_text = tr_data
        self.val_data_text = val_data
        self.test_data_text = te_data
        log.info("\tFinished loading NPI Data.")

    def get_metrics(self, reset=False):
        return {"mcc": self.scorer1.get_metric(reset), "accuracy": self.scorer2.get_metric(reset)}

    def update_metrics(self, logits, labels, tagmask=None):
        logits, labels = logits.detach(), labels.detach()
        _, preds = logits.max(dim=1)
        self.scorer1(preds, labels)
        self.scorer2(logits, labels)
        return


@register_task("cola", rel_path="CoLA/")
class CoLATask(SingleClassificationTask):
    """Class for Warstdadt acceptability task"""

    def __init__(self, path, max_seq_len, name, **kw):
        """ """
        super(CoLATask, self).__init__(name, n_classes=2, **kw)
        self.load_data(path, max_seq_len)
        self.sentences = self.train_data_text[0] + self.val_data_text[0]
        self.val_metric = "%s_mcc" % self.name
        self.val_metric_decreases = False
        # self.scorer1 = Average()
        self.scorer1 = Correlation("matthews")
        self.scorer2 = CategoricalAccuracy()
        self.scorers = [self.scorer1, self.scorer2]

    def load_data(self, path, max_seq_len):
        """Load the data"""
        tr_data = load_tsv(
            self._tokenizer_name,
            os.path.join(path, "train.tsv"),
            max_seq_len,
            s1_idx=3,
            s2_idx=None,
            label_idx=1,
        )
        val_data = load_tsv(
            self._tokenizer_name,
            os.path.join(path, "dev.tsv"),
            max_seq_len,
            s1_idx=3,
            s2_idx=None,
            label_idx=1,
        )
        te_data = load_tsv(
            self._tokenizer_name,
            os.path.join(path, "test.tsv"),
            max_seq_len,
            s1_idx=1,
            s2_idx=None,
            has_labels=False,
            return_indices=True,
            skip_rows=1,
        )
        self.train_data_text = tr_data
        self.val_data_text = val_data
        self.test_data_text = te_data
        log.info("\tFinished loading CoLA.")

    def get_metrics(self, reset=False):
        return {"mcc": self.scorer1.get_metric(reset), "accuracy": self.scorer2.get_metric(reset)}

    def update_metrics(self, logits, labels, tagmask=None):
        logits, labels = logits.detach(), labels.detach()
        _, preds = logits.max(dim=1)
        self.scorer1(preds, labels)
        self.scorer2(logits, labels)
        return


@register_task("cola-analysis", rel_path="CoLA/")
class CoLAAnalysisTask(SingleClassificationTask):
    def __init__(self, path, max_seq_len, name, **kw):
        super(CoLAAnalysisTask, self).__init__(name, n_classes=2, **kw)
        self.load_data(path, max_seq_len)
        self.sentences = self.train_data_text[0] + self.val_data_text[0]
        self.val_metric = "%s_mcc" % self.name
        self.val_metric_decreases = False
        self.scorer1 = Correlation("matthews")
        self.scorer2 = CategoricalAccuracy()
        self.scorers = [self.scorer1, self.scorer2]

    def load_data(self, path, max_seq_len):
        """Load the data"""
        # Load data from tsv
        tag_vocab = vocabulary.Vocabulary(counter=None)
        tr_data = load_tsv(
            tokenizer_name=self._tokenizer_name,
            data_file=os.path.join(path, "train_analysis.tsv"),
            max_seq_len=max_seq_len,
            s1_idx=3,
            s2_idx=None,
            label_idx=2,
            skip_rows=1,
            tag2idx_dict={"Domain": 1},
            tag_vocab=tag_vocab,
        )
        val_data = load_tsv(
            tokenizer_name=self._tokenizer_name,
            data_file=os.path.join(path, "dev_analysis.tsv"),
            max_seq_len=max_seq_len,
            s1_idx=3,
            s2_idx=None,
            label_idx=2,
            skip_rows=1,
            tag2idx_dict={
                "Domain": 1,
                "Simple": 4,
                "Pred": 5,
                "Adjunct": 6,
                "Arg Types": 7,
                "Arg Altern": 8,
                "Imperative": 9,
                "Binding": 10,
                "Question": 11,
                "Comp Clause": 12,
                "Auxillary": 13,
                "to-VP": 14,
                "N, Adj": 15,
                "S-Syntax": 16,
                "Determiner": 17,
                "Violations": 18,
            },
            tag_vocab=tag_vocab,
        )
        te_data = load_tsv(
            tokenizer_name=self._tokenizer_name,
            data_file=os.path.join(path, "test_analysis.tsv"),
            max_seq_len=max_seq_len,
            s1_idx=3,
            s2_idx=None,
            label_idx=2,
            skip_rows=1,
            tag2idx_dict={"Domain": 1},
            tag_vocab=tag_vocab,
        )
        self.train_data_text = tr_data[:1] + tr_data[2:]
        self.val_data_text = val_data[:1] + val_data[2:]
        self.test_data_text = te_data[:1] + te_data[2:]
        # Create score for each tag from tag-index dict
        self.tag_list = get_tag_list(tag_vocab)
        self.tag_scorers1 = create_subset_scorers(
            count=len(self.tag_list), scorer_type=Correlation, corr_type="matthews"
        )
        self.tag_scorers2 = create_subset_scorers(
            count=len(self.tag_list), scorer_type=CategoricalAccuracy
        )

        log.info("\tFinished loading CoLA sperate domain.")

    def process_split(self, split, indexers):
        def _make_instance(input1, labels, tagids):
            """ from multiple types in one column create multiple fields """
            d = {}
            d["input1"] = sentence_to_text_field(input1, indexers)
            d["sent1_str"] = MetadataField(" ".join(input1[1:-1]))
            d["labels"] = LabelField(labels, label_namespace="labels", skip_indexing=True)
            d["tagmask"] = MultiLabelField(
                tagids, label_namespace="tagids", skip_indexing=True, num_labels=len(self.tag_list)
            )
            return Instance(d)

        instances = map(_make_instance, *split)
        return instances  # lazy iterator

    def update_metrics(self, logits, labels, tagmask=None):
        logits, labels = logits.detach(), labels.detach()
        _, preds = logits.max(dim=1)
        self.scorer1(preds, labels)
        self.scorer2(logits, labels)
        if tagmask is not None:
            update_subset_scorers(self.tag_scorers1, preds, labels, tagmask)
            update_subset_scorers(self.tag_scorers2, logits, labels, tagmask)
        return

    def get_metrics(self, reset=False):
        """Get metrics specific to the task"""

        collected_metrics = {
            "mcc": self.scorer1.get_metric(reset),
            "accuracy": self.scorer2.get_metric(reset),
        }
        collected_metrics.update(
            collect_subset_scores(self.tag_scorers1, "mcc", self.tag_list, reset)
        )
        collected_metrics.update(
            collect_subset_scores(self.tag_scorers2, "accuracy", self.tag_list, reset)
        )
        return collected_metrics


@register_task("qqp", rel_path="QQP/")
@register_task("qqp-alt", rel_path="QQP/")  # second copy for different params
class QQPTask(PairClassificationTask):
    """ Task class for Quora Question Pairs. """

    def __init__(self, path, max_seq_len, name, **kw):
        super().__init__(name, n_classes=2, **kw)
        self.load_data(path, max_seq_len)
        self.sentences = (
            self.train_data_text[0]
            + self.train_data_text[1]
            + self.val_data_text[0]
            + self.val_data_text[1]
        )
        self.scorer2 = F1Measure(1)
        self.scorers = [self.scorer1, self.scorer2]
        self.val_metric = "%s_acc_f1" % name
        self.val_metric_decreases = False

    def load_data(self, path, max_seq_len):
        """Process the dataset located at data_file."""
        tr_data = load_tsv(
            self._tokenizer_name,
            os.path.join(path, "train.tsv"),
            max_seq_len,
            s1_idx=3,
            s2_idx=4,
            label_idx=5,
            label_fn=int,
            skip_rows=1,
        )
        val_data = load_tsv(
            self._tokenizer_name,
            os.path.join(path, "dev.tsv"),
            max_seq_len,
            s1_idx=3,
            s2_idx=4,
            label_idx=5,
            label_fn=int,
            skip_rows=1,
        )
        te_data = load_tsv(
            self._tokenizer_name,
            os.path.join(path, "test.tsv"),
            max_seq_len,
            s1_idx=1,
            s2_idx=2,
            has_labels=False,
            return_indices=True,
            skip_rows=1,
        )
        self.train_data_text = tr_data
        self.val_data_text = val_data
        self.test_data_text = te_data
        log.info("\tFinished loading QQP data.")

    def get_metrics(self, reset=False):
        """Get metrics specific to the task"""
        acc = self.scorer1.get_metric(reset)
        pcs, rcl, f1 = self.scorer2.get_metric(reset)
        return {
            "acc_f1": (acc + f1) / 2,
            "accuracy": acc,
            "f1": f1,
            "precision": pcs,
            "recall": rcl,
        }


@register_task("mnli-fiction", rel_path="MNLI/", genre="fiction")
@register_task("mnli-slate", rel_path="MNLI/", genre="slate")
@register_task("mnli-government", rel_path="MNLI/", genre="government")
@register_task("mnli-telephone", rel_path="MNLI/", genre="telephone")
@register_task("mnli-travel", rel_path="MNLI/", genre="travel")
class MultiNLISingleGenreTask(PairClassificationTask):
    """ Task class for Multi-Genre Natural Language Inference, Fiction genre."""

    def __init__(self, path, max_seq_len, genre, name, **kw):
        """MNLI"""
        super(MultiNLISingleGenreTask, self).__init__(name, n_classes=3, **kw)
        self.load_data(path, max_seq_len, genre)
        self.sentences = (
            self.train_data_text[0]
            + self.train_data_text[1]
            + self.val_data_text[0]
            + self.val_data_text[1]
        )

    def load_data(self, path, max_seq_len, genre):
        """Process the dataset located at path. We only use the in-genre matche data."""
        targ_map = {"neutral": 0, "entailment": 1, "contradiction": 2}
        tr_data = load_tsv(
            self._tokenizer_name,
            os.path.join(path, "train.tsv"),
            max_seq_len,
            s1_idx=8,
            s2_idx=9,
            label_idx=11,
            label_fn=targ_map.__getitem__,
            return_indices=True,
            skip_rows=1,
            filter_idx=3,
            filter_value=genre,
        )

        val_matched_data = load_tsv(
            self._tokenizer_name,
            os.path.join(path, "dev_matched.tsv"),
            max_seq_len,
            s1_idx=8,
            s2_idx=9,
            label_idx=11,
            label_fn=targ_map.__getitem__,
            return_indices=True,
            skip_rows=1,
            filter_idx=3,
            filter_value=genre,
        )

        te_matched_data = load_tsv(
            self._tokenizer_name,
            os.path.join(path, "test_matched.tsv"),
            max_seq_len,
            s1_idx=8,
            s2_idx=9,
            has_labels=False,
            return_indices=True,
            skip_rows=1,
            filter_idx=3,
            filter_value=genre,
        )

        self.train_data_text = tr_data
        self.val_data_text = val_matched_data
        self.test_data_text = te_matched_data
        log.info("\tFinished loading MNLI " + genre + " data.")

    def get_metrics(self, reset=False):
        """ No F1 """
        return {"accuracy": self.scorer1.get_metric(reset)}


@register_task("mrpc", rel_path="MRPC/")
class MRPCTask(PairClassificationTask):
    """ Task class for Microsoft Research Paraphase Task.  """

    def __init__(self, path, max_seq_len, name, **kw):
        """ """
        super(MRPCTask, self).__init__(name, n_classes=2, **kw)
        self.load_data(path, max_seq_len)
        self.sentences = (
            self.train_data_text[0]
            + self.train_data_text[1]
            + self.val_data_text[0]
            + self.val_data_text[1]
        )
        self.scorer2 = F1Measure(1)
        self.scorers = [self.scorer1, self.scorer2]
        self.val_metric = "%s_acc_f1" % name
        self.val_metric_decreases = False

    def load_data(self, path, max_seq_len):
        """ Process the dataset located at path.  """
        tr_data = load_tsv(
            self._tokenizer_name,
            os.path.join(path, "train.tsv"),
            max_seq_len,
            s1_idx=3,
            s2_idx=4,
            label_idx=0,
            skip_rows=1,
        )
        val_data = load_tsv(
            self._tokenizer_name,
            os.path.join(path, "dev.tsv"),
            max_seq_len,
            s1_idx=3,
            s2_idx=4,
            label_idx=0,
            skip_rows=1,
        )
        te_data = load_tsv(
            self._tokenizer_name,
            os.path.join(path, "test.tsv"),
            max_seq_len,
            s1_idx=3,
            s2_idx=4,
            has_labels=False,
            return_indices=True,
            skip_rows=1,
        )
        self.train_data_text = tr_data
        self.val_data_text = val_data
        self.test_data_text = te_data
        log.info("\tFinished loading MRPC data.")

    def get_metrics(self, reset=False):
        """Get metrics specific to the task"""
        acc = self.scorer1.get_metric(reset)
        pcs, rcl, f1 = self.scorer2.get_metric(reset)
        return {
            "acc_f1": (acc + f1) / 2,
            "accuracy": acc,
            "f1": f1,
            "precision": pcs,
            "recall": rcl,
        }


@register_task("sts-b", rel_path="STS-B/")
# second copy for different params
@register_task("sts-b-alt", rel_path="STS-B/")
class STSBTask(PairRegressionTask):
    """ Task class for Sentence Textual Similarity Benchmark.  """

    def __init__(self, path, max_seq_len, name, **kw):
        """ """
        super(STSBTask, self).__init__(name, **kw)
        self.load_data(path, max_seq_len)
        self.sentences = (
            self.train_data_text[0]
            + self.train_data_text[1]
            + self.val_data_text[0]
            + self.val_data_text[1]
        )
        # self.scorer1 = Average()
        # self.scorer2 = Average()
        self.scorer1 = Correlation("pearson")
        self.scorer2 = Correlation("spearman")
        self.scorers = [self.scorer1, self.scorer2]
        self.val_metric = "%s_corr" % self.name
        self.val_metric_decreases = False

    def load_data(self, path, max_seq_len):
        """ Load data """
        tr_data = load_tsv(
            self._tokenizer_name,
            os.path.join(path, "train.tsv"),
            max_seq_len,
            skip_rows=1,
            s1_idx=7,
            s2_idx=8,
            label_idx=9,
            label_fn=lambda x: float(x) / 5,
        )
        val_data = load_tsv(
            self._tokenizer_name,
            os.path.join(path, "dev.tsv"),
            max_seq_len,
            skip_rows=1,
            s1_idx=7,
            s2_idx=8,
            label_idx=9,
            label_fn=lambda x: float(x) / 5,
        )
        te_data = load_tsv(
            self._tokenizer_name,
            os.path.join(path, "test.tsv"),
            max_seq_len,
            s1_idx=7,
            s2_idx=8,
            has_labels=False,
            return_indices=True,
            skip_rows=1,
        )
        self.train_data_text = tr_data
        self.val_data_text = val_data
        self.test_data_text = te_data
        log.info("\tFinished loading STS Benchmark data.")

    def get_metrics(self, reset=False):
        pearsonr = self.scorer1.get_metric(reset)
        spearmanr = self.scorer2.get_metric(reset)
        return {"corr": (pearsonr + spearmanr) / 2, "pearsonr": pearsonr, "spearmanr": spearmanr}


@register_task("snli", rel_path="SNLI/")
class SNLITask(PairClassificationTask):
    """ Task class for Stanford Natural Language Inference """

    def __init__(self, path, max_seq_len, name, **kw):
        """ Do stuff """
        super(SNLITask, self).__init__(name, n_classes=3, **kw)
        self.load_data(path, max_seq_len)
        self.sentences = (
            self.train_data_text[0]
            + self.train_data_text[1]
            + self.val_data_text[0]
            + self.val_data_text[1]
        )

    def load_data(self, path, max_seq_len):
        """ Process the dataset located at path.  """
        targ_map = {"neutral": 0, "entailment": 1, "contradiction": 2}
        tr_data = load_tsv(
            self._tokenizer_name,
            os.path.join(path, "train.tsv"),
            max_seq_len,
            label_fn=targ_map.__getitem__,
            s1_idx=7,
            s2_idx=8,
            label_idx=10,
            skip_rows=1,
        )
        val_data = load_tsv(
            self._tokenizer_name,
            os.path.join(path, "dev.tsv"),
            max_seq_len,
            label_fn=targ_map.__getitem__,
            s1_idx=7,
            s2_idx=8,
            label_idx=10,
            skip_rows=1,
        )
        te_data = load_tsv(
            self._tokenizer_name,
            os.path.join(path, "test.tsv"),
            max_seq_len,
            s1_idx=7,
            s2_idx=8,
            has_labels=False,
            return_indices=True,
            skip_rows=1,
        )
        self.train_data_text = tr_data
        self.val_data_text = val_data
        self.test_data_text = te_data
        log.info("\tFinished loading SNLI data.")


@register_task("mnli", rel_path="MNLI/")
# second copy for different params
@register_task("mnli-alt", rel_path="MNLI/")
class MultiNLITask(PairClassificationTask):
    """ Task class for Multi-Genre Natural Language Inference """

    def __init__(self, path, max_seq_len, name, **kw):
        """MNLI"""
        super(MultiNLITask, self).__init__(name, n_classes=3, **kw)
        self.load_data(path, max_seq_len)
        self.sentences = (
            self.train_data_text[0]
            + self.train_data_text[1]
            + self.val_data_text[0]
            + self.val_data_text[1]
        )

    def load_data(self, path, max_seq_len):
        """Process the dataset located at path."""
        targ_map = {"neutral": 0, "entailment": 1, "contradiction": 2}
        tr_data = load_tsv(
            self._tokenizer_name,
            os.path.join(path, "train.tsv"),
            max_seq_len,
            s1_idx=8,
            s2_idx=9,
            label_idx=11,
            label_fn=targ_map.__getitem__,
            skip_rows=1,
        )

        # Warning to anyone who edits this: The reference label is column *15*,
        # not 11 as above.
        val_matched_data = load_tsv(
            self._tokenizer_name,
            os.path.join(path, "dev_matched.tsv"),
            max_seq_len,
            s1_idx=8,
            s2_idx=9,
            label_idx=15,
            label_fn=targ_map.__getitem__,
            skip_rows=1,
        )
        val_mismatched_data = load_tsv(
            self._tokenizer_name,
            os.path.join(path, "dev_mismatched.tsv"),
            max_seq_len,
            s1_idx=8,
            s2_idx=9,
            label_idx=15,
            label_fn=targ_map.__getitem__,
            skip_rows=1,
        )
        val_data = [m + mm for m, mm in zip(val_matched_data, val_mismatched_data)]
        val_data = tuple(val_data)

        te_matched_data = load_tsv(
            self._tokenizer_name,
            os.path.join(path, "test_matched.tsv"),
            max_seq_len,
            s1_idx=8,
            s2_idx=9,
            has_labels=False,
            return_indices=True,
            skip_rows=1,
        )
        te_mismatched_data = load_tsv(
            self._tokenizer_name,
            os.path.join(path, "test_mismatched.tsv"),
            max_seq_len,
            s1_idx=8,
            s2_idx=9,
            has_labels=False,
            return_indices=True,
            skip_rows=1,
        )
        te_diagnostic_data = load_tsv(
            self._tokenizer_name,
            os.path.join(path, "diagnostic.tsv"),
            max_seq_len,
            s1_idx=1,
            s2_idx=2,
            has_labels=False,
            return_indices=True,
            skip_rows=1,
        )
        te_data = [
            m + mm + d for m, mm, d in zip(te_matched_data, te_mismatched_data, te_diagnostic_data)
        ]

        self.train_data_text = tr_data
        self.val_data_text = val_data
        self.test_data_text = te_data
        log.info("\tFinished loading MNLI data.")


@register_task("mnli-diagnostic", rel_path="MNLI/")
class MultiNLIDiagnosticTask(PairClassificationTask):
    """ Task class for diagnostic on MNLI"""

    def __init__(self, path, max_seq_len, name, **kw):
        super().__init__(name, n_classes=3, **kw)
        self.load_data_and_create_scorers(path, max_seq_len)
        self.sentences = (
            self.train_data_text[0]
            + self.train_data_text[1]
            + self.val_data_text[0]
            + self.val_data_text[1]
        )

    def load_data_and_create_scorers(self, path, max_seq_len):
        """load MNLI diagnostics data. The tags for every column are loaded as indices.
        They will be converted to bools in preprocess_split function"""

        # Will create separate scorer for every tag. tag_group is the name of the
        # column it will have its own scorer
        def create_score_function(scorer, arg_to_scorer, tags_dict, tag_group):
            setattr(self, "scorer__%s" % tag_group, scorer(arg_to_scorer))
            for index, tag in tags_dict.items():
                # 0 is missing value
                if index == 0:
                    continue
                setattr(self, "scorer__%s__%s" % (tag_group, tag), scorer(arg_to_scorer))

        targ_map = {"neutral": 0, "entailment": 1, "contradiction": 2}
        diag_data_dic = load_diagnostic_tsv(
            self._tokenizer_name,
            os.path.join(path, "diagnostic-full.tsv"),
            max_seq_len,
            s1_col="Premise",
            s2_col="Hypothesis",
            label_col="Label",
            label_fn=targ_map.__getitem__,
            skip_rows=1,
        )

        self.ix_to_lex_sem_dic = diag_data_dic["ix_to_lex_sem_dic"]
        self.ix_to_pr_ar_str_dic = diag_data_dic["ix_to_pr_ar_str_dic"]
        self.ix_to_logic_dic = diag_data_dic["ix_to_logic_dic"]
        self.ix_to_knowledge_dic = diag_data_dic["ix_to_knowledge_dic"]

        # Train, val, test splits are same. We only need one split but the code
        # probably expects all splits to be present.
        self.train_data_text = (
            diag_data_dic["sents1"],
            diag_data_dic["sents2"],
            diag_data_dic["targs"],
            diag_data_dic["idxs"],
            diag_data_dic["lex_sem"],
            diag_data_dic["pr_ar_str"],
            diag_data_dic["logic"],
            diag_data_dic["knowledge"],
        )
        self.val_data_text = self.train_data_text
        self.test_data_text = self.train_data_text
        log.info("\tFinished loading MNLI Diagnostics data.")

        # TODO: use FastMatthews instead to save memory.
        create_score_function(Correlation, "matthews", self.ix_to_lex_sem_dic, "lex_sem")
        create_score_function(Correlation, "matthews", self.ix_to_pr_ar_str_dic, "pr_ar_str")
        create_score_function(Correlation, "matthews", self.ix_to_logic_dic, "logic")
        create_score_function(Correlation, "matthews", self.ix_to_knowledge_dic, "knowledge")
        log.info("\tFinished creating Score functions for Diagnostics data.")

    def update_diagnostic_metrics(self, logits, labels, batch):
        # Updates scorer for every tag in a given column (tag_group) and also the
        # the scorer for the column itself.
        def update_scores_for_tag_group(ix_to_tags_dic, tag_group):
            for ix, tag in ix_to_tags_dic.items():
                # 0 is for missing tag so here we use it to update scorer for the column
                # itself (tag_group).
                if ix == 0:
                    # This will contain 1s on positions where at least one of the tags of this
                    # column is present.
                    mask = batch[tag_group]
                    scorer_str = "scorer__%s" % tag_group
                # This branch will update scorers of individual tags in the
                # column
                else:
                    # batch contains_field for every tag. It's either 0 or 1.
                    mask = batch["%s__%s" % (tag_group, tag)]
                    scorer_str = "scorer__%s__%s" % (tag_group, tag)

                # This will take only values for which the tag is true.
                indices_to_pull = torch.nonzero(mask)
                # No example in the batch is labeled with the tag.
                if indices_to_pull.size()[0] == 0:
                    continue
                sub_labels = labels[indices_to_pull[:, 0]]
                sub_logits = logits[indices_to_pull[:, 0]]
                scorer = getattr(self, scorer_str)
                scorer(sub_logits, sub_labels)
            return

        # Updates scorers for each tag.
        update_scores_for_tag_group(self.ix_to_lex_sem_dic, "lex_sem")
        update_scores_for_tag_group(self.ix_to_pr_ar_str_dic, "pr_ar_str")
        update_scores_for_tag_group(self.ix_to_logic_dic, "logic")
        update_scores_for_tag_group(self.ix_to_knowledge_dic, "knowledge")

    def process_split(self, split, indexers) -> Iterable[Type[Instance]]:
        """ Process split text into a list of AllenNLP Instances. """
        is_using_bert = "bert_wpm_pretokenized" in indexers

        def create_labels_from_tags(fields_dict, ix_to_tag_dict, tag_arr, tag_group):
            # If there is something in this row then tag_group should be set to
            # 1.
            is_tag_group = 1 if len(tag_arr) != 0 else 0
            fields_dict[tag_group] = LabelField(
                is_tag_group, label_namespace=tag_group, skip_indexing=True
            )
            # For every possible tag in the column set 1 if the tag is present for
            # this example, 0 otherwise.
            for ix, tag in ix_to_tag_dict.items():
                if ix == 0:
                    continue
                is_present = 1 if ix in tag_arr else 0
                fields_dict["%s__%s" % (tag_group, tag)] = LabelField(
                    is_present, label_namespace="%s__%s" % (tag_group, tag), skip_indexing=True
                )
            return

        def _make_instance(input1, input2, label, idx, lex_sem, pr_ar_str, logic, knowledge):
            """ from multiple types in one column create multiple fields """
            d = {}
            if is_using_bert:
                inp = input1 + input2[1:]  # drop the leading [CLS] token
                d["inputs"] = sentence_to_text_field(inp, indexers)
            else:
                d["input1"] = sentence_to_text_field(input1, indexers)
                d["input2"] = sentence_to_text_field(input2, indexers)
            d["labels"] = LabelField(label, label_namespace="labels", skip_indexing=True)
            d["idx"] = LabelField(idx, label_namespace="idx", skip_indexing=True)
            d["sent1_str"] = MetadataField(" ".join(input1[1:-1]))
            d["sent2_str"] = MetadataField(" ".join(input2[1:-1]))

            # adds keys to dict "d" for every possible type in the column
            create_labels_from_tags(d, self.ix_to_lex_sem_dic, lex_sem, "lex_sem")
            create_labels_from_tags(d, self.ix_to_pr_ar_str_dic, pr_ar_str, "pr_ar_str")
            create_labels_from_tags(d, self.ix_to_logic_dic, logic, "logic")
            create_labels_from_tags(d, self.ix_to_knowledge_dic, knowledge, "knowledge")

            return Instance(d)

        instances = map(_make_instance, *split)
        #  return list(instances)
        return instances  # lazy iterator

    def get_metrics(self, reset=False):
        """Get metrics specific to the task"""
        collected_metrics = {}
        # We do not compute accuracy for this dataset but the eval function
        # requires this key.
        collected_metrics["accuracy"] = 0

        def collect_metrics(ix_to_tag_dict, tag_group):
            for index, tag in ix_to_tag_dict.items():
                # Index 0 is used for missing data, here it will be used for score of the
                # whole category.
                if index == 0:
                    scorer_str = "scorer__%s" % tag_group
                    scorer = getattr(self, scorer_str)
                    collected_metrics["%s" % (tag_group)] = scorer.get_metric(reset)
                else:
                    scorer_str = "scorer__%s__%s" % (tag_group, tag)
                    scorer = getattr(self, scorer_str)
                    collected_metrics["%s__%s" % (tag_group, tag)] = scorer.get_metric(reset)

        collect_metrics(self.ix_to_lex_sem_dic, "lex_sem")
        collect_metrics(self.ix_to_pr_ar_str_dic, "pr_ar_str")
        collect_metrics(self.ix_to_logic_dic, "logic")
        collect_metrics(self.ix_to_knowledge_dic, "knowledge")
        return collected_metrics


@register_task("rte", rel_path="RTE/")
class RTETask(PairClassificationTask):
    """ Task class for Recognizing Textual Entailment 1, 2, 3, 5 """

    def __init__(self, path, max_seq_len, name, **kw):
        """ """
        super(RTETask, self).__init__(name, n_classes=2, **kw)
        self.load_data(path, max_seq_len)
        self.sentences = (
            self.train_data_text[0]
            + self.train_data_text[1]
            + self.val_data_text[0]
            + self.val_data_text[1]
        )

    def load_data(self, path, max_seq_len):
        """ Process the datasets located at path. """
        targ_map = {"not_entailment": 0, "entailment": 1}
        tr_data = load_tsv(
            self._tokenizer_name,
            os.path.join(path, "train.tsv"),
            max_seq_len,
            label_fn=targ_map.__getitem__,
            s1_idx=1,
            s2_idx=2,
            label_idx=3,
            skip_rows=1,
        )
        val_data = load_tsv(
            self._tokenizer_name,
            os.path.join(path, "dev.tsv"),
            max_seq_len,
            label_fn=targ_map.__getitem__,
            s1_idx=1,
            s2_idx=2,
            label_idx=3,
            skip_rows=1,
        )
        te_data = load_tsv(
            self._tokenizer_name,
            os.path.join(path, "test.tsv"),
            max_seq_len,
            s1_idx=1,
            s2_idx=2,
            has_labels=False,
            return_indices=True,
            skip_rows=1,
        )

        self.train_data_text = tr_data
        self.val_data_text = val_data
        self.test_data_text = te_data
        log.info("\tFinished loading RTE.")


@register_task("qnli", rel_path="QNLI/")
# second copy for different params
@register_task("qnli-alt", rel_path="QNLI/")
class QNLITask(PairClassificationTask):
    """Task class for SQuAD NLI"""

    def __init__(self, path, max_seq_len, name, **kw):
        super(QNLITask, self).__init__(name, n_classes=2, **kw)
        self.load_data(path, max_seq_len)
        self.sentences = (
            self.train_data_text[0]
            + self.train_data_text[1]
            + self.val_data_text[0]
            + self.val_data_text[1]
        )

    def load_data(self, path, max_seq_len):
        """Load the data"""
        targ_map = {"not_entailment": 0, "entailment": 1}
        tr_data = load_tsv(
            self._tokenizer_name,
            os.path.join(path, "train.tsv"),
            max_seq_len,
            label_fn=targ_map.__getitem__,
            s1_idx=1,
            s2_idx=2,
            label_idx=3,
            skip_rows=1,
        )
        val_data = load_tsv(
            self._tokenizer_name,
            os.path.join(path, "dev.tsv"),
            max_seq_len,
            label_fn=targ_map.__getitem__,
            s1_idx=1,
            s2_idx=2,
            label_idx=3,
            skip_rows=1,
        )
        te_data = load_tsv(
            self._tokenizer_name,
            os.path.join(path, "test.tsv"),
            max_seq_len,
            s1_idx=1,
            s2_idx=2,
            has_labels=False,
            return_indices=True,
            skip_rows=1,
        )
        self.train_data_text = tr_data
        self.val_data_text = val_data
        self.test_data_text = te_data
        log.info("\tFinished loading QNLI.")


@register_task("wnli", rel_path="WNLI/")
class WNLITask(PairClassificationTask):
    """Class for Winograd NLI task"""

    def __init__(self, path, max_seq_len, name, **kw):
        """ """
        super(WNLITask, self).__init__(name, n_classes=2, **kw)
        self.load_data(path, max_seq_len)
        self.sentences = (
            self.train_data_text[0]
            + self.train_data_text[1]
            + self.val_data_text[0]
            + self.val_data_text[1]
        )

    def load_data(self, path, max_seq_len):
        """Load the data"""
        tr_data = load_tsv(
            self._tokenizer_name,
            os.path.join(path, "train.tsv"),
            max_seq_len,
            s1_idx=1,
            s2_idx=2,
            label_idx=3,
            skip_rows=1,
        )
        val_data = load_tsv(
            self._tokenizer_name,
            os.path.join(path, "dev.tsv"),
            max_seq_len,
            s1_idx=1,
            s2_idx=2,
            label_idx=3,
            skip_rows=1,
        )
        te_data = load_tsv(
            self._tokenizer_name,
            os.path.join(path, "test.tsv"),
            max_seq_len,
            s1_idx=1,
            s2_idx=2,
            has_labels=False,
            return_indices=True,
            skip_rows=1,
        )
        self.train_data_text = tr_data
        self.val_data_text = val_data
        self.test_data_text = te_data
        log.info("\tFinished loading Winograd.")


@register_task("joci", rel_path="JOCI/")
class JOCITask(PairOrdinalRegressionTask):
    """Class for JOCI ordinal regression task"""

    def __init__(self, path, max_seq_len, name, **kw):
        super(JOCITask, self).__init__(name, **kw)
        self.load_data(path, max_seq_len)
        self.sentences = (
            self.train_data_text[0]
            + self.train_data_text[1]
            + self.val_data_text[0]
            + self.val_data_text[1]
        )

    def load_data(self, path, max_seq_len):
        tr_data = load_tsv(
            self._tokenizer_name,
            os.path.join(path, "train.tsv"),
            max_seq_len,
            skip_rows=1,
            s1_idx=0,
            s2_idx=1,
            label_idx=2,
        )
        val_data = load_tsv(
            self._tokenizer_name,
            os.path.join(path, "dev.tsv"),
            max_seq_len,
            skip_rows=1,
            s1_idx=0,
            s2_idx=1,
            label_idx=2,
        )
        te_data = load_tsv(
            self._tokenizer_name,
            os.path.join(path, "test.tsv"),
            max_seq_len,
            skip_rows=1,
            s1_idx=0,
            s2_idx=1,
            label_idx=2,
        )
        self.train_data_text = tr_data
        self.val_data_text = val_data
        self.test_data_text = te_data
        log.info("\tFinished loading JOCI data.")


@register_task("wiki103_classif", rel_path="WikiText103/")
class Wiki103Classification(PairClassificationTask):
    """Pair Classificaiton Task using Wiki103"""

    def __init__(self, path, max_seq_len, name, **kw):
        super().__init__(name, n_classes=2, **kw)
        self.scorer2 = None
        self.val_metric = "%s_accuracy" % self.name
        self.val_metric_decreases = False
        self.files_by_split = {
            "train": os.path.join(path, "train.sentences.txt"),
            "val": os.path.join(path, "valid.sentences.txt"),
            "test": os.path.join(path, "test.sentences.txt"),
        }
        self.max_seq_len = max_seq_len
        self.min_seq_len = 0

    def get_split_text(self, split: str):
        """ Get split text as iterable of records.
        Split should be one of 'train', 'val', or 'test'.
        """
        return self.load_data(self.files_by_split[split])

    def load_data(self, path):
        """ Rather than return a whole list of examples, stream them
        See WikiTextLMTask for an explanation of the preproc"""
        nonatomics_toks = [UNK_TOK_ALLENNLP, "<unk>"]
        with open(path) as txt_fh:
            for row in txt_fh:
                toks = row.strip()
                if not toks:
                    continue
                sent = atomic_tokenize(
                    toks,
                    UNK_TOK_ATOMIC,
                    nonatomics_toks,
                    self.max_seq_len,
                    tokenizer_name=self._tokenizer_name,
                )
                if sent.count("=") >= 2 or len(toks) < self.min_seq_len + 2:
                    continue
                yield sent

    def get_sentences(self) -> Iterable[Sequence[str]]:
        """ Yield sentences, used to compute vocabulary. """
        for split in self.files_by_split:
            # Don't use test set for vocab building.
            if split.startswith("test"):
                continue
            path = self.files_by_split[split]
            for sent in self.load_data(path):
                yield sent

    def process_split(self, split, indexers) -> Iterable[Type[Instance]]:
        """ Process a language modeling split.  Split is a single list of sentences here.  """

        def _make_instance(input1, input2, labels):
            d = {}
            d["input1"] = sentence_to_text_field(input1, indexers)
            d["input2"] = sentence_to_text_field(input2, indexers)
            d["labels"] = LabelField(labels, label_namespace="labels", skip_indexing=True)
            return Instance(d)

        first = True
        for sent in split:
            if first:
                prev_sent = sent
                first = False
                continue
            yield _make_instance(prev_sent, sent, 1)
            prev_sent = sent

    def count_examples(self):
        """ Compute here b/c we're streaming the sentences. """
        example_counts = {}
        for split, split_path in self.files_by_split.items():
            # pair sentence # = sent # - 1
            example_counts[split] = sum(1 for line in open(split_path)) - 1
        self.example_counts = example_counts


# Task class for DisSent with Wikitext 103 only considering clauses from within a single sentence
# Data sets should be prepared as described in Nie, Bennett, and Goodman (2017)
@register_task("dissentwiki", rel_path="DisSent/wikitext/", prefix="wikitext.dissent.single_sent")
# Task class for DisSent with Wikitext 103 considering clauses from within a single sentence
# or across two sentences.
# Data sets should be prepared as described in Nie, Bennett, and Goodman (2017)
@register_task("dissentwikifullbig", rel_path="DisSent/wikitext/", prefix="wikitext.dissent.big")
class DisSentTask(PairClassificationTask):
    """ Task class for DisSent, dataset agnostic.
        Based on Nie, Bennett, and Goodman (2017), but with different datasets.
    """

    def __init__(self, path, max_seq_len, prefix, name, **kw):
        """ There are 8 classes because there are 8 discourse markers in
            the dataset (and, but, because, if, when, before, though, so)
        """
        super().__init__(name, n_classes=8, **kw)
        self.max_seq_len = max_seq_len
        self.files_by_split = {
            "train": os.path.join(path, "%s.train" % prefix),
            "val": os.path.join(path, "%s.valid" % prefix),
            "test": os.path.join(path, "%s.test" % prefix),
        }

    def get_split_text(self, split: str):
        """ Get split text as iterable of records.

        Split should be one of 'train', 'val', or 'test'.
        """
        return self.load_data(self.files_by_split[split])

    def load_data(self, path):
        """ Load data """
        with open(path, "r") as txt_fh:
            for row in txt_fh:
                row = row.strip().split("\t")
                if len(row) != 3 or not (row[0] and row[1] and row[2]):
                    continue
                sent1 = process_sentence(self._tokenizer_name, row[0], self.max_seq_len)
                sent2 = process_sentence(self._tokenizer_name, row[1], self.max_seq_len)
                targ = int(row[2])
                yield (sent1, sent2, targ)

    def get_sentences(self) -> Iterable[Sequence[str]]:
        """ Yield sentences, used to compute vocabulary. """
        for split in self.files_by_split:
            """ Don't use test set for vocab building. """
            if split.startswith("test"):
                continue
            path = self.files_by_split[split]
            for sent1, sent2, _ in self.load_data(path):
                yield sent1
                yield sent2

    def count_examples(self):
        """ Compute the counts here b/c we're streaming the sentences. """
        example_counts = {}
        for split, split_path in self.files_by_split.items():
            example_counts[split] = sum(1 for line in open(split_path))
        self.example_counts = example_counts

    def process_split(self, split, indexers) -> Iterable[Type[Instance]]:
        """ Process split text into a list of AllenNLP Instances. """
        is_using_bert = "bert_wpm_pretokenized" in indexers

        def _make_instance(input1, input2, labels):
            d = {}
            if is_using_bert:
                inp = input1 + input2[1:]  # drop leading [CLS] token
                d["inputs"] = sentence_to_text_field(inp, indexers)
            else:
                d["input1"] = sentence_to_text_field(input1, indexers)
                d["input2"] = sentence_to_text_field(input2, indexers)
            d["labels"] = LabelField(labels, label_namespace="labels", skip_indexing=True)
            return Instance(d)

        for sent1, sent2, trg in split:
            yield _make_instance(sent1, sent2, trg)


<<<<<<< HEAD
@register_task('recast-puns', rel_path='DNC/recast_puns_data')
@register_task('recast-ner', rel_path='DNC/recast_ner_data')
@register_task('recast-verbnet', rel_path='DNC/recast_verbnet_data')
@register_task('recast-verbcorner', rel_path='DNC/recast_verbcorner_data')
@register_task('recast-sentiment', rel_path='DNC/recast_sentiment_data')
@register_task('recast-factuality', rel_path='DNC/recast_factuality_data')
@register_task('recast-winogender', rel_path='DNC/manually-recast-winogender')
@register_task('recast-lexicosyntax', rel_path='DNC/lexicosyntactic_recasted')
@register_task('recast-kg', rel_path='DNC/kg-relations')
=======
# TODO: does this even work? What is n_classes for this?
@register_task("weakgrounded", rel_path="mscoco/weakgrounded/")
class WeakGroundedTask(PairClassificationTask):
    """ Task class for Weak Grounded Sentences i.e., training on pairs of captions for the same image """

    def __init__(self, path, max_seq_len, n_classes, name, **kw):
        """ Do stuff """
        super(WeakGroundedTask, self).__init__(name, n_classes, **kw)

        """ Process the dataset located at path.  """
        """ positive = captions of the same image, negative = captions of different images """
        targ_map = {"negative": 0, "positive": 1}
        targ_map = {"0": 0, "1": 1}

        tr_data = load_tsv(
            self._tokenizer_name,
            os.path.join(path, "train_aug.tsv"),
            max_seq_len,
            targ_map=targ_map,
            s1_idx=0,
            s2_idx=1,
            label_idx=2,
            skip_rows=0,
        )
        val_data = load_tsv(
            self._tokenizer_name,
            os.path.join(path, "val.tsv"),
            max_seq_len,
            targ_map=targ_map,
            s1_idx=0,
            s2_idx=1,
            label_idx=2,
            skip_rows=0,
        )
        te_data = load_tsv(
            self._tokenizer_name,
            os.path.join(path, "test.tsv"),
            max_seq_len,
            targ_map=targ_map,
            s1_idx=0,
            s2_idx=1,
            label_idx=2,
            skip_rows=0,
        )

        self.train_data_text = tr_data
        self.val_data_text = val_data
        self.test_data_text = te_data
        self.sentences = self.train_data_text[0] + self.val_data_text[0]
        self.n_classes = 2
        log.info("\tFinished loading MSCOCO data.")


@register_task("grounded", rel_path="mscoco/grounded/")
class GroundedTask(Task):
    """ Task class for Grounded Sentences i.e., training on caption->image pair """

    """ Defined new metric function from AllenNLP Average """

    def __init__(self, path, max_seq_len, name, **kw):
        """ Do stuff """
        super(GroundedTask, self).__init__(name, **kw)
        self.scorer1 = Average()
        self.scorers = [self.scorer1]
        self.val_metric = "%s_metric" % self.name
        self.load_data(path, max_seq_len)
        self.sentences = self.train_data_text[0] + self.val_data_text[0]
        self.ids = self.train_data_text[1] + self.val_data_text[1]
        self.path = path
        self.img_encoder = None
        self.val_metric_decreases = False

    def get_metrics(self, reset=False):
        """Get metrics specific to the task"""
        metric = self.scorer1.get_metric(reset)

        return {"metric": metric}

    def process_split(self, split, indexers) -> Iterable[Type[Instance]]:
        """
        Convert a dataset of sentences into padded sequences of indices.
        Args:
            - split (list[list[str]]): list of inputs (possibly pair) and outputs
            - pair_input (int)
            - tok2idx (dict)
        Returns:
        """

        def _make_instance(sent, label, ids):
            input1 = sentence_to_text_field(sent, indexers)
            label = NumericField(label)
            ids = NumericField(ids)
            return Instance({"input1": input1, "labels": label, "ids": ids})

        # Map over columns: input1, labels, ids
        instances = map(_make_instance, *split)
        #  return list(instances)
        return instances  # lazy iterator

    def load_data(self, path, max_seq_len):
        """ Map sentences to image ids
            Keep track of caption ids just in case """

        train, val, test = ([], [], []), ([], [], []), ([], [], [])

        with open(os.path.join(path, "train_idx.txt"), "r") as f:
            train_ids = [item.strip() for item in f.readlines()]
        with open(os.path.join(path, "val_idx.txt"), "r") as f:
            val_ids = [item.strip() for item in f.readlines()]
        with open(os.path.join(path, "test_idx.txt"), "r") as f:
            test_ids = [item.strip() for item in f.readlines()]

        f = open(os.path.join(path, "train.json"), "r")
        for line in f:
            tr_dict = json.loads(line)
        f = open(os.path.join(path, "val.json"), "r")
        for line in f:
            val_dict = json.loads(line)
        f = open(os.path.join(path, "test.json"), "r")
        for line in f:
            te_dict = json.loads(line)
        with open(os.path.join(path, "feat_map.json")) as fd:
            keymap = json.load(fd)

        def load_mscoco(data_dict, data_list, img_idxs):
            for img_idx in img_idxs:
                newimg_id = "mscoco/grounded/" + img_idx + ".json"
                for caption_id in data_dict[img_idx]["captions"]:
                    data_list[0].append(data_dict[img_idx]["captions"][caption_id])
                    data_list[1].append(1)
                    data_list[2].append(int(keymap[newimg_id]))
            return data_list

        train = load_mscoco(tr_dict, train, train_ids)
        val = load_mscoco(val_dict, val, val_ids)
        test = load_mscoco(te_dict, test, test_ids)

        self.tr_data = train
        self.val_data = val
        self.te_data = test
        self.train_data_text = train
        self.val_data_text = val
        self.test_data_text = test

        log.info("\tTrain: %d, Val: %d, Test: %d", len(train[0]), len(val[0]), len(test[0]))
        log.info("\tFinished loading MSCOCO data!")


@register_task("groundedsw", rel_path="mscoco/grounded")
class GroundedSWTask(Task):
    """ Task class for Grounded Sentences i.e., training on caption->image pair """

    """ Defined new metric function from AllenNLP Average """

    def __init__(self, path, max_seq_len, name, **kw):
        super(GroundedSWTask, self).__init__(name, **kw)
        self.scorer1 = Average()
        self.scorers = [self.scorer1]
        self.val_metric = "%s_metric" % self.name
        self.load_data(path, max_seq_len)
        self.sentences = self.train_data_text[0] + self.val_data_text[0]
        self.ids = self.train_data_text[1] + self.val_data_text[1]
        self.path = path
        self.img_encoder = None
        self.val_metric_decreases = False

    def get_metrics(self, reset=False):
        """Get metrics specific to the task"""
        metric = self.scorer1.get_metric(reset)

        return {"metric": metric}

    def process_split(self, split, indexers) -> Iterable[Type[Instance]]:
        """
        Convert a dataset of sentences into padded sequences of indices.
        Args:
            - split (list[list[str]]): list of inputs (possibly pair) and outputs
            - pair_input (int)
            - tok2idx (dict)
        Returns:
        """

        def _make_instance(sent, label, ids):
            input1 = sentence_to_text_field(sent, indexers)
            label = NumericField(label)
            ids = NumericField(ids)
            return Instance({"input1": input1, "labels": label, "ids": ids})

        # Map over columns: input1, labels, ids
        instances = map(_make_instance, *split)
        #  return list(instances)
        return instances  # lazy iterator

    def load_data(self, path, max_seq_len):
        """ Map sentences to image ids
            Keep track of caption ids just in case """

        train, val, test = ([], [], []), ([], [], []), ([], [], [])

        def get_data(dataset, data):
            f = open(path + dataset + ".tsv", "r")
            for line in f:
                items = line.strip().split("\t")
                if len(items) < 3 or items[1] == "0":
                    continue
                data[0].append(items[0])
                data[1].append(int(items[1]))
                data[2].append(int(items[2]))
            return data

        train = get_data("shapeworld/train", train)
        val = get_data("shapeworld/val", val)
        test = get_data("shapeworld/test", test)

        self.tr_data = train
        self.val_data = val
        self.te_data = test
        self.train_data_text = train
        self.val_data_text = val
        self.test_data_text = test

        log.info("Train: %d, Val: %d, Test: %d", len(train[0]), len(val[0]), len(test[0]))
        log.info("\nFinished loading SW data!")


@register_task("recast-puns", rel_path="DNC/recast_puns_data")
@register_task("recast-ner", rel_path="DNC/recast_ner_data")
@register_task("recast-verbnet", rel_path="DNC/recast_verbnet_data")
@register_task("recast-verbcorner", rel_path="DNC/recast_verbcorner_data")
@register_task("recast-sentiment", rel_path="DNC/recast_sentiment_data")
@register_task("recast-factuality", rel_path="DNC/recast_factuality_data")
@register_task("recast-winogender", rel_path="DNC/manually-recast-winogender")
@register_task("recast-lexicosyntax", rel_path="DNC/lexicosyntactic_recasted")
@register_task("recast-kg", rel_path="DNC/kg-relations")
>>>>>>> 2a32966c
class RecastNLITask(PairClassificationTask):
    """ Task class for NLI Recast Data"""

    def __init__(self, path, max_seq_len, name, **kw):
        super(RecastNLITask, self).__init__(name, n_classes=2, **kw)
        self.load_data(path, max_seq_len)
        self.sentences = (
            self.train_data_text[0]
            + self.train_data_text[1]
            + self.val_data_text[0]
            + self.val_data_text[1]
        )

    def load_data(self, path, max_seq_len):
        tr_data = load_tsv(
            self._tokenizer_name,
            os.path.join(path, "train.tsv"),
            max_seq_len,
            s1_idx=1,
            s2_idx=2,
            skip_rows=0,
            label_idx=3,
        )
        val_data = load_tsv(
            self._tokenizer_name,
            os.path.join(path, "dev.tsv"),
            max_seq_len,
            s1_idx=0,
            s2_idx=1,
            skip_rows=0,
            label_idx=3,
        )
        te_data = load_tsv(
            self._tokenizer_name,
            os.path.join(path, "test.tsv"),
            max_seq_len,
            s1_idx=1,
            s2_idx=2,
            skip_rows=0,
            label_idx=3,
        )

        self.train_data_text = tr_data
        self.val_data_text = val_data
        self.test_data_text = te_data
        log.info("\tFinished loading recast probing data.")


class TaggingTask(Task):
    """ Generic tagging task, one tag per word """

    def __init__(self, name, num_tags, **kw):
        super().__init__(name, **kw)
        assert num_tags > 0
        self.num_tags = num_tags + 2  # add tags for unknown and padding
        self.scorer1 = CategoricalAccuracy()
        self.val_metric = "%s_accuracy" % self.name
        self.val_metric_decreases = False
        self.all_labels = [str(i) for i in range(self.num_tags)]
        self._label_namespace = self.name + "_tags"
        self.target_indexer = {"words": SingleIdTokenIndexer(namespace=self._label_namespace)}

    def truncate(self, max_seq_len, sos_tok=utils.SOS_TOK, eos_tok=utils.EOS_TOK):
        """ Truncate the data if any sentences are longer than max_seq_len. """
        self.train_data_text = [
            truncate(self.train_data_text[0], max_seq_len, sos_tok, eos_tok),
            self.train_data_text[1],
        ]
        self.val_data_text = [
            truncate(self.val_data_text[0], max_seq_len, sos_tok, eos_tok),
            self.val_data_text[1],
        ]
        self.test_data_text = [
            truncate(self.test_data_text[0], max_seq_len, sos_tok, eos_tok),
            self.test_data_text[1],
        ]

    def get_metrics(self, reset=False):
        """Get metrics specific to the task"""
        acc = self.scorer1.get_metric(reset)
        return {"accuracy": acc}

    def get_all_labels(self) -> List[str]:
        return self.all_labels


@register_task("ccg", rel_path="CCG/")
class CCGTaggingTask(TaggingTask):
    """ CCG supertagging as a task.
        Using the supertags from CCGbank. """

    def __init__(self, path, max_seq_len, name="ccg", **kw):
        """ There are 1363 supertags in CCGBank without introduced token. """
        super().__init__(name, 1363, **kw)
        self.INTRODUCED_TOKEN = "1363"
        self.bert_tokenization = self._tokenizer_name.startswith("bert-")
        self.load_data(path, max_seq_len)
        self.sentences = self.train_data_text[0] + self.val_data_text[0]
        self.max_seq_len = max_seq_len
        if self._tokenizer_name.startswith("bert-"):
            # the +1 is for the tokenization added token
            self.num_tags = self.num_tags + 1

    def process_split(self, split, indexers) -> Iterable[Type[Instance]]:
        """ Process a tagging task """
        inputs = [TextField(list(map(Token, sent)), token_indexers=indexers) for sent in split[0]]
        targs = [
            TextField(list(map(Token, sent)), token_indexers=self.target_indexer)
            for sent in split[2]
        ]
        mask = [
            MultiLabelField(mask, label_namespace="indices", skip_indexing=True, num_labels=511)
            for mask in split[3]
        ]
        instances = [
            Instance({"inputs": x, "targs": t, "mask": m}) for (x, t, m) in zip(inputs, targs, mask)
        ]
        return instances

    def load_data(self, path, max_seq_len):
        tr_data = load_tsv(
            self._tokenizer_name,
            os.path.join(path, "ccg.train." + self._tokenizer_name),
            max_seq_len,
            s1_idx=1,
            s2_idx=None,
            label_idx=2,
            skip_rows=1,
            col_indices=[0, 1, 2],
            delimiter="\t",
            label_fn=lambda t: t.split(" "),
        )
        val_data = load_tsv(
            self._tokenizer_name,
            os.path.join(path, "ccg.dev." + self._tokenizer_name),
            max_seq_len,
            s1_idx=1,
            s2_idx=None,
            label_idx=2,
            skip_rows=1,
            col_indices=[0, 1, 2],
            delimiter="\t",
            label_fn=lambda t: t.split(" "),
        )
        te_data = load_tsv(
            self._tokenizer_name,
            os.path.join(path, "ccg.test." + self._tokenizer_name),
            max_seq_len,
            s1_idx=1,
            s2_idx=None,
            label_idx=2,
            skip_rows=1,
            col_indices=[0, 1, 2],
            delimiter="\t",
            has_labels=False,
        )
        self.max_seq_len = max_seq_len

        # Get the mask for each sentence, where the mask is whether or not
        # the token was split off by tokenization. We want to only count the first
        # sub-piece in the BERT tokenization in the loss and score, following Devlin's NER
        # experiment [BERT: Pretraining of Deep Bidirectional Transformers for Language Understanding]
        # (https://arxiv.org/abs/1810.04805)
        if self.bert_tokenization:
            import numpy.ma as ma

            masks = []
            for dataset in [tr_data, val_data]:
                dataset_mask = []
                for i in range(len(dataset[2])):
                    mask = ma.getmask(
                        ma.masked_where(
                            np.array(dataset[2][i]) != self.INTRODUCED_TOKEN,
                            np.array(dataset[2][i]),
                        )
                    )
                    mask_indices = np.where(mask)[0].tolist()
                    dataset_mask.append(mask_indices)
                masks.append(dataset_mask)

        # mock labels for test data (tagging)
        te_targs = [["0"] * len(x) for x in te_data[0]]
        te_mask = [list(range(len(x))) for x in te_data[0]]
        self.train_data_text = list(tr_data) + [masks[0]]
        self.val_data_text = list(val_data) + [masks[1]]
        self.test_data_text = list(te_data[:2]) + [te_targs] + [te_mask]
        log.info("\tFinished loading CCGTagging data.")


class SpanClassificationTask(Task):
    """
     Generic class for span tasks.
    Acts as a classifier, but with multiple targets for each input text.
    Targets are of the form (span1, span2,..., span_n, label), where the spans are
    half-open token intervals [i, j).
    The number of spans is constant across examples.
    """

    @property
    def _tokenizer_suffix(self):
        """"
        Suffix to make sure we use the correct source files,
        based on the given tokenizer.
        """
        if self.tokenizer_name:
            return ".retokenized." + self.tokenizer_name
        else:
            return ""

    def tokenizer_is_supported(self, tokenizer_name):
        """ Check if the tokenizer is supported for this task. """
        # Assume all tokenizers supported; if retokenized data not found
        # for this particular task, we'll just crash on file loading.
        return True

    def __init__(
        self,
        path: str,
        max_seq_len: int,
        name: str,
        label_file: str = None,
        files_by_split: Dict[str, str] = None,
        num_spans: int = 2,
        **kw,
    ):
        """
        Construct a span task.
        @register_task.

        Parameters
        ---------------------
            path: data directory
            max_seq_len: maximum sequence length (currently ignored)
            name: task name
            label_file: relative path to labels file
                - should be a line-delimited file where each line is a value the
                label can take.
            files_by_split: split name ('train', 'val', 'test') mapped to
                relative filenames (e.g. 'train': 'train.json')
        """
        super().__init__(name, **kw)

        assert label_file is not None
        assert files_by_split is not None
        self._files_by_split = {
            split: os.path.join(path, fname) + self._tokenizer_suffix
            for split, fname in files_by_split.items()
        }
        self.num_spans = num_spans
        self._iters_by_split = self.load_data()
        self.max_seq_len = max_seq_len

        label_file = os.path.join(path, label_file)
        self.all_labels = list(utils.load_lines(label_file))
        self.n_classes = len(self.all_labels)
        self._label_namespace = self.name + "_labels"

        self.acc_scorer = BooleanAccuracy()  # binary accuracy
        self.f1_scorer = F1Measure(positive_label=1)  # binary F1 overall
        self.scorers = [self.acc_scorer, self.f1_scorer]
        self.val_metric = "%s_f1" % self.name
        self.val_metric_decreases = False

    def _stream_records(self, filename):
        """
        Helper function for loading the data, which is in json format and
        checks if it has targets.
        """
        skip_ctr = 0
        total_ctr = 0
        for record in utils.load_json_data(filename):
            total_ctr += 1
            if not record.get("targets", None):
                skip_ctr += 1
                continue
            yield record
        log.info(
            "Read=%d, Skip=%d, Total=%d from %s",
            total_ctr - skip_ctr,
            skip_ctr,
            total_ctr,
            filename,
        )

    def load_data(self):
        iters_by_split = collections.OrderedDict()
        for split, filename in self._files_by_split.items():
            iter = list(self._stream_records(filename))
            iters_by_split[split] = iter
        return iters_by_split

    def get_split_text(self, split: str):
        """
        Get split text as iterable of records.
        Split should be one of 'train', 'val', or 'test'.
        """
        return self._iters_by_split[split]

    def get_num_examples(self, split_text):
        """
        Return number of examples in the result of get_split_text.
        Subclass can override this if data is not stored in column format.
        """
        return len(split_text)

    def _make_span_field(self, s, text_field, offset=1):
        # AllenNLP span extractor expects inclusive span indices
        # so minus 1 at the end index.
        return SpanField(s[0] + offset, s[1] - 1 + offset, text_field)

    def _pad_tokens(self, tokens):
        """Pad tokens according to the current tokenization style."""
        if self.tokenizer_name.startswith("bert-"):
            # standard padding for BERT; see
            # https://github.com/huggingface/pytorch-pretrained-BERT/blob/master/examples/extract_features.py#L85
            return ["[CLS]"] + tokens + ["[SEP]"]
        else:
            return [utils.SOS_TOK] + tokens + [utils.EOS_TOK]

    def make_instance(self, record, idx, indexers) -> Type[Instance]:
        """Convert a single record to an AllenNLP Instance."""
        tokens = record["text"].split()
        tokens = self._pad_tokens(tokens)
        text_field = sentence_to_text_field(tokens, indexers)

        example = {}
        example["idx"] = MetadataField(idx)

        example["input1"] = text_field

        for i in range(self.num_spans):
            example["span" + str(i + 1) + "s"] = ListField(
                [
                    self._make_span_field(t["span" + str(i + 1)], text_field, 1)
                    for t in record["targets"]
                ]
            )

        labels = [utils.wrap_singleton_string(t["label"]) for t in record["targets"]]
        example["labels"] = ListField(
            [
                MultiLabelField(
                    label_set, label_namespace=self._label_namespace, skip_indexing=False
                )
                for label_set in labels
            ]
        )
        return Instance(example)

    def process_split(self, records, indexers) -> Iterable[Type[Instance]]:
        """ Process split text into a list of AllenNLP Instances. """

        def _map_fn(r, idx):
            return self.make_instance(r, idx, indexers)

        return map(_map_fn, records, itertools.count())

    def get_all_labels(self) -> List[str]:
        return self.all_labels

    def get_sentences(self) -> Iterable[Sequence[str]]:
        """ Yield sentences, used to compute vocabulary. """
        for split, iter in self._iters_by_split.items():
            # Don't use test set for vocab building.
            if split.startswith("test"):
                continue
            for record in iter:
                yield record["text"].split()

    def get_metrics(self, reset=False):
        """Get metrics specific to the task"""
        metrics = {}
        metrics["acc"] = self.acc_scorer.get_metric(reset)
        precision, recall, f1 = self.f1_scorer.get_metric(reset)
        metrics["precision"] = precision
        metrics["recall"] = recall
        metrics["f1"] = f1
        return metrics


@register_task("commitbank", rel_path="CommitmentBank/")
class CommitmentTask(PairClassificationTask):
    """ NLI-formatted task detecting speaker commitment.
    Data and more info at github.com/mcdm/CommitmentBank/
    Paper forthcoming. """

    def __init__(self, path, max_seq_len, name, **kw):
        """ We use three F1 trackers, one for each class to compute multi-class F1 """
        super().__init__(name, n_classes=3, **kw)
        self.scorer2 = F1Measure(0)
        self.scorer3 = F1Measure(1)
        self.scorer4 = F1Measure(2)
        self.scorers = [self.scorer1, self.scorer2, self.scorer3, self.scorer4]
        self.val_metric = "%s_f1" % name

        self.load_data(path, max_seq_len)
        self.sentences = (
            self.train_data_text[0]
            + self.val_data_text[0]
            + self.train_data_text[1]
            + self.val_data_text[1]
        )

    def load_data(self, path, max_seq_len):
        """Process the dataset located at each data file.
           The target needs to be split into tokens because
           it is a sequence (one tag per input token). """
        targ_map = {"neutral": 0, "entailment": 1, "contradiction": 2}

        def _load_data(data_file):
            data = [json.loads(l) for l in open(data_file, encoding="utf-8").readlines()]
            sent1s, sent2s, targs, idxs = [], [], [], []
            for example in data:
                sent1s.append(
                    process_sentence(self._tokenizer_name, example["premise"], max_seq_len)
                )
                sent2s.append(
                    process_sentence(self._tokenizer_name, example["hypothesis"], max_seq_len)
                )
                trg = targ_map[example["label"]] if "label" in example else 0
                targs.append(trg)
                targs.append(trg)
                idxs.append(example["idx"])
            return [sent1s, sent2s, targs, idxs]

        tr_data = _load_data(os.path.join(path, "train.jsonl"))
        val_data = _load_data(os.path.join(path, "val.jsonl"))
        te_data = _load_data(os.path.join(path, "test_ANS.jsonl"))

        self.train_data_text = tr_data
        self.val_data_text = val_data
        self.test_data_text = te_data
        log.info("\tFinished loading CommitmentBank data.")

    def get_metrics(self, reset=False):
        """Get metrics specific to the task.
            - scorer1 tracks accuracy
            - scorers{2,3,4} compute class-specific F1,
                and we macro-average to get multi-class F1"""
        acc = self.scorer1.get_metric(reset)
        pcs1, rcl1, f11 = self.scorer2.get_metric(reset)
        pcs2, rcl2, f12 = self.scorer3.get_metric(reset)
        pcs3, rcl3, f13 = self.scorer4.get_metric(reset)
        pcs = (pcs1 + pcs2 + pcs3) / 3
        rcl = (rcl1 + rcl2 + rcl3) / 3
        f1 = (f11 + f12 + f13) / 3
        return {"accuracy": acc, "f1": f1, "precision": pcs, "recall": rcl}


@register_task("wic", rel_path="WiC/")
class WiCTask(PairClassificationTask):
    """ Task class for Words in Context. """

    def __init__(self, path, max_seq_len, name, **kw):
        super().__init__(name, n_classes=2, **kw)
        self.load_data(path, max_seq_len)
        self.sentences = (
            self.train_data_text[0]
            + self.train_data_text[1]
            + self.val_data_text[0]
            + self.val_data_text[1]
        )
        self.scorer1 = CategoricalAccuracy()
        self.scorer2 = F1Measure(1)
        self.scorers = [self.scorer1, self.scorer2]
        self.val_metric = "%s_accuracy" % name
        self.val_metric_decreases = False

    def load_data(self, path, max_seq_len):
        """Process the dataset located at data_file."""

        trg_map = {"true": 1, "false": 0, True: 1, False: 0}

        def _load_split(data_file):
            sents1, sents2, idxs1, idxs2, trgs = [], [], [], [], []
            with open(data_file, "r") as data_fh:
                for row in data_fh:
                    row = json.loads(row)
                    sent1 = process_sentence(self._tokenizer_name, row["sentence1"], max_seq_len)
                    sent2 = process_sentence(self._tokenizer_name, row["sentence2"], max_seq_len)
                    sents1.append(sent1)
                    sents2.append(sent2)
                    idx1 = row["sentence1_idx"]
                    idx2 = row["sentence2_idx"]
                    idxs1.append(int(idx1))
                    idxs2.append(int(idx2))
                    trg = trg_map[row["label"]] if "label" in row else 0
                    trgs.append(trg)
                return [sents1, sents2, idxs1, idxs2, trgs]

        tr_data = _load_split(os.path.join(path, "train.jsonl"))
        val_data = _load_split(os.path.join(path, "val.jsonl"))
        te_data = _load_split(os.path.join(path, "test.jsonl"))
        self.train_data_text = tr_data
        self.val_data_text = val_data
        self.test_data_text = te_data
        log.info("\tFinished loading WiC data.")

    def process_split(self, split, indexers):
        """
        Convert a dataset of sentences into padded sequences of indices. Shared
        across several classes.

        """
        # check here if using bert to avoid passing model info to tasks
        is_using_bert = "bert_wpm_pretokenized" in indexers

        def _make_instance(input1, input2, idxs1, idxs2, labels, idx):
            d = {}
            d["sent1_str"] = MetadataField(" ".join(input1[1:-1]))
            d["idx1"] = NumericField(idxs1)
            d["sent2_str"] = MetadataField(" ".join(input2[1:-1]))
            d["idx2"] = NumericField(idxs2)  # modify if using BERT
            if is_using_bert:
                inp = input1 + input2[1:]  # throw away input2 leading [CLS]
                d["inputs"] = sentence_to_text_field(inp, indexers)
                idxs2 += len(input1)
            else:
                d["input1"] = sentence_to_text_field(input1, indexers)
                d["input2"] = sentence_to_text_field(input2, indexers)
            d["labels"] = LabelField(labels, label_namespace="labels", skip_indexing=True)

            d["idx"] = LabelField(idx, label_namespace="idxs", skip_indexing=True)

            return Instance(d)

        if len(split) < 6:  # counting iterator for idx
            assert len(split) == 5
            split.append(itertools.count())

        # Map over columns: input1, (input2), labels, idx
        instances = map(_make_instance, *split)
        return instances  # lazy iterator

    def get_metrics(self, reset=False):
        """Get metrics specific to the task"""
        acc = self.scorer1.get_metric(reset)
        pcs, rcl, f1 = self.scorer2.get_metric(reset)
        return {"accuracy": acc, "f1": f1, "precision": pcs, "recall": rcl}


class MultipleChoiceTask(Task):
    """ Generic task class for a multiple choice
    where each example consists of a question and
    a (possibly variable) number of possible answers"""

    pass


@register_task("copa", rel_path="COPA/")
class COPATask(MultipleChoiceTask):
    """ Task class for Choice of Plausible Alternatives Task.  """

    def __init__(self, path, max_seq_len, name, **kw):
        """ """
        super().__init__(name, **kw)
        self.load_data(path, max_seq_len)
        self.sentences = (
            self.train_data_text[0]
            + self.val_data_text[0]
            + [choice for choices in self.train_data_text[1] for choice in choices]
            + [choice for choices in self.val_data_text[1] for choice in choices]
        )
        self.scorer1 = CategoricalAccuracy()
        self.scorers = [self.scorer1]
        self.val_metric = "%s_accuracy" % name
        self.val_metric_decreases = False
        self.n_choices = 2

    def load_data(self, path, max_seq_len):
        """ Process the dataset located at path.  """

        def _load_split(data_file):
            contexts, questions, choicess, targs = [], [], [], []
            data = [json.loads(l) for l in open(data_file, encoding="utf-8")]
            for example in data:
                context = example["premise"]
                choice1 = example["choice1"]
                choice2 = example["choice2"]
                question = example["question"]
                question = (
                    "What was the cause of this?"
                    if question == "cause"
                    else "What happened as a result?"
                )
                choices = [
                    process_sentence(self._tokenizer_name, choice, max_seq_len)
                    for choice in [choice1, choice2]
                ]
                targ = example["label"] if "label" in example else 0
                contexts.append(process_sentence(self._tokenizer_name, context, max_seq_len))
                choicess.append(choices)
                questions.append(process_sentence(self._tokenizer_name, question, max_seq_len))
                targs.append(targ)
            return [contexts, choicess, questions, targs]

        self.train_data_text = _load_split(os.path.join(path, "train.jsonl"))
        self.val_data_text = _load_split(os.path.join(path, "val.jsonl"))
        self.test_data_text = _load_split(os.path.join(path, "test_ANS.jsonl"))
        log.info("\tFinished loading COPA (as QA) data.")

    def process_split(self, split, indexers) -> Iterable[Type[Instance]]:
        """ Process split text into a list of AlleNNLP Instances. """
        is_using_bert = "bert_wpm_pretokenized" in indexers

        def _make_instance(context, choices, question, label, idx):
            d = {}
            d["question_str"] = MetadataField(" ".join(context[1:-1]))
            if not is_using_bert:
                d["question"] = sentence_to_text_field(context, indexers)
            for choice_idx, choice in enumerate(choices):
                inp = context + question[1:] + choice[1:] if is_using_bert else choice
                d["choice%d" % choice_idx] = sentence_to_text_field(inp, indexers)
                d["choice%d_str" % choice_idx] = MetadataField(" ".join(choice[1:-1]))
            d["label"] = LabelField(label, label_namespace="labels", skip_indexing=True)
            d["idx"] = LabelField(idx, label_namespace="idxs", skip_indexing=True)
            return Instance(d)

        split = list(split)
        if len(split) < 5:
            split.append(itertools.count())
        instances = map(_make_instance, *split)
        return instances

    def get_metrics(self, reset=False):
        """Get metrics specific to the task"""
        acc = self.scorer1.get_metric(reset)
        return {"accuracy": acc}


@register_task("swag", rel_path="SWAG/")
class SWAGTask(MultipleChoiceTask):
    """ Task class for Situations with Adversarial Generations.  """

    def __init__(self, path, max_seq_len, name, **kw):
        """ """
        super().__init__(name, **kw)
        self.load_data(path, max_seq_len)
        self.sentences = (
            self.train_data_text[0]
            + self.val_data_text[0]
            + [choice for choices in self.train_data_text[1] for choice in choices]
            + [choice for choices in self.val_data_text[1] for choice in choices]
        )
        self.scorer1 = CategoricalAccuracy()
        self.scorers = [self.scorer1]
        self.val_metric = "%s_accuracy" % name
        self.val_metric_decreases = False
        self.n_choices = 4

    def load_data(self, path, max_seq_len):
        """ Process the dataset located at path.  """

        def _load_split(data_file):
            questions, choicess, targs = [], [], []
            data = pd.read_csv(data_file)
            for ex_idx, ex in data.iterrows():
                sent1 = process_sentence(self._tokenizer_name, ex["sent1"], max_seq_len)
                questions.append(sent1)
                sent2_prefix = ex["sent2"]
                choices = []
                for i in range(4):
                    choice = sent2_prefix + " " + ex["ending%d" % i]
                    choice = process_sentence(self._tokenizer_name, choice, max_seq_len)
                    choices.append(choice)
                choicess.append(choices)
                targ = ex["label"] if "label" in ex else 0
                targs.append(targ)
            return [questions, choicess, targs]

        self.train_data_text = _load_split(os.path.join(path, "train.csv"))
        self.val_data_text = _load_split(os.path.join(path, "val.csv"))
        self.test_data_text = _load_split(os.path.join(path, "test.csv"))
        log.info("\tFinished loading SWAG data.")

    def process_split(self, split, indexers) -> Iterable[Type[Instance]]:
        """ Process split text into a list of AlleNNLP Instances. """
        is_using_bert = "bert_wpm_pretokenized" in indexers

        def _make_instance(question, choices, label, idx):
            d = {}
            d["question_str"] = MetadataField(" ".join(question[1:-1]))
            if not is_using_bert:
                d["question"] = sentence_to_text_field(question, indexers)
            for choice_idx, choice in enumerate(choices):
                inp = question + choice[1:] if is_using_bert else choice
                d["choice%d" % choice_idx] = sentence_to_text_field(inp, indexers)
                d["choice%d_str" % choice_idx] = MetadataField(" ".join(choice[1:-1]))
            d["label"] = LabelField(label, label_namespace="labels", skip_indexing=True)
            d["idx"] = LabelField(idx, label_namespace="idxs", skip_indexing=True)
            return Instance(d)

        split = list(split)
        if len(split) < 4:
            split.append(itertools.count())
        instances = map(_make_instance, *split)
        return instances

    def get_metrics(self, reset=False):
        """Get metrics specific to the task"""
        acc = self.scorer1.get_metric(reset)
        return {"accuracy": acc}<|MERGE_RESOLUTION|>--- conflicted
+++ resolved
@@ -1,6 +1,4 @@
-import codecs
 import collections
-import copy
 import itertools
 import json
 import logging as log
@@ -24,13 +22,13 @@
 from allennlp.data.token_indexers import SingleIdTokenIndexer
 from allennlp.training.metrics import Average, BooleanAccuracy, CategoricalAccuracy, F1Measure
 
-from ..allennlp_mods.correlation import Correlation, FastMatthews
+from ..allennlp_mods.correlation import Correlation
 from ..allennlp_mods.numeric_field import NumericField
 from ..utils import utils
 from ..utils.data_loaders import get_tag_list, load_diagnostic_tsv, load_tsv, process_sentence
 from ..utils.tokenizers import get_tokenizer
 from ..utils.utils import truncate
-from .registry import REGISTRY, register_task  # global task registry
+from .registry import register_task  # global task registry
 
 """Define the tasks and code for loading their data.
 
@@ -373,7 +371,7 @@
         """ Process split text into a list of AllenNLP Instances. """
         return process_single_pair_task_split(split, indexers, is_pair=True, classification=False)
 
-    def update_metrics():
+    def update_metrics(self):
         # currently don't support metrics for regression task
         # TODO(Yada): support them!
         return
@@ -398,7 +396,7 @@
         bleu = self.scorer1.get_metric(reset)
         return {"bleu": bleu}
 
-    def update_metrics():
+    def update_metrics(self):
         # currently don't support metrics for regression task
         # TODO(Yada): support them!
         return
@@ -1720,7 +1718,6 @@
             yield _make_instance(sent1, sent2, trg)
 
 
-<<<<<<< HEAD
 @register_task('recast-puns', rel_path='DNC/recast_puns_data')
 @register_task('recast-ner', rel_path='DNC/recast_ner_data')
 @register_task('recast-verbnet', rel_path='DNC/recast_verbnet_data')
@@ -1730,242 +1727,6 @@
 @register_task('recast-winogender', rel_path='DNC/manually-recast-winogender')
 @register_task('recast-lexicosyntax', rel_path='DNC/lexicosyntactic_recasted')
 @register_task('recast-kg', rel_path='DNC/kg-relations')
-=======
-# TODO: does this even work? What is n_classes for this?
-@register_task("weakgrounded", rel_path="mscoco/weakgrounded/")
-class WeakGroundedTask(PairClassificationTask):
-    """ Task class for Weak Grounded Sentences i.e., training on pairs of captions for the same image """
-
-    def __init__(self, path, max_seq_len, n_classes, name, **kw):
-        """ Do stuff """
-        super(WeakGroundedTask, self).__init__(name, n_classes, **kw)
-
-        """ Process the dataset located at path.  """
-        """ positive = captions of the same image, negative = captions of different images """
-        targ_map = {"negative": 0, "positive": 1}
-        targ_map = {"0": 0, "1": 1}
-
-        tr_data = load_tsv(
-            self._tokenizer_name,
-            os.path.join(path, "train_aug.tsv"),
-            max_seq_len,
-            targ_map=targ_map,
-            s1_idx=0,
-            s2_idx=1,
-            label_idx=2,
-            skip_rows=0,
-        )
-        val_data = load_tsv(
-            self._tokenizer_name,
-            os.path.join(path, "val.tsv"),
-            max_seq_len,
-            targ_map=targ_map,
-            s1_idx=0,
-            s2_idx=1,
-            label_idx=2,
-            skip_rows=0,
-        )
-        te_data = load_tsv(
-            self._tokenizer_name,
-            os.path.join(path, "test.tsv"),
-            max_seq_len,
-            targ_map=targ_map,
-            s1_idx=0,
-            s2_idx=1,
-            label_idx=2,
-            skip_rows=0,
-        )
-
-        self.train_data_text = tr_data
-        self.val_data_text = val_data
-        self.test_data_text = te_data
-        self.sentences = self.train_data_text[0] + self.val_data_text[0]
-        self.n_classes = 2
-        log.info("\tFinished loading MSCOCO data.")
-
-
-@register_task("grounded", rel_path="mscoco/grounded/")
-class GroundedTask(Task):
-    """ Task class for Grounded Sentences i.e., training on caption->image pair """
-
-    """ Defined new metric function from AllenNLP Average """
-
-    def __init__(self, path, max_seq_len, name, **kw):
-        """ Do stuff """
-        super(GroundedTask, self).__init__(name, **kw)
-        self.scorer1 = Average()
-        self.scorers = [self.scorer1]
-        self.val_metric = "%s_metric" % self.name
-        self.load_data(path, max_seq_len)
-        self.sentences = self.train_data_text[0] + self.val_data_text[0]
-        self.ids = self.train_data_text[1] + self.val_data_text[1]
-        self.path = path
-        self.img_encoder = None
-        self.val_metric_decreases = False
-
-    def get_metrics(self, reset=False):
-        """Get metrics specific to the task"""
-        metric = self.scorer1.get_metric(reset)
-
-        return {"metric": metric}
-
-    def process_split(self, split, indexers) -> Iterable[Type[Instance]]:
-        """
-        Convert a dataset of sentences into padded sequences of indices.
-        Args:
-            - split (list[list[str]]): list of inputs (possibly pair) and outputs
-            - pair_input (int)
-            - tok2idx (dict)
-        Returns:
-        """
-
-        def _make_instance(sent, label, ids):
-            input1 = sentence_to_text_field(sent, indexers)
-            label = NumericField(label)
-            ids = NumericField(ids)
-            return Instance({"input1": input1, "labels": label, "ids": ids})
-
-        # Map over columns: input1, labels, ids
-        instances = map(_make_instance, *split)
-        #  return list(instances)
-        return instances  # lazy iterator
-
-    def load_data(self, path, max_seq_len):
-        """ Map sentences to image ids
-            Keep track of caption ids just in case """
-
-        train, val, test = ([], [], []), ([], [], []), ([], [], [])
-
-        with open(os.path.join(path, "train_idx.txt"), "r") as f:
-            train_ids = [item.strip() for item in f.readlines()]
-        with open(os.path.join(path, "val_idx.txt"), "r") as f:
-            val_ids = [item.strip() for item in f.readlines()]
-        with open(os.path.join(path, "test_idx.txt"), "r") as f:
-            test_ids = [item.strip() for item in f.readlines()]
-
-        f = open(os.path.join(path, "train.json"), "r")
-        for line in f:
-            tr_dict = json.loads(line)
-        f = open(os.path.join(path, "val.json"), "r")
-        for line in f:
-            val_dict = json.loads(line)
-        f = open(os.path.join(path, "test.json"), "r")
-        for line in f:
-            te_dict = json.loads(line)
-        with open(os.path.join(path, "feat_map.json")) as fd:
-            keymap = json.load(fd)
-
-        def load_mscoco(data_dict, data_list, img_idxs):
-            for img_idx in img_idxs:
-                newimg_id = "mscoco/grounded/" + img_idx + ".json"
-                for caption_id in data_dict[img_idx]["captions"]:
-                    data_list[0].append(data_dict[img_idx]["captions"][caption_id])
-                    data_list[1].append(1)
-                    data_list[2].append(int(keymap[newimg_id]))
-            return data_list
-
-        train = load_mscoco(tr_dict, train, train_ids)
-        val = load_mscoco(val_dict, val, val_ids)
-        test = load_mscoco(te_dict, test, test_ids)
-
-        self.tr_data = train
-        self.val_data = val
-        self.te_data = test
-        self.train_data_text = train
-        self.val_data_text = val
-        self.test_data_text = test
-
-        log.info("\tTrain: %d, Val: %d, Test: %d", len(train[0]), len(val[0]), len(test[0]))
-        log.info("\tFinished loading MSCOCO data!")
-
-
-@register_task("groundedsw", rel_path="mscoco/grounded")
-class GroundedSWTask(Task):
-    """ Task class for Grounded Sentences i.e., training on caption->image pair """
-
-    """ Defined new metric function from AllenNLP Average """
-
-    def __init__(self, path, max_seq_len, name, **kw):
-        super(GroundedSWTask, self).__init__(name, **kw)
-        self.scorer1 = Average()
-        self.scorers = [self.scorer1]
-        self.val_metric = "%s_metric" % self.name
-        self.load_data(path, max_seq_len)
-        self.sentences = self.train_data_text[0] + self.val_data_text[0]
-        self.ids = self.train_data_text[1] + self.val_data_text[1]
-        self.path = path
-        self.img_encoder = None
-        self.val_metric_decreases = False
-
-    def get_metrics(self, reset=False):
-        """Get metrics specific to the task"""
-        metric = self.scorer1.get_metric(reset)
-
-        return {"metric": metric}
-
-    def process_split(self, split, indexers) -> Iterable[Type[Instance]]:
-        """
-        Convert a dataset of sentences into padded sequences of indices.
-        Args:
-            - split (list[list[str]]): list of inputs (possibly pair) and outputs
-            - pair_input (int)
-            - tok2idx (dict)
-        Returns:
-        """
-
-        def _make_instance(sent, label, ids):
-            input1 = sentence_to_text_field(sent, indexers)
-            label = NumericField(label)
-            ids = NumericField(ids)
-            return Instance({"input1": input1, "labels": label, "ids": ids})
-
-        # Map over columns: input1, labels, ids
-        instances = map(_make_instance, *split)
-        #  return list(instances)
-        return instances  # lazy iterator
-
-    def load_data(self, path, max_seq_len):
-        """ Map sentences to image ids
-            Keep track of caption ids just in case """
-
-        train, val, test = ([], [], []), ([], [], []), ([], [], [])
-
-        def get_data(dataset, data):
-            f = open(path + dataset + ".tsv", "r")
-            for line in f:
-                items = line.strip().split("\t")
-                if len(items) < 3 or items[1] == "0":
-                    continue
-                data[0].append(items[0])
-                data[1].append(int(items[1]))
-                data[2].append(int(items[2]))
-            return data
-
-        train = get_data("shapeworld/train", train)
-        val = get_data("shapeworld/val", val)
-        test = get_data("shapeworld/test", test)
-
-        self.tr_data = train
-        self.val_data = val
-        self.te_data = test
-        self.train_data_text = train
-        self.val_data_text = val
-        self.test_data_text = test
-
-        log.info("Train: %d, Val: %d, Test: %d", len(train[0]), len(val[0]), len(test[0]))
-        log.info("\nFinished loading SW data!")
-
-
-@register_task("recast-puns", rel_path="DNC/recast_puns_data")
-@register_task("recast-ner", rel_path="DNC/recast_ner_data")
-@register_task("recast-verbnet", rel_path="DNC/recast_verbnet_data")
-@register_task("recast-verbcorner", rel_path="DNC/recast_verbcorner_data")
-@register_task("recast-sentiment", rel_path="DNC/recast_sentiment_data")
-@register_task("recast-factuality", rel_path="DNC/recast_factuality_data")
-@register_task("recast-winogender", rel_path="DNC/manually-recast-winogender")
-@register_task("recast-lexicosyntax", rel_path="DNC/lexicosyntactic_recasted")
-@register_task("recast-kg", rel_path="DNC/kg-relations")
->>>>>>> 2a32966c
 class RecastNLITask(PairClassificationTask):
     """ Task class for NLI Recast Data"""
 
