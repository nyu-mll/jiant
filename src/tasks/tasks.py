--- conflicted
+++ resolved
@@ -59,13 +59,9 @@
     sent = [nonatomic_toks[0] if t == atomic_tok else t for t in sent]
     return sent
 
-<<<<<<< HEAD
-def process_single_pair_task_split(split, indexers, is_pair=True, classification=True):
-=======
 
 def process_single_pair_task_split(
         split, indexers, is_pair=True, classification=True):
->>>>>>> 6a39ff18
     '''
     Convert a dataset of sentences into padded sequences of indices. Shared
     across several classes.
@@ -80,20 +76,6 @@
         - instances (Iterable[Instance]): an iterable of AllenNLP Instances with fields
     '''
     # check here if using bert to avoid passing model info to tasks
-<<<<<<< HEAD
-    bert_pair = max([True if "bert" in idx_name else False for idx_name in indexers])
-
-    def _make_instance(input1, input2, labels, idx):
-        d = {}
-        if bert_pair and is_pair:
-            inp = input1 + input2[1:] # throw away input2 leading [CLS]
-            d["inputs"] = sentence_to_text_field(inp, indexers)
-            d['sent1_str'] = MetadataField(" ".join(input1[1:-1]))
-            d['sent2_str'] = MetadataField(" ".join(input2[1:-1]))
-        else:
-            d["input1"] = sentence_to_text_field(input1, indexers)
-            d['sent1_str'] = MetadataField(" ".join(input1[1:-1]))
-=======
     is_using_bert = "bert_wpm_pretokenized" in indexers
 
     def _make_instance(input1, input2, labels, idx):
@@ -105,7 +87,6 @@
             d['sent2_str'] = MetadataField(" ".join(input2[1:-1]))
         else:
             d["input1"] = sentence_to_text_field(input1, indexers)
->>>>>>> 6a39ff18
             if input2:
                 d["input2"] = sentence_to_text_field(input2, indexers)
                 d['sent2_str'] = MetadataField(" ".join(input2[1:-1]))
@@ -380,7 +361,7 @@
                                               classification=False)
     def update_metrics():
         # currently don't support metrics for regression task
-        # TODO(Yada): support them! 
+        # TODO(Yada): support them!
         return
 
 class SequenceGenerationTask(Task):
@@ -402,7 +383,7 @@
 
     def update_metrics():
         # currently don't support metrics for regression task
-        # TODO(Yada): support them! 
+        # TODO(Yada): support them!
         return
 
 
@@ -938,11 +919,7 @@
 
     def process_split(self, split, indexers) -> Iterable[Type[Instance]]:
         ''' Process split text into a list of AllenNLP Instances. '''
-<<<<<<< HEAD
-        bert_pair = max([True if "bert" in idx_name else False for idx_name in indexers])
-=======
         is_using_bert = "bert_wpm_pretokenized" in indexers
->>>>>>> 6a39ff18
 
         def create_labels_from_tags(
                 fields_dict, ix_to_tag_dict, tag_arr, tag_group):
@@ -965,13 +942,8 @@
                            lex_sem, pr_ar_str, logic, knowledge):
             ''' from multiple types in one column create multiple fields '''
             d = {}
-<<<<<<< HEAD
-            if bert_pair:
-                inp = input1 + input2[1:]
-=======
             if is_using_bert:
                 inp = input1 + input2[1:] # drop the leading [CLS] token
->>>>>>> 6a39ff18
                 d["inputs"] = sentence_to_text_field(inp, indexers)
             else:
                 d["input1"] = sentence_to_text_field(input1, indexers)
@@ -1155,7 +1127,7 @@
         self.val_data_text = val_data
         self.test_data_text = te_data
         log.info("\tFinished loading JOCI data.")
-        
+
 
 @register_task('wiki103_classif', rel_path='WikiText103/')
 class Wiki103Classification(PairClassificationTask):
@@ -1295,21 +1267,12 @@
 
     def process_split(self, split, indexers) -> Iterable[Type[Instance]]:
         ''' Process split text into a list of AllenNLP Instances. '''
-<<<<<<< HEAD
-        bert_pair = max([True if "bert" in idx_name else False for idx_name in indexers])
-
-        def _make_instance(input1, input2, labels):
-            d = {}
-            if bert_pair:
-                inp = input1 + input2[1:]
-=======
         is_using_bert = "bert_wpm_pretokenized" in indexers
 
         def _make_instance(input1, input2, labels):
             d = {}
             if is_using_bert:
                 inp = input1 + input2[1:] # drop leading [CLS] token
->>>>>>> 6a39ff18
                 d["inputs"] = sentence_to_text_field(inp, indexers)
             else:
                 d["input1"] = sentence_to_text_field(input1, indexers)
