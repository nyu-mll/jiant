--- conflicted
+++ resolved
@@ -360,15 +360,9 @@
         ''' Process split text into a list of AllenNLP Instances. '''
         return process_single_pair_task_split(split, indexers, is_pair=True,
                                               classification=False)
-<<<<<<< HEAD
     def update_metrics(self, logits, labels, tagmask=None):
         self.scorer1(mean_squared_error(logits, labels))  # update average MSE
         self.scorer2(logits, labels)
-=======
-    def update_metrics():
-        # currently don't support metrics for regression task
-        # TODO(Yada): support them!
->>>>>>> e3c073a8
         return
 
 class SequenceGenerationTask(Task):
