import collections
import itertools
import json
import logging as log
import os
from typing import Any, Dict, Iterable, List, Sequence, Type

import numpy as np
import pandas as pd
import torch


# Fields for instance processing
from allennlp.data import Instance, Token, vocabulary
from allennlp.data.fields import (
    LabelField,
    ListField,
    MetadataField,
    MultiLabelField,
    SpanField,
    TextField,
)
from allennlp.data.token_indexers import SingleIdTokenIndexer
from allennlp.training.metrics import Average, BooleanAccuracy, CategoricalAccuracy, F1Measure
from sklearn.metrics import mean_squared_error

from ..allennlp_mods.correlation import Correlation
from ..allennlp_mods.numeric_field import NumericField
from ..utils import utils
from ..utils.data_loaders import (
    get_tag_list,
    load_diagnostic_tsv,
    load_span_data,
    load_tsv,
    process_sentence,
)
from ..utils.tokenizers import get_tokenizer
from .registry import register_task  # global task registry

"""Define the tasks and code for loading their data.

- As much as possible, following the existing task hierarchy structure.
- When inheriting, be sure to write and call load_data.
- Set all text data as an attribute, task.sentences (List[List[str]])
- Each task's val_metric should be name_metric, where metric is returned by
get_metrics(): e.g. if task.val_metric = task_name + "_accuracy", then
task.get_metrics() should return {"accuracy": accuracy_val, ... }
"""


UNK_TOK_ALLENNLP = "@@UNKNOWN@@"
UNK_TOK_ATOMIC = "UNKNOWN"  # an unk token that won't get split by tokenizers


def sentence_to_text_field(sent: Sequence[str], indexers: Any):
    """ Helper function to map a sequence of tokens into a sequence of
    AllenNLP Tokens, then wrap in a TextField with the given indexers """
    return TextField(list(map(Token, sent)), token_indexers=indexers)


def atomic_tokenize(
    sent: str, atomic_tok: str, nonatomic_toks: List[str], max_seq_len: int, tokenizer_name: str
):
    """ Replace tokens that will be split by tokenizer with a
    placeholder token. Tokenize, and then substitute the placeholder
    with the *first* nonatomic token in the list. """
    for nonatomic_tok in nonatomic_toks:
        sent = sent.replace(nonatomic_tok, atomic_tok)
    sent = process_sentence(tokenizer_name, sent, max_seq_len)
    sent = [nonatomic_toks[0] if t == atomic_tok else t for t in sent]
    return sent


def process_single_pair_task_split(split, indexers, is_pair=True, classification=True):
    """
    Convert a dataset of sentences into padded sequences of indices. Shared
    across several classes.

    Args:
        - split (list[list[str]]): list of inputs (possibly pair) and outputs
        - indexers ()
        - is_pair (Bool)
        - classification (Bool)

    Returns:
        - instances (Iterable[Instance]): an iterable of AllenNLP Instances with fields
    """
    # check here if using bert to avoid passing model info to tasks
    is_using_bert = "bert_wpm_pretokenized" in indexers

    def _make_instance(input1, input2, labels, idx):
        d = {}
        d["sent1_str"] = MetadataField(" ".join(input1[1:-1]))
        if is_using_bert and is_pair:
            inp = input1 + input2[1:]  # throw away input2 leading [CLS]
            d["inputs"] = sentence_to_text_field(inp, indexers)
            d["sent2_str"] = MetadataField(" ".join(input2[1:-1]))
        else:
            d["input1"] = sentence_to_text_field(input1, indexers)
            if input2:
                d["input2"] = sentence_to_text_field(input2, indexers)
                d["sent2_str"] = MetadataField(" ".join(input2[1:-1]))
        if classification:
            d["labels"] = LabelField(labels, label_namespace="labels", skip_indexing=True)
        else:
            d["labels"] = NumericField(labels)

        d["idx"] = LabelField(idx, label_namespace="idxs", skip_indexing=True)

        return Instance(d)

    split = list(split)
    if not is_pair:  # dummy iterator for input2
        split[1] = itertools.repeat(None)
    if len(split) < 4:  # counting iterator for idx
        assert len(split) == 3
        split.append(itertools.count())

    # Map over columns: input1, (input2), labels, idx
    instances = map(_make_instance, *split)
    return instances  # lazy iterator


def create_subset_scorers(count, scorer_type, **args_to_scorer):
    """
    Create a list scorers of designated type for each "coarse__fine" tag.
    This function is only used by tasks that need evalute results on tags,
    and should be called after loading all the splits.

    Parameters:
        count: N_tag, number of different "coarse__fine" tags
        scorer_type: which scorer to use
        **args_to_scorer: arguments passed to the scorer
    Returns:
        scorer_list: a list of N_tag scorer object
    """
    scorer_list = [scorer_type(**args_to_scorer) for _ in range(count)]
    return scorer_list


def update_subset_scorers(scorer_list, estimations, labels, tagmask):
    """
    Add the output and label of one minibatch to the subset scorer objects.
    This function is only used by tasks that need evalute results on tags,
    and should be called every minibatch when task.scorer are updated.

    Parameters:
        scorer_list: a list of N_tag scorer object
        estimations: a (bs, *) tensor, model estimation
        labels: a (bs, *) tensor, ground truth
        tagmask: a (bs, N_tag) 0-1 tensor, indicating tags of each sample
    """
    for tid, scorer in enumerate(scorer_list):
        subset_idx = torch.nonzero(tagmask[:, tid]).squeeze(dim=1)
        subset_estimations = estimations[subset_idx]
        subset_labels = labels[subset_idx]
        if len(subset_idx) > 0:
            scorer(subset_estimations, subset_labels)
    return


def collect_subset_scores(scorer_list, metric_name, tag_list, reset=False):
    """
    Get the scorer measures of each tag.
    This function is only used by tasks that need evalute results on tags,
    and should be called in get_metrics.

    Parameters:
        scorer_list: a list of N_tag scorer object
        metric_name: string, name prefix for this group
        tag_list: "coarse__fine" tag strings
    Returns:
        subset_scores: a dictionary from subset tags to scores
        reset:
    """
    subset_scores = {
        "%s_%s" % (metric_name, tag_str): scorer.get_metric(reset)
        for tag_str, scorer in zip(tag_list, scorer_list)
    }
    return subset_scores


class Task(object):
    """Generic class for a task

    Methods and attributes:
        - load_data: load dataset from a path and create splits
        - get_metrics:

    Outside the task:
        - process: pad and indexify data given a mapping
        - optimizer
    """

    def __init__(self, name, tokenizer_name):
        self.name = name
        self._tokenizer_name = tokenizer_name
        self.scorers = []

        self.sentences = None
        self.example_counts = None

    def load_data(self):
        """ Load data from path and create splits. """
        raise NotImplementedError

    def get_sentences(self) -> Iterable[Sequence[str]]:
        """ Yield sentences, used to compute vocabulary. """
        yield from self.sentences

    def count_examples(self, splits=["train", "val", "test"]):
        """ Count examples in the dataset. """
        self.example_counts = {}
        for split in splits:
            st = self.get_split_text(split)
            count = self.get_num_examples(st)
            self.example_counts[split] = count

    def tokenizer_is_supported(self, tokenizer_name):
        """ Check if the tokenizer is supported for this task. """
        return get_tokenizer(tokenizer_name) is not None

    @property
    def tokenizer_name(self):
        return self._tokenizer_name

    @property
    def n_train_examples(self):
        return self.example_counts["train"]

    @property
    def n_val_examples(self):
        return self.example_counts["val"]

    def get_split_text(self, split: str):
        """ Get split text, typically as list of columns.

        Split should be one of 'train', 'val', or 'test'.
        """
        return getattr(self, "%s_data_text" % split)

    def get_num_examples(self, split_text):
        """ Return number of examples in the result of get_split_text.

        Subclass can override this if data is not stored in column format.
        """
        return len(split_text[0])

    def process_split(self, split, indexers) -> Iterable[Type[Instance]]:
        """ Process split text into a list of AllenNLP Instances. """
        raise NotImplementedError

    def get_metrics(self, reset: bool = False) -> Dict:
        """ Get metrics specific to the task. """
        raise NotImplementedError

    def get_scorers(self):
        return self.scorers

    def update_metrics(self, logits, labels, tagmask=None):
        assert len(self.get_scorers()) > 0, "Please specify a score metric"
        for scorer in self.get_scorers():
            scorer(logits, labels)


class ClassificationTask(Task):
    """ General classification task """

    pass


class RegressionTask(Task):
    """ General regression task """

    pass


class SingleClassificationTask(ClassificationTask):
    """ Generic sentence pair classification """

    def __init__(self, name, n_classes, **kw):
        super().__init__(name, **kw)
        self.n_classes = n_classes
        self.scorer1 = CategoricalAccuracy()
        self.scorers = [self.scorer1]
        self.val_metric = "%s_accuracy" % self.name
        self.val_metric_decreases = False

    def get_metrics(self, reset=False):
        """Get metrics specific to the task"""
        acc = self.scorer1.get_metric(reset)
        return {"accuracy": acc}

    def process_split(self, split, indexers) -> Iterable[Type[Instance]]:
        """ Process split text into a list of AllenNLP Instances. """
        return process_single_pair_task_split(split, indexers, is_pair=False)


class PairClassificationTask(ClassificationTask):
    """ Generic sentence pair classification """

    def __init__(self, name, n_classes, **kw):
        super().__init__(name, **kw)
        assert n_classes > 0
        self.n_classes = n_classes
        self.scorer1 = CategoricalAccuracy()
        self.scorers = [self.scorer1]
        self.val_metric = "%s_accuracy" % self.name
        self.val_metric_decreases = False

    def get_metrics(self, reset=False):
        """Get metrics specific to the task"""
        acc = self.scorer1.get_metric(reset)
        return {"accuracy": acc}

    def process_split(self, split, indexers) -> Iterable[Type[Instance]]:
        """ Process split text into a list of AllenNLP Instances. """
        return process_single_pair_task_split(split, indexers, is_pair=True)


class PairRegressionTask(RegressionTask):
    """ Generic sentence pair classification """

    def __init__(self, name, **kw):
        super().__init__(name, **kw)
        self.n_classes = 1
        self.scorer1 = Average()  # for average MSE
        self.scorers = [self.scorer1]
        self.val_metric = "%s_mse" % self.name
        self.val_metric_decreases = True

    def get_metrics(self, reset=False):
        """Get metrics specific to the task"""
        mse = self.scorer1.get_metric(reset)
        return {"mse": mse}

    def process_split(self, split, indexers) -> Iterable[Type[Instance]]:
        """ Process split text into a list of AllenNLP Instances. """
        return process_single_pair_task_split(split, indexers, is_pair=True, classification=False)


class PairOrdinalRegressionTask(RegressionTask):
    """ Generic sentence pair ordinal regression.
        Currently just doing regression but added new class
        in case we find a good way to implement ordinal regression with NN"""

    def __init__(self, name, **kw):
        super().__init__(name, **kw)
        self.n_classes = 1
        self.scorer1 = Average()  # for average MSE
        self.scorer2 = Correlation("spearman")
        self.scorers = [self.scorer1, self.scorer2]
        self.val_metric = "%s_1-mse" % self.name
        self.val_metric_decreases = False

    def get_metrics(self, reset=False):
        mse = self.scorer1.get_metric(reset)
        spearmanr = self.scorer2.get_metric(reset)
        return {"1-mse": 1 - mse, "mse": mse, "spearmanr": spearmanr}

    def process_split(self, split, indexers) -> Iterable[Type[Instance]]:
        """ Process split text into a list of AllenNLP Instances. """
        return process_single_pair_task_split(split, indexers, is_pair=True, classification=False)

    def update_metrics(self, logits, labels, tagmask=None):
        self.scorer1(mean_squared_error(logits, labels))  # update average MSE
        self.scorer2(logits, labels)
        return


class SequenceGenerationTask(Task):
    """ Generic sentence generation task """

    def __init__(self, name, **kw):
        super().__init__(name, **kw)
        self.scorer1 = Average()  # for average BLEU or something
        self.scorers = [self.scorer1]
        self.val_metric = "%s_bleu" % self.name
        self.val_metric_decreases = False
        log.warning(
            "BLEU scoring is turned off (current code in progress)."
            "Please use outputed prediction files to score offline"
        )

    def get_metrics(self, reset=False):
        """Get metrics specific to the task"""
        bleu = self.scorer1.get_metric(reset)
        return {"bleu": bleu}

    def update_metrics(self):
        # currently don't support metrics for regression task
        # TODO(Yada): support them!
        return


class RankingTask(Task):
    """ Generic sentence ranking task, given some input """

    pass


@register_task("sst", rel_path="SST-2/")
class SSTTask(SingleClassificationTask):
    """ Task class for Stanford Sentiment Treebank.  """

    def __init__(self, path, max_seq_len, name, **kw):
        """ """
        super(SSTTask, self).__init__(name, n_classes=2, **kw)
        self.path = path
        self.max_seq_len = max_seq_len

        self.train_data_text = None
        self.val_data_text = None
        self.test_data_text = None

    def load_data(self):
        """ Load data """
        self.train_data_text = load_tsv(
            self._tokenizer_name,
            os.path.join(self.path, "train.tsv"),
            max_seq_len=self.max_seq_len,
            s1_idx=0,
            s2_idx=None,
            label_idx=1,
            skip_rows=1,
        )
        self.val_data_text = load_tsv(
            self._tokenizer_name,
            os.path.join(self.path, "dev.tsv"),
            max_seq_len=self.max_seq_len,
            s1_idx=0,
            s2_idx=None,
            label_idx=1,
            skip_rows=1,
        )
        self.test_data_text = load_tsv(
            self._tokenizer_name,
            os.path.join(self.path, "test.tsv"),
            max_seq_len=self.max_seq_len,
            s1_idx=1,
            s2_idx=None,
            has_labels=False,
            return_indices=True,
            skip_rows=1,
        )
        self.sentences = self.train_data_text[0] + self.val_data_text[0]
        log.info("\tFinished loading SST data.")


@register_task("npi_adv_li", rel_path="NPI/probing/adverbs/licensor")
@register_task("npi_adv_sc", rel_path="NPI/probing/adverbs/scope_with_licensor")
@register_task("npi_adv_pr", rel_path="NPI/probing/adverbs/npi_present")
@register_task("npi_cond_li", rel_path="NPI/probing/conditionals/licensor")
@register_task("npi_cond_sc", rel_path="NPI/probing/conditionals/scope_with_licensor")
@register_task("npi_cond_pr", rel_path="NPI/probing/conditionals/npi_present")
@register_task("npi_negdet_li", rel_path="NPI/probing/determiner_negation_biclausal/licensor")
@register_task(
    "npi_negdet_sc", rel_path="NPI/probing/determiner_negation_biclausal/scope_with_licensor"
)
@register_task("npi_negdet_pr", rel_path="NPI/probing/determiner_negation_biclausal/npi_present")
@register_task("npi_negsent_li", rel_path="NPI/probing/sentential_negation_biclausal/licensor")
@register_task(
    "npi_negsent_sc", rel_path="NPI/probing/sentential_negation_biclausal/scope_with_licensor"
)
@register_task("npi_negsent_pr", rel_path="NPI/probing/sentential_negation_biclausal/npi_present")
@register_task("npi_only_li", rel_path="NPI/probing/only/licensor")
@register_task("npi_only_sc", rel_path="NPI/probing/only/scope_with_licensor")
@register_task("npi_only_pr", rel_path="NPI/probing/only/npi_present")
@register_task("npi_qnt_li", rel_path="NPI/probing/quantifiers/licensor")
@register_task("npi_qnt_sc", rel_path="NPI/probing/quantifiers/scope_with_licensor")
@register_task("npi_qnt_pr", rel_path="NPI/probing/quantifiers/npi_present")
@register_task("npi_ques_li", rel_path="NPI/probing/questions/licensor")
@register_task("npi_ques_sc", rel_path="NPI/probing/questions/scope_with_licensor")
@register_task("npi_ques_pr", rel_path="NPI/probing/questions/npi_present")
@register_task("npi_quessmp_li", rel_path="NPI/probing/simplequestions/licensor")
@register_task("npi_quessmp_sc", rel_path="NPI/probing/simplequestions/scope_with_licensor")
@register_task("npi_quessmp_pr", rel_path="NPI/probing/simplequestions/npi_present")
@register_task("npi_sup_li", rel_path="NPI/probing/superlative/licensor")
@register_task("npi_sup_sc", rel_path="NPI/probing/superlative/scope_with_licensor")
@register_task("npi_sup_pr", rel_path="NPI/probing/superlative/npi_present")
@register_task("cola_npi_adv", rel_path="NPI/splits/adverbs")
@register_task("cola_npi_cond", rel_path="NPI/splits/conditionals")
@register_task("cola_npi_negdet", rel_path="NPI/splits/determiner_negation_biclausal")
@register_task("cola_npi_negsent", rel_path="NPI/splits/sentential_negation_biclausal")
@register_task("cola_npi_only", rel_path="NPI/splits/only")
@register_task("cola_npi_ques", rel_path="NPI/splits/questions")
@register_task("cola_npi_quessmp", rel_path="NPI/splits/simplequestions")
@register_task("cola_npi_qnt", rel_path="NPI/splits/quantifiers")
@register_task("cola_npi_sup", rel_path="NPI/splits/superlative")
@register_task("all_cola_npi", rel_path="NPI/combs/all_env")
@register_task("hd_cola_npi_adv", rel_path="NPI/combs/minus_adverbs")
@register_task("hd_cola_npi_cond", rel_path="NPI/combs/minus_conditionals")
@register_task("hd_cola_npi_negdet", rel_path="NPI/combs/minus_determiner_negation_biclausal")
@register_task("hd_cola_npi_negsent", rel_path="NPI/combs/minus_sentential_negation_biclausal")
@register_task("hd_cola_npi_only", rel_path="NPI/combs/minus_only")
@register_task("hd_cola_npi_ques", rel_path="NPI/combs/minus_questions")
@register_task("hd_cola_npi_quessmp", rel_path="NPI/combs/minus_simplequestions")
@register_task("hd_cola_npi_qnt", rel_path="NPI/combs/minus_quantifiers")
@register_task("hd_cola_npi_sup", rel_path="NPI/combs/minus_superlative")
class CoLANPITask(SingleClassificationTask):
    """Class for NPI-related task; same with Warstdadt acceptability task but outputs labels for
       test-set
       Note: Used for an NYU seminar, data not yet public"""

    def __init__(self, path, max_seq_len, name, **kw):
        """ """
        super(CoLANPITask, self).__init__(name, n_classes=2, **kw)
        self.path = path
        self.max_seq_len = max_seq_len

        self.train_data_text = None
        self.val_data_text = None
        self.test_data_text = None

        self.val_metric = "%s_mcc" % self.name
        self.val_metric_decreases = False
        # self.scorer1 = Average()
        self.scorer1 = Correlation("matthews")
        self.scorer2 = CategoricalAccuracy()
        self.scorers = [self.scorer1, self.scorer2]

    def load_data(self):
        """Load the data"""
        self.train_data_text = load_tsv(
            self._tokenizer_name,
            os.path.join(self.path, "train.tsv"),
            max_seq_len=self.max_seq_len,
            s1_idx=3,
            s2_idx=None,
            label_idx=1,
        )
        self.val_data_text = load_tsv(
            self._tokenizer_name,
            os.path.join(self.path, "dev.tsv"),
            max_seq_len=self.max_seq_len,
            s1_idx=3,
            s2_idx=None,
            label_idx=1,
        )
        self.test_data_text = load_tsv(
            self._tokenizer_name,
            os.path.join(self.path, "test_full.tsv"),
            max_seq_len=self.max_seq_len,
            s1_idx=3,
            s2_idx=None,
            label_idx=1,
        )
        self.sentences = self.train_data_text[0] + self.val_data_text[0]
        log.info("\tFinished loading NPI Data.")

    def get_metrics(self, reset=False):
        return {"mcc": self.scorer1.get_metric(reset), "accuracy": self.scorer2.get_metric(reset)}

    def update_metrics(self, logits, labels, tagmask=None):
        logits, labels = logits.detach(), labels.detach()
        _, preds = logits.max(dim=1)
        self.scorer1(preds, labels)
        self.scorer2(logits, labels)
        return


@register_task("cola", rel_path="CoLA/")
class CoLATask(SingleClassificationTask):
    """Class for Warstdadt acceptability task"""

    def __init__(self, path, max_seq_len, name, **kw):
        """ """
        super(CoLATask, self).__init__(name, n_classes=2, **kw)
        self.path = path
        self.max_seq_len = max_seq_len

        self.train_data_text = None
        self.val_data_text = None
        self.test_data_text = None

        self.val_metric = "%s_mcc" % self.name
        self.val_metric_decreases = False
        # self.scorer1 = Average()
        self.scorer1 = Correlation("matthews")
        self.scorer2 = CategoricalAccuracy()
        self.scorers = [self.scorer1, self.scorer2]

    def load_data(self):
        """Load the data"""
        self.train_data_text = load_tsv(
            self._tokenizer_name,
            os.path.join(self.path, "train.tsv"),
            max_seq_len=self.max_seq_len,
            s1_idx=3,
            s2_idx=None,
            label_idx=1,
        )
        self.val_data_text = load_tsv(
            self._tokenizer_name,
            os.path.join(self.path, "dev.tsv"),
            max_seq_len=self.max_seq_len,
            s1_idx=3,
            s2_idx=None,
            label_idx=1,
        )
        self.test_data_text = load_tsv(
            self._tokenizer_name,
            os.path.join(self.path, "test.tsv"),
            max_seq_len=self.max_seq_len,
            s1_idx=1,
            s2_idx=None,
            has_labels=False,
            return_indices=True,
            skip_rows=1,
        )
        self.sentences = self.train_data_text[0] + self.val_data_text[0]
        log.info("\tFinished loading CoLA.")

    def get_metrics(self, reset=False):
        return {"mcc": self.scorer1.get_metric(reset), "accuracy": self.scorer2.get_metric(reset)}

    def update_metrics(self, logits, labels, tagmask=None):
        logits, labels = logits.detach(), labels.detach()
        _, preds = logits.max(dim=1)
        self.scorer1(preds, labels)
        self.scorer2(logits, labels)
        return


@register_task("cola-analysis", rel_path="CoLA/")
class CoLAAnalysisTask(SingleClassificationTask):
    def __init__(self, path, max_seq_len, name, **kw):
        super(CoLAAnalysisTask, self).__init__(name, n_classes=2, **kw)
        self.path = path
        self.max_seq_len = max_seq_len

        self.train_data_text = None
        self.val_data_text = None
        self.test_data_text = None

        self.tag_list = None
        self.tag_scorers1 = None
        self.tag_scorers2 = None

        self.val_metric = "%s_mcc" % self.name
        self.val_metric_decreases = False
        self.scorer1 = Correlation("matthews")
        self.scorer2 = CategoricalAccuracy()
        self.scorers = [self.scorer1, self.scorer2]

    def load_data(self):
        """Load the data"""
        # Load data from tsv
        tag_vocab = vocabulary.Vocabulary(counter=None)
        tr_data = load_tsv(
            tokenizer_name=self._tokenizer_name,
            data_file=os.path.join(self.path, "train_analysis.tsv"),
            max_seq_len=self.max_seq_len,
            s1_idx=3,
            s2_idx=None,
            label_idx=2,
            skip_rows=1,
            tag2idx_dict={"Domain": 1},
            tag_vocab=tag_vocab,
        )
        val_data = load_tsv(
            tokenizer_name=self._tokenizer_name,
            data_file=os.path.join(self.path, "dev_analysis.tsv"),
            max_seq_len=self.max_seq_len,
            s1_idx=3,
            s2_idx=None,
            label_idx=2,
            skip_rows=1,
            tag2idx_dict={
                "Domain": 1,
                "Simple": 4,
                "Pred": 5,
                "Adjunct": 6,
                "Arg Types": 7,
                "Arg Altern": 8,
                "Imperative": 9,
                "Binding": 10,
                "Question": 11,
                "Comp Clause": 12,
                "Auxillary": 13,
                "to-VP": 14,
                "N, Adj": 15,
                "S-Syntax": 16,
                "Determiner": 17,
                "Violations": 18,
            },
            tag_vocab=tag_vocab,
        )
        te_data = load_tsv(
            tokenizer_name=self._tokenizer_name,
            data_file=os.path.join(self.path, "test_analysis.tsv"),
            max_seq_len=self.max_seq_len,
            s1_idx=3,
            s2_idx=None,
            label_idx=2,
            skip_rows=1,
            tag2idx_dict={"Domain": 1},
            tag_vocab=tag_vocab,
        )
        self.train_data_text = tr_data[:1] + tr_data[2:]
        self.val_data_text = val_data[:1] + val_data[2:]
        self.test_data_text = te_data[:1] + te_data[2:]
        self.sentences = self.train_data_text[0] + self.val_data_text[0]
        # Create score for each tag from tag-index dict
        self.tag_list = get_tag_list(tag_vocab)
        self.tag_scorers1 = create_subset_scorers(
            count=len(self.tag_list), scorer_type=Correlation, corr_type="matthews"
        )
        self.tag_scorers2 = create_subset_scorers(
            count=len(self.tag_list), scorer_type=CategoricalAccuracy
        )
        log.info("\tFinished loading CoLA sperate domain.")

    def process_split(self, split, indexers):
        def _make_instance(input1, labels, tagids):
            """ from multiple types in one column create multiple fields """
            d = {}
            d["input1"] = sentence_to_text_field(input1, indexers)
            d["sent1_str"] = MetadataField(" ".join(input1[1:-1]))
            d["labels"] = LabelField(labels, label_namespace="labels", skip_indexing=True)
            d["tagmask"] = MultiLabelField(
                tagids, label_namespace="tagids", skip_indexing=True, num_labels=len(self.tag_list)
            )
            return Instance(d)

        instances = map(_make_instance, *split)
        return instances  # lazy iterator

    def update_metrics(self, logits, labels, tagmask=None):
        logits, labels = logits.detach(), labels.detach()
        _, preds = logits.max(dim=1)
        self.scorer1(preds, labels)
        self.scorer2(logits, labels)
        if tagmask is not None:
            update_subset_scorers(self.tag_scorers1, preds, labels, tagmask)
            update_subset_scorers(self.tag_scorers2, logits, labels, tagmask)
        return

    def get_metrics(self, reset=False):
        """Get metrics specific to the task"""

        collected_metrics = {
            "mcc": self.scorer1.get_metric(reset),
            "accuracy": self.scorer2.get_metric(reset),
        }
        collected_metrics.update(
            collect_subset_scores(self.tag_scorers1, "mcc", self.tag_list, reset)
        )
        collected_metrics.update(
            collect_subset_scores(self.tag_scorers2, "accuracy", self.tag_list, reset)
        )
        return collected_metrics


@register_task("qqp", rel_path="QQP/")
@register_task("qqp-alt", rel_path="QQP/")  # second copy for different params
class QQPTask(PairClassificationTask):
    """ Task class for Quora Question Pairs. """

    def __init__(self, path, max_seq_len, name, **kw):
        super().__init__(name, n_classes=2, **kw)
        self.path = path
        self.max_seq_len = max_seq_len

        self.train_data_text = None
        self.val_data_text = None
        self.test_data_text = None

        self.scorer2 = F1Measure(1)
        self.scorers = [self.scorer1, self.scorer2]
        self.val_metric = "%s_acc_f1" % name
        self.val_metric_decreases = False

    def load_data(self):
        """Process the dataset located at data_file."""
        self.train_data_text = load_tsv(
            self._tokenizer_name,
            os.path.join(self.path, "train.tsv"),
            max_seq_len=self.max_seq_len,
            s1_idx=3,
            s2_idx=4,
            label_idx=5,
            label_fn=int,
            skip_rows=1,
        )
        self.val_data_text = load_tsv(
            self._tokenizer_name,
            os.path.join(self.path, "dev.tsv"),
            max_seq_len=self.max_seq_len,
            s1_idx=3,
            s2_idx=4,
            label_idx=5,
            label_fn=int,
            skip_rows=1,
        )
        self.test_data_text = load_tsv(
            self._tokenizer_name,
            os.path.join(self.path, "test.tsv"),
            max_seq_len=self.max_seq_len,
            s1_idx=1,
            s2_idx=2,
            has_labels=False,
            return_indices=True,
            skip_rows=1,
        )
        self.sentences = (
            self.train_data_text[0]
            + self.train_data_text[1]
            + self.val_data_text[0]
            + self.val_data_text[1]
        )
        log.info("\tFinished loading QQP data.")

    def get_metrics(self, reset=False):
        """Get metrics specific to the task"""
        acc = self.scorer1.get_metric(reset)
        pcs, rcl, f1 = self.scorer2.get_metric(reset)
        return {
            "acc_f1": (acc + f1) / 2,
            "accuracy": acc,
            "f1": f1,
            "precision": pcs,
            "recall": rcl,
        }


@register_task("mnli-fiction", rel_path="MNLI/", genre="fiction")
@register_task("mnli-slate", rel_path="MNLI/", genre="slate")
@register_task("mnli-government", rel_path="MNLI/", genre="government")
@register_task("mnli-telephone", rel_path="MNLI/", genre="telephone")
@register_task("mnli-travel", rel_path="MNLI/", genre="travel")
class MultiNLISingleGenreTask(PairClassificationTask):
    """ Task class for Multi-Genre Natural Language Inference, Fiction genre."""

    def __init__(self, path, max_seq_len, genre, name, **kw):
        """MNLI"""
        super(MultiNLISingleGenreTask, self).__init__(name, n_classes=3, **kw)
        self.path = path
        self.max_seq_len = max_seq_len
        self.genre = genre

        self.train_data_text = None
        self.val_data_text = None
        self.test_data_text = None

    def load_data(self):
        """Process the dataset located at path. We only use the in-genre matche data."""
        targ_map = {"neutral": 0, "entailment": 1, "contradiction": 2}
        self.train_data_text = load_tsv(
            self._tokenizer_name,
            os.path.join(self.path, "train.tsv"),
            max_seq_len=self.max_seq_len,
            s1_idx=8,
            s2_idx=9,
            label_idx=11,
            label_fn=targ_map.__getitem__,
            return_indices=True,
            skip_rows=1,
            filter_idx=3,
            filter_value=self.genre,
        )
        self.val_data_text = load_tsv(
            self._tokenizer_name,
            os.path.join(self.path, "dev_matched.tsv"),
            max_seq_len=self.max_seq_len,
            s1_idx=8,
            s2_idx=9,
            label_idx=11,
            label_fn=targ_map.__getitem__,
            return_indices=True,
            skip_rows=1,
            filter_idx=3,
            filter_value=self.genre,
        )
        self.test_data_text = load_tsv(
            self._tokenizer_name,
            os.path.join(self.path, "test_matched.tsv"),
            max_seq_len=self.max_seq_len,
            s1_idx=8,
            s2_idx=9,
            has_labels=False,
            return_indices=True,
            skip_rows=1,
            filter_idx=3,
            filter_value=self.genre,
        )
        self.sentences = (
            self.train_data_text[0]
            + self.train_data_text[1]
            + self.val_data_text[0]
            + self.val_data_text[1]
        )
        log.info("\tFinished loading MNLI " + self.genre + " data.")

    def get_metrics(self, reset=False):
        """ No F1 """
        return {"accuracy": self.scorer1.get_metric(reset)}


@register_task("mrpc", rel_path="MRPC/")
class MRPCTask(PairClassificationTask):
    """Task class for Microsoft Research Paraphase Task."""

    def __init__(self, path, max_seq_len, name, **kw):
        super(MRPCTask, self).__init__(name, n_classes=2, **kw)
        self.path = path
        self.max_seq_len = max_seq_len

        self.train_data_text = None
        self.val_data_text = None
        self.test_data_text = None

        self.scorer2 = F1Measure(1)
        self.scorers = [self.scorer1, self.scorer2]
        self.val_metric = "%s_acc_f1" % name
        self.val_metric_decreases = False

    def load_data(self):
        """ Process the dataset located at path.  """
        self.train_data_text = load_tsv(
            self._tokenizer_name,
            os.path.join(self.path, "train.tsv"),
            max_seq_len=self.max_seq_len,
            s1_idx=3,
            s2_idx=4,
            label_idx=0,
            skip_rows=1,
        )
        self.val_data_text = load_tsv(
            self._tokenizer_name,
            os.path.join(self.path, "dev.tsv"),
            max_seq_len=self.max_seq_len,
            s1_idx=3,
            s2_idx=4,
            label_idx=0,
            skip_rows=1,
        )
        self.test_data_text = load_tsv(
            self._tokenizer_name,
            os.path.join(self.path, "test.tsv"),
            max_seq_len=self.max_seq_len,
            s1_idx=3,
            s2_idx=4,
            has_labels=False,
            return_indices=True,
            skip_rows=1,
        )
        self.sentences = (
            self.train_data_text[0]
            + self.train_data_text[1]
            + self.val_data_text[0]
            + self.val_data_text[1]
        )
        log.info("\tFinished loading MRPC data.")

    def get_metrics(self, reset=False):
        """Get metrics specific to the task"""
        acc = self.scorer1.get_metric(reset)
        pcs, rcl, f1 = self.scorer2.get_metric(reset)
        return {
            "acc_f1": (acc + f1) / 2,
            "accuracy": acc,
            "f1": f1,
            "precision": pcs,
            "recall": rcl,
        }


@register_task("sts-b", rel_path="STS-B/")
# second copy for different params
@register_task("sts-b-alt", rel_path="STS-B/")
class STSBTask(PairRegressionTask):
    """ Task class for Sentence Textual Similarity Benchmark.  """

    def __init__(self, path, max_seq_len, name, **kw):
        """ """
        super(STSBTask, self).__init__(name, **kw)
        self.path = path
        self.max_seq_len = max_seq_len

        self.train_data_text = None
        self.val_data_text = None
        self.test_data_text = None

        self.scorer1 = Correlation("pearson")
        self.scorer2 = Correlation("spearman")
        self.scorers = [self.scorer1, self.scorer2]
        self.val_metric = "%s_corr" % self.name
        self.val_metric_decreases = False

    def load_data(self):
        """ Load data """
        self.train_data_text = load_tsv(
            self._tokenizer_name,
            os.path.join(self.path, "train.tsv"),
            max_seq_len=self.max_seq_len,
            skip_rows=1,
            s1_idx=7,
            s2_idx=8,
            label_idx=9,
            label_fn=lambda x: float(x) / 5,
        )
        self.val_data_text = load_tsv(
            self._tokenizer_name,
            os.path.join(self.path, "dev.tsv"),
            max_seq_len=self.max_seq_len,
            skip_rows=1,
            s1_idx=7,
            s2_idx=8,
            label_idx=9,
            label_fn=lambda x: float(x) / 5,
        )
        self.test_data_text = load_tsv(
            self._tokenizer_name,
            os.path.join(self.path, "test.tsv"),
            max_seq_len=self.max_seq_len,
            s1_idx=7,
            s2_idx=8,
            has_labels=False,
            return_indices=True,
            skip_rows=1,
        )
        self.sentences = (
            self.train_data_text[0]
            + self.train_data_text[1]
            + self.val_data_text[0]
            + self.val_data_text[1]
        )
        log.info("\tFinished loading STS Benchmark data.")

    def get_metrics(self, reset=False):
        pearsonr = self.scorer1.get_metric(reset)
        spearmanr = self.scorer2.get_metric(reset)
        return {"corr": (pearsonr + spearmanr) / 2, "pearsonr": pearsonr, "spearmanr": spearmanr}


@register_task("snli", rel_path="SNLI/")
class SNLITask(PairClassificationTask):
    """ Task class for Stanford Natural Language Inference """

    def __init__(self, path, max_seq_len, name, **kw):
        """ Do stuff """
        super(SNLITask, self).__init__(name, n_classes=3, **kw)
        self.path = path
        self.max_seq_len = max_seq_len

        self.train_data_text = None
        self.val_data_text = None
        self.test_data_text = None

    def load_data(self):
        """ Process the dataset located at path.  """
        targ_map = {"neutral": 0, "entailment": 1, "contradiction": 2}
        self.train_data_text = load_tsv(
            self._tokenizer_name,
            os.path.join(self.path, "train.tsv"),
            max_seq_len=self.max_seq_len,
            label_fn=targ_map.__getitem__,
            s1_idx=7,
            s2_idx=8,
            label_idx=10,
            skip_rows=1,
        )
        self.val_data_text = load_tsv(
            self._tokenizer_name,
            os.path.join(self.path, "dev.tsv"),
            max_seq_len=self.max_seq_len,
            label_fn=targ_map.__getitem__,
            s1_idx=7,
            s2_idx=8,
            label_idx=10,
            skip_rows=1,
        )
        self.test_data_text = load_tsv(
            self._tokenizer_name,
            os.path.join(self.path, "test.tsv"),
            max_seq_len=self.max_seq_len,
            s1_idx=7,
            s2_idx=8,
            has_labels=False,
            return_indices=True,
            skip_rows=1,
        )
        self.sentences = (
            self.train_data_text[0]
            + self.train_data_text[1]
            + self.val_data_text[0]
            + self.val_data_text[1]
        )
        log.info("\tFinished loading SNLI data.")


@register_task("mnli", rel_path="MNLI/")
# second copy for different params
@register_task("mnli-alt", rel_path="MNLI/")
class MultiNLITask(PairClassificationTask):
    """ Task class for Multi-Genre Natural Language Inference """

    def __init__(self, path, max_seq_len, name, **kw):
        """MNLI"""
        super(MultiNLITask, self).__init__(name, n_classes=3, **kw)
        self.path = path
        self.max_seq_len = max_seq_len

        self.train_data_text = None
        self.val_data_text = None
        self.test_data_text = None

    def load_data(self):
        """Process the dataset located at path."""
        targ_map = {"neutral": 0, "entailment": 1, "contradiction": 2}
        tr_data = load_tsv(
            self._tokenizer_name,
            os.path.join(self.path, "train.tsv"),
            max_seq_len=self.max_seq_len,
            s1_idx=8,
            s2_idx=9,
            label_idx=11,
            label_fn=targ_map.__getitem__,
            skip_rows=1,
        )

        # Warning to anyone who edits this: The reference label is column *15*,
        # not 11 as above.
        val_matched_data = load_tsv(
            self._tokenizer_name,
            os.path.join(self.path, "dev_matched.tsv"),
            max_seq_len=self.max_seq_len,
            s1_idx=8,
            s2_idx=9,
            label_idx=15,
            label_fn=targ_map.__getitem__,
            skip_rows=1,
        )
        val_mismatched_data = load_tsv(
            self._tokenizer_name,
            os.path.join(self.path, "dev_mismatched.tsv"),
            max_seq_len=self.max_seq_len,
            s1_idx=8,
            s2_idx=9,
            label_idx=15,
            label_fn=targ_map.__getitem__,
            skip_rows=1,
        )
        val_data = [m + mm for m, mm in zip(val_matched_data, val_mismatched_data)]
        val_data = tuple(val_data)

        te_matched_data = load_tsv(
            self._tokenizer_name,
            os.path.join(self.path, "test_matched.tsv"),
            max_seq_len=self.max_seq_len,
            s1_idx=8,
            s2_idx=9,
            has_labels=False,
            return_indices=True,
            skip_rows=1,
        )
        te_mismatched_data = load_tsv(
            self._tokenizer_name,
            os.path.join(self.path, "test_mismatched.tsv"),
            max_seq_len=self.max_seq_len,
            s1_idx=8,
            s2_idx=9,
            has_labels=False,
            return_indices=True,
            skip_rows=1,
        )
        te_diagnostic_data = load_tsv(
            self._tokenizer_name,
            os.path.join(self.path, "diagnostic.tsv"),
            max_seq_len=self.max_seq_len,
            s1_idx=1,
            s2_idx=2,
            has_labels=False,
            return_indices=True,
            skip_rows=1,
        )
        te_data = [
            m + mm + d for m, mm, d in zip(te_matched_data, te_mismatched_data, te_diagnostic_data)
        ]

        self.train_data_text = tr_data
        self.val_data_text = val_data
        self.test_data_text = te_data
        self.sentences = (
            self.train_data_text[0]
            + self.train_data_text[1]
            + self.val_data_text[0]
            + self.val_data_text[1]
        )
        log.info("\tFinished loading MNLI data.")


@register_task("glue-diagnostic", rel_path="MNLI/", n_classes=3)
@register_task("superglue-diagnostic", rel_path="RTE/", n_classes=2)
class GLUEDiagnosticTask(PairClassificationTask):
    """ Task class for GLUE/SuperGLUE diagnostic data """

    def __init__(self, path, max_seq_len, name, n_classes, **kw):
        super().__init__(name, n_classes, **kw)
        self.path = path
        self.max_seq_len = max_seq_len
        self.n_classes = n_classes

        self.train_data_text = None
        self.val_data_text = None
        self.test_data_text = None

        self.ix_to_lex_sem_dic = None
        self.ix_to_pr_ar_str_dic = None
        self.ix_to_logic_dic = None
        self.ix_to_knowledge_dic = None

    def load_data(self):
        """load diagnostics data. The tags for every column are loaded as indices.
        They will be converted to bools in preprocess_split function"""

        # Will create separate scorer for every tag. tag_group is the name of the
        # column it will have its own scorer
        def create_score_function(scorer, arg_to_scorer, tags_dict, tag_group):
            setattr(self, "scorer__%s" % tag_group, scorer(arg_to_scorer))
            for index, tag in tags_dict.items():
                # 0 is missing value
                if index == 0:
                    continue
                setattr(self, "scorer__%s__%s" % (tag_group, tag), scorer(arg_to_scorer))

        if self.n_classes == 2:
            targ_map = {"neutral": 0, "entailment": 1, "contradiction": 0}
        elif self.n_classes == 3:
            targ_map = {"neutral": 0, "entailment": 1, "contradiction": 2}
        else:
            raise ValueError("Invalid number of classes for NLI task")

        diag_data_dic = load_diagnostic_tsv(
            self._tokenizer_name,
            os.path.join(self.path, "diagnostic-full.tsv"),
            max_seq_len=self.max_seq_len,
            s1_col="Premise",
            s2_col="Hypothesis",
            label_col="Label",
            label_fn=targ_map.__getitem__,
            skip_rows=1,
        )

        self.ix_to_lex_sem_dic = diag_data_dic["ix_to_lex_sem_dic"]
        self.ix_to_pr_ar_str_dic = diag_data_dic["ix_to_pr_ar_str_dic"]
        self.ix_to_logic_dic = diag_data_dic["ix_to_logic_dic"]
        self.ix_to_knowledge_dic = diag_data_dic["ix_to_knowledge_dic"]

        # Train, val, test splits are same. We only need one split but the code
        # probably expects all splits to be present.
        self.train_data_text = (
            diag_data_dic["sents1"],
            diag_data_dic["sents2"],
            diag_data_dic["targs"],
            diag_data_dic["idxs"],
            diag_data_dic["lex_sem"],
            diag_data_dic["pr_ar_str"],
            diag_data_dic["logic"],
            diag_data_dic["knowledge"],
        )
        self.val_data_text = self.train_data_text
        self.test_data_text = self.train_data_text
        self.sentences = (
            self.train_data_text[0]
            + self.train_data_text[1]
            + self.val_data_text[0]
            + self.val_data_text[1]
        )
        log.info("\tFinished loading diagnostic data.")

        # TODO: use FastMatthews instead to save memory.
        create_score_function(Correlation, "matthews", self.ix_to_lex_sem_dic, "lex_sem")
        create_score_function(Correlation, "matthews", self.ix_to_pr_ar_str_dic, "pr_ar_str")
        create_score_function(Correlation, "matthews", self.ix_to_logic_dic, "logic")
        create_score_function(Correlation, "matthews", self.ix_to_knowledge_dic, "knowledge")
        log.info("\tFinished creating score functions for diagnostic data.")

    def update_diagnostic_metrics(self, logits, labels, batch):
        # Updates scorer for every tag in a given column (tag_group) and also the
        # the scorer for the column itself.
        def update_scores_for_tag_group(ix_to_tags_dic, tag_group):
            for ix, tag in ix_to_tags_dic.items():
                # 0 is for missing tag so here we use it to update scorer for the column
                # itself (tag_group).
                if ix == 0:
                    # This will contain 1s on positions where at least one of the tags of this
                    # column is present.
                    mask = batch[tag_group]
                    scorer_str = "scorer__%s" % tag_group
                # This branch will update scorers of individual tags in the
                # column
                else:
                    # batch contains_field for every tag. It's either 0 or 1.
                    mask = batch["%s__%s" % (tag_group, tag)]
                    scorer_str = "scorer__%s__%s" % (tag_group, tag)

                # This will take only values for which the tag is true.
                indices_to_pull = torch.nonzero(mask)
                # No example in the batch is labeled with the tag.
                if indices_to_pull.size()[0] == 0:
                    continue
                sub_labels = labels[indices_to_pull[:, 0]]
                sub_logits = logits[indices_to_pull[:, 0]]
                scorer = getattr(self, scorer_str)
                scorer(sub_logits, sub_labels)
            return

        # Updates scorers for each tag.
        update_scores_for_tag_group(self.ix_to_lex_sem_dic, "lex_sem")
        update_scores_for_tag_group(self.ix_to_pr_ar_str_dic, "pr_ar_str")
        update_scores_for_tag_group(self.ix_to_logic_dic, "logic")
        update_scores_for_tag_group(self.ix_to_knowledge_dic, "knowledge")

    def process_split(self, split, indexers) -> Iterable[Type[Instance]]:
        """ Process split text into a list of AllenNLP Instances. """
        is_using_bert = "bert_wpm_pretokenized" in indexers

        def create_labels_from_tags(fields_dict, ix_to_tag_dict, tag_arr, tag_group):
            # If there is something in this row then tag_group should be set to
            # 1.
            is_tag_group = 1 if len(tag_arr) != 0 else 0
            fields_dict[tag_group] = LabelField(
                is_tag_group, label_namespace=tag_group, skip_indexing=True
            )
            # For every possible tag in the column set 1 if the tag is present for
            # this example, 0 otherwise.
            for ix, tag in ix_to_tag_dict.items():
                if ix == 0:
                    continue
                is_present = 1 if ix in tag_arr else 0
                fields_dict["%s__%s" % (tag_group, tag)] = LabelField(
                    is_present, label_namespace="%s__%s" % (tag_group, tag), skip_indexing=True
                )
            return

        def _make_instance(input1, input2, label, idx, lex_sem, pr_ar_str, logic, knowledge):
            """ from multiple types in one column create multiple fields """
            d = {}
            if is_using_bert:
                inp = input1 + input2[1:]  # drop the leading [CLS] token
                d["inputs"] = sentence_to_text_field(inp, indexers)
            else:
                d["input1"] = sentence_to_text_field(input1, indexers)
                d["input2"] = sentence_to_text_field(input2, indexers)
            d["labels"] = LabelField(label, label_namespace="labels", skip_indexing=True)
            d["idx"] = LabelField(idx, label_namespace="idx", skip_indexing=True)
            d["sent1_str"] = MetadataField(" ".join(input1[1:-1]))
            d["sent2_str"] = MetadataField(" ".join(input2[1:-1]))

            # adds keys to dict "d" for every possible type in the column
            create_labels_from_tags(d, self.ix_to_lex_sem_dic, lex_sem, "lex_sem")
            create_labels_from_tags(d, self.ix_to_pr_ar_str_dic, pr_ar_str, "pr_ar_str")
            create_labels_from_tags(d, self.ix_to_logic_dic, logic, "logic")
            create_labels_from_tags(d, self.ix_to_knowledge_dic, knowledge, "knowledge")

            return Instance(d)

        instances = map(_make_instance, *split)
        #  return list(instances)
        return instances  # lazy iterator

    def get_metrics(self, reset=False):
        """Get metrics specific to the task"""
        collected_metrics = {}
        # We do not compute accuracy for this dataset but the eval function
        # requires this key.
        collected_metrics["accuracy"] = 0

        def collect_metrics(ix_to_tag_dict, tag_group):
            for index, tag in ix_to_tag_dict.items():
                # Index 0 is used for missing data, here it will be used for score of the
                # whole category.
                if index == 0:
                    scorer_str = "scorer__%s" % tag_group
                    scorer = getattr(self, scorer_str)
                    collected_metrics["%s" % (tag_group)] = scorer.get_metric(reset)
                else:
                    scorer_str = "scorer__%s__%s" % (tag_group, tag)
                    scorer = getattr(self, scorer_str)
                    collected_metrics["%s__%s" % (tag_group, tag)] = scorer.get_metric(reset)

        collect_metrics(self.ix_to_lex_sem_dic, "lex_sem")
        collect_metrics(self.ix_to_pr_ar_str_dic, "pr_ar_str")
        collect_metrics(self.ix_to_logic_dic, "logic")
        collect_metrics(self.ix_to_knowledge_dic, "knowledge")
        return collected_metrics


@register_task("rte", rel_path="RTE/")
class RTETask(PairClassificationTask):
    """ Task class for Recognizing Textual Entailment 1, 2, 3, 5 """

    def __init__(self, path, max_seq_len, name, **kw):
        """ """
        super().__init__(name, n_classes=2, **kw)
        self.path = path
        self.max_seq_len = max_seq_len

        self.train_data_text = None
        self.val_data_text = None
        self.test_data_text = None

    def load_data(self):
        """ Process the datasets located at path. """
        targ_map = {"not_entailment": 0, "entailment": 1}
        self.train_data_text = load_tsv(
            self._tokenizer_name,
            os.path.join(self.path, "train.tsv"),
            max_seq_len=self.max_seq_len,
            label_fn=targ_map.__getitem__,
            s1_idx=1,
            s2_idx=2,
            label_idx=3,
            skip_rows=1,
        )
        self.val_data_text = load_tsv(
            self._tokenizer_name,
            os.path.join(self.path, "dev.tsv"),
            max_seq_len=self.max_seq_len,
            label_fn=targ_map.__getitem__,
            s1_idx=1,
            s2_idx=2,
            label_idx=3,
            skip_rows=1,
        )
        self.test_data_text = load_tsv(
            self._tokenizer_name,
            os.path.join(self.path, "test.tsv"),
            max_seq_len=self.max_seq_len,
            s1_idx=1,
            s2_idx=2,
            has_labels=False,
            return_indices=True,
            skip_rows=1,
        )
        self.sentences = (
            self.train_data_text[0]
            + self.train_data_text[1]
            + self.val_data_text[0]
            + self.val_data_text[1]
        )
        log.info("\tFinished loading RTE (from GLUE formatted data).")


@register_task("rte-superglue", rel_path="RTE/")
class RTESuperGLUETask(RTETask):
    """ Task class for Recognizing Textual Entailment 1, 2, 3, 5 """

    def load_data(self):
        """ Process the datasets located at path. """
        targ_map = {"not_entailment": 0, "entailment": 1}

        def _load_jsonl(data_file):
            data = [json.loads(d) for d in open(data_file, encoding="utf-8")]
            sent1s, sent2s, trgs, idxs = [], [], [], []
            for example in data:
                sent1s.append(
                    process_sentence(self._tokenizer_name, example["premise"], self.max_seq_len)
                )
                sent2s.append(
                    process_sentence(self._tokenizer_name, example["hypothesis"], self.max_seq_len)
                )
                trg = targ_map[example["label"]] if "label" in example else 0
                trgs.append(trg)
                idxs.append(example["idx"])
            return [sent1s, sent2s, trgs, idxs]

        self.train_data_text = _load_jsonl(os.path.join(self.path, "train.jsonl"))
        self.val_data_text = _load_jsonl(os.path.join(self.path, "val.jsonl"))
        self.test_data_text = _load_jsonl(os.path.join(self.path, "test.jsonl"))
        self.sentences = (
            self.train_data_text[0]
            + self.train_data_text[1]
            + self.val_data_text[0]
            + self.val_data_text[1]
        )
        log.info("\tFinished loading RTE (from SuperGLUE formatted data).")


@register_task("qnli", rel_path="QNLI/")
# second copy for different params
@register_task("qnli-alt", rel_path="QNLI/")
class QNLITask(PairClassificationTask):
    """Task class for SQuAD NLI"""

    def __init__(self, path, max_seq_len, name, **kw):
        super(QNLITask, self).__init__(name, n_classes=2, **kw)
        self.path = path
        self.max_seq_len = max_seq_len

        self.train_data_text = None
        self.val_data_text = None
        self.test_data_text = None

    def load_data(self):
        """Load the data"""
        targ_map = {"not_entailment": 0, "entailment": 1}
        self.train_data_text = load_tsv(
            self._tokenizer_name,
            os.path.join(self.path, "train.tsv"),
            max_seq_len=self.max_seq_len,
            label_fn=targ_map.__getitem__,
            s1_idx=1,
            s2_idx=2,
            label_idx=3,
            skip_rows=1,
        )
        self.val_data_text = load_tsv(
            self._tokenizer_name,
            os.path.join(self.path, "dev.tsv"),
            max_seq_len=self.max_seq_len,
            label_fn=targ_map.__getitem__,
            s1_idx=1,
            s2_idx=2,
            label_idx=3,
            skip_rows=1,
        )
        self.test_data_text = load_tsv(
            self._tokenizer_name,
            os.path.join(self.path, "test.tsv"),
            max_seq_len=self.max_seq_len,
            s1_idx=1,
            s2_idx=2,
            has_labels=False,
            return_indices=True,
            skip_rows=1,
        )
        self.sentences = (
            self.train_data_text[0]
            + self.train_data_text[1]
            + self.val_data_text[0]
            + self.val_data_text[1]
        )
        log.info("\tFinished loading QNLI.")


@register_task("wnli", rel_path="WNLI/")
class WNLITask(PairClassificationTask):
    """Class for Winograd NLI task"""

    def __init__(self, path, max_seq_len, name, **kw):
        super(WNLITask, self).__init__(name, n_classes=2, **kw)
        self.path = path
        self.max_seq_len = max_seq_len

        self.train_data_text = None
        self.val_data_text = None
        self.test_data_text = None

    def load_data(self):
        """Load the data"""
        self.train_data_text = load_tsv(
            self._tokenizer_name,
            os.path.join(self.path, "train.tsv"),
            max_seq_len=self.max_seq_len,
            s1_idx=1,
            s2_idx=2,
            label_idx=3,
            skip_rows=1,
        )
        self.val_data_text = load_tsv(
            self._tokenizer_name,
            os.path.join(self.path, "dev.tsv"),
            max_seq_len=self.max_seq_len,
            s1_idx=1,
            s2_idx=2,
            label_idx=3,
            skip_rows=1,
        )
        self.test_data_text = load_tsv(
            self._tokenizer_name,
            os.path.join(self.path, "test.tsv"),
            max_seq_len=self.max_seq_len,
            s1_idx=1,
            s2_idx=2,
            has_labels=False,
            return_indices=True,
            skip_rows=1,
        )
        self.sentences = (
            self.train_data_text[0]
            + self.train_data_text[1]
            + self.val_data_text[0]
            + self.val_data_text[1]
        )
        log.info("\tFinished loading Winograd.")


@register_task("joci", rel_path="JOCI/")
class JOCITask(PairOrdinalRegressionTask):
    """Class for JOCI ordinal regression task"""

    def __init__(self, path, max_seq_len, name, **kw):
        super(JOCITask, self).__init__(name, **kw)
        self.path = path
        self.max_seq_len = max_seq_len

        self.train_data_text = None
        self.val_data_text = None
        self.test_data_text = None

    def load_data(self):
        self.train_data_text = load_tsv(
            self._tokenizer_name,
            os.path.join(self.path, "train.tsv"),
            max_seq_len=self.max_seq_len,
            skip_rows=1,
            s1_idx=0,
            s2_idx=1,
            label_idx=2,
        )
        self.val_data_text = load_tsv(
            self._tokenizer_name,
            os.path.join(self.path, "dev.tsv"),
            max_seq_len=self.max_seq_len,
            skip_rows=1,
            s1_idx=0,
            s2_idx=1,
            label_idx=2,
        )
        self.test_data_text = load_tsv(
            self._tokenizer_name,
            os.path.join(self.path, "test.tsv"),
            max_seq_len=self.max_seq_len,
            skip_rows=1,
            s1_idx=0,
            s2_idx=1,
            label_idx=2,
        )
        self.sentences = (
            self.train_data_text[0]
            + self.train_data_text[1]
            + self.val_data_text[0]
            + self.val_data_text[1]
        )
        log.info("\tFinished loading JOCI data.")


@register_task("wiki103_classif", rel_path="WikiText103/")
class Wiki103Classification(PairClassificationTask):
    """Pair Classificaiton Task using Wiki103"""

    def __init__(self, path, max_seq_len, name, **kw):
        super().__init__(name, n_classes=2, **kw)
        self.scorer2 = None
        self.val_metric = "%s_accuracy" % self.name
        self.val_metric_decreases = False
        self.files_by_split = {
            "train": os.path.join(path, "train.sentences.txt"),
            "val": os.path.join(path, "valid.sentences.txt"),
            "test": os.path.join(path, "test.sentences.txt"),
        }
        self.max_seq_len = max_seq_len
        self.min_seq_len = 0

    def load_data(self):
        # Data is exposed as iterable: no preloading
        pass

    def get_split_text(self, split: str):
        """ Get split text as iterable of records.
        Split should be one of 'train', 'val', or 'test'.
        """
        return self.load_data_for_path(self.files_by_split[split])

    def load_data_for_path(self, path):
        """ Rather than return a whole list of examples, stream them
        See WikiTextLMTask for an explanation of the preproc"""
        nonatomics_toks = [UNK_TOK_ALLENNLP, "<unk>"]
        with open(path) as txt_fh:
            for row in txt_fh:
                toks = row.strip()
                if not toks:
                    continue
                sent = atomic_tokenize(
                    toks,
                    UNK_TOK_ATOMIC,
                    nonatomics_toks,
                    self.max_seq_len,
                    tokenizer_name=self._tokenizer_name,
                )
                if sent.count("=") >= 2 or len(toks) < self.min_seq_len + 2:
                    continue
                yield sent

    def get_sentences(self) -> Iterable[Sequence[str]]:
        """ Yield sentences, used to compute vocabulary. """
        for split in self.files_by_split:
            # Don't use test set for vocab building.
            if split.startswith("test"):
                continue
            path = self.files_by_split[split]
            for sent in self.load_data_for_path(path):
                yield sent

    def process_split(self, split, indexers) -> Iterable[Type[Instance]]:
        """ Process a language modeling split.  Split is a single list of sentences here.  """

        def _make_instance(input1, input2, labels):
            d = {}
            d["input1"] = sentence_to_text_field(input1, indexers)
            d["input2"] = sentence_to_text_field(input2, indexers)
            d["labels"] = LabelField(labels, label_namespace="labels", skip_indexing=True)
            return Instance(d)

        first = True
        for sent in split:
            if first:
                prev_sent = sent
                first = False
                continue
            yield _make_instance(prev_sent, sent, 1)
            prev_sent = sent

    def count_examples(self):
        """ Compute here b/c we're streaming the sentences. """
        example_counts = {}
        for split, split_path in self.files_by_split.items():
            # pair sentence # = sent # - 1
            example_counts[split] = sum(1 for line in open(split_path)) - 1
        self.example_counts = example_counts


# Task class for DisSent with Wikitext 103 only considering clauses from within a single sentence
# Data sets should be prepared as described in Nie, Bennett, and Goodman (2017)
@register_task("dissentwiki", rel_path="DisSent/wikitext/", prefix="wikitext.dissent.single_sent")
# Task class for DisSent with Wikitext 103 considering clauses from within a single sentence
# or across two sentences.
# Data sets should be prepared as described in Nie, Bennett, and Goodman (2017)
@register_task("dissentwikifullbig", rel_path="DisSent/wikitext/", prefix="wikitext.dissent.big")
class DisSentTask(PairClassificationTask):
    """ Task class for DisSent, dataset agnostic.
        Based on Nie, Bennett, and Goodman (2017), but with different datasets.
    """

    def __init__(self, path, max_seq_len, prefix, name, **kw):
        """ There are 8 classes because there are 8 discourse markers in
            the dataset (and, but, because, if, when, before, though, so)
        """
        super().__init__(name, n_classes=8, **kw)
        self.max_seq_len = max_seq_len
        self.files_by_split = {
            "train": os.path.join(path, "%s.train" % prefix),
            "val": os.path.join(path, "%s.valid" % prefix),
            "test": os.path.join(path, "%s.test" % prefix),
        }

    def load_data(self):
        # Data is exposed as iterable: no preloading
        pass

    def get_split_text(self, split: str):
        """ Get split text as iterable of records.

        Split should be one of 'train', 'val', or 'test'.
        """
        return self.load_data_for_path(self.files_by_split[split])

    def load_data_for_path(self, path):
        """ Load data """
        with open(path, "r") as txt_fh:
            for row in txt_fh:
                row = row.strip().split("\t")
                if len(row) != 3 or not (row[0] and row[1] and row[2]):
                    continue
                sent1 = process_sentence(self._tokenizer_name, row[0], self.max_seq_len)
                sent2 = process_sentence(self._tokenizer_name, row[1], self.max_seq_len)
                targ = int(row[2])
                yield (sent1, sent2, targ)

    def get_sentences(self) -> Iterable[Sequence[str]]:
        """ Yield sentences, used to compute vocabulary. """
        for split in self.files_by_split:
            """ Don't use test set for vocab building. """
            if split.startswith("test"):
                continue
            path = self.files_by_split[split]
            for sent1, sent2, _ in self.load_data_for_path(path):
                yield sent1
                yield sent2

    def count_examples(self):
        """ Compute the counts here b/c we're streaming the sentences. """
        example_counts = {}
        for split, split_path in self.files_by_split.items():
            example_counts[split] = sum(1 for line in open(split_path))
        self.example_counts = example_counts

    def process_split(self, split, indexers) -> Iterable[Type[Instance]]:
        """ Process split text into a list of AllenNLP Instances. """
        is_using_bert = "bert_wpm_pretokenized" in indexers

        def _make_instance(input1, input2, labels):
            d = {}
            if is_using_bert:
                inp = input1 + input2[1:]  # drop leading [CLS] token
                d["inputs"] = sentence_to_text_field(inp, indexers)
            else:
                d["input1"] = sentence_to_text_field(input1, indexers)
                d["input2"] = sentence_to_text_field(input2, indexers)
            d["labels"] = LabelField(labels, label_namespace="labels", skip_indexing=True)
            return Instance(d)

        for sent1, sent2, trg in split:
            yield _make_instance(sent1, sent2, trg)


@register_task("recast-puns", rel_path="DNC/recast_puns_data")
@register_task("recast-ner", rel_path="DNC/recast_ner_data")
@register_task("recast-verbnet", rel_path="DNC/recast_verbnet_data")
@register_task("recast-verbcorner", rel_path="DNC/recast_verbcorner_data")
@register_task("recast-sentiment", rel_path="DNC/recast_sentiment_data")
@register_task("recast-factuality", rel_path="DNC/recast_factuality_data")
@register_task("recast-winogender", rel_path="DNC/manually-recast-winogender")
@register_task("recast-lexicosyntax", rel_path="DNC/lexicosyntactic_recasted")
@register_task("recast-kg", rel_path="DNC/kg-relations")
class RecastNLITask(PairClassificationTask):
    """ Task class for NLI Recast Data"""

    def __init__(self, path, max_seq_len, name, **kw):
        super(RecastNLITask, self).__init__(name, n_classes=2, **kw)
        self.path = path
        self.max_seq_len = max_seq_len

        self.train_data_text = None
        self.val_data_text = None
        self.test_data_text = None

    def load_data(self):
        self.train_data_text = load_tsv(
            self._tokenizer_name,
            os.path.join(self.path, "train.tsv"),
            max_seq_len=self.max_seq_len,
            s1_idx=1,
            s2_idx=2,
            skip_rows=0,
            label_idx=3,
        )
        self.val_data_text = load_tsv(
            self._tokenizer_name,
            os.path.join(self.path, "dev.tsv"),
            max_seq_len=self.max_seq_len,
            s1_idx=0,
            s2_idx=1,
            skip_rows=0,
            label_idx=3,
        )
        self.test_data_text = load_tsv(
            self._tokenizer_name,
            os.path.join(self.path, "test.tsv"),
            max_seq_len=self.max_seq_len,
            s1_idx=1,
            s2_idx=2,
            skip_rows=0,
            label_idx=3,
        )
        self.sentences = (
            self.train_data_text[0]
            + self.train_data_text[1]
            + self.val_data_text[0]
            + self.val_data_text[1]
        )
        log.info("\tFinished loading recast probing data.")


class TaggingTask(Task):
    """ Generic tagging task, one tag per word """

    def __init__(self, name, num_tags, **kw):
        super().__init__(name, **kw)
        assert num_tags > 0
        self.num_tags = num_tags + 2  # add tags for unknown and padding
        self.scorer1 = CategoricalAccuracy()
        self.val_metric = "%s_accuracy" % self.name
        self.val_metric_decreases = False
        self.all_labels = [str(i) for i in range(self.num_tags)]
        self._label_namespace = self.name + "_tags"
        self.target_indexer = {"words": SingleIdTokenIndexer(namespace=self._label_namespace)}

        self.train_data_text = None
        self.val_data_text = None
        self.test_data_text = None

    def get_metrics(self, reset=False):
        """Get metrics specific to the task"""
        acc = self.scorer1.get_metric(reset)
        return {"accuracy": acc}

    def get_all_labels(self) -> List[str]:
        return self.all_labels


@register_task("ccg", rel_path="CCG/")
class CCGTaggingTask(TaggingTask):
    """ CCG supertagging as a task.
        Using the supertags from CCGbank. """

    def __init__(self, path, max_seq_len, name="ccg", **kw):
        """ There are 1363 supertags in CCGBank without introduced token. """
        self.path = path
        super().__init__(name, 1363, **kw)
        self.INTRODUCED_TOKEN = "1363"
        self.bert_tokenization = self._tokenizer_name.startswith("bert-")
        self.max_seq_len = max_seq_len
        if self._tokenizer_name.startswith("bert-"):
            # the +1 is for the tokenization added token
            self.num_tags = self.num_tags + 1

        self.train_data_text = None
        self.val_data_text = None
        self.test_data_text = None

    def process_split(self, split, indexers) -> Iterable[Type[Instance]]:
        """ Process a tagging task """
        inputs = [TextField(list(map(Token, sent)), token_indexers=indexers) for sent in split[0]]
        targs = [
            TextField(list(map(Token, sent)), token_indexers=self.target_indexer)
            for sent in split[2]
        ]
        mask = [
            MultiLabelField(mask, label_namespace="indices", skip_indexing=True, num_labels=511)
            for mask in split[3]
        ]
        instances = [
            Instance({"inputs": x, "targs": t, "mask": m}) for (x, t, m) in zip(inputs, targs, mask)
        ]
        return instances

    def load_data(self):
        tr_data = load_tsv(
            self._tokenizer_name,
            os.path.join(self.path, "ccg.train." + self._tokenizer_name),
            max_seq_len=self.max_seq_len,
            s1_idx=1,
            s2_idx=None,
            label_idx=2,
            skip_rows=1,
            col_indices=[0, 1, 2],
            delimiter="\t",
            label_fn=lambda t: t.split(" "),
        )
        val_data = load_tsv(
            self._tokenizer_name,
            os.path.join(self.path, "ccg.dev." + self._tokenizer_name),
            max_seq_len=self.max_seq_len,
            s1_idx=1,
            s2_idx=None,
            label_idx=2,
            skip_rows=1,
            col_indices=[0, 1, 2],
            delimiter="\t",
            label_fn=lambda t: t.split(" "),
        )
        te_data = load_tsv(
            self._tokenizer_name,
            os.path.join(self.path, "ccg.test." + self._tokenizer_name),
            max_seq_len=self.max_seq_len,
            s1_idx=1,
            s2_idx=None,
            label_idx=2,
            skip_rows=1,
            col_indices=[0, 1, 2],
            delimiter="\t",
            has_labels=False,
        )

        # Get the mask for each sentence, where the mask is whether or not
        # the token was split off by tokenization. We want to only count the first
        # sub-piece in the BERT tokenization in the loss and score, following Devlin's NER
        # experiment
        # [BERT: Pretraining of Deep Bidirectional Transformers for Language Understanding]
        # (https://arxiv.org/abs/1810.04805)
        if self.bert_tokenization:
            import numpy.ma as ma

            masks = []
            for dataset in [tr_data, val_data]:
                dataset_mask = []
                for i in range(len(dataset[2])):
                    mask = ma.getmask(
                        ma.masked_where(
                            np.array(dataset[2][i]) != self.INTRODUCED_TOKEN,
                            np.array(dataset[2][i]),
                        )
                    )
                    mask_indices = np.where(mask)[0].tolist()
                    dataset_mask.append(mask_indices)
                masks.append(dataset_mask)

        # mock labels for test data (tagging)
        te_targs = [["0"] * len(x) for x in te_data[0]]
        te_mask = [list(range(len(x))) for x in te_data[0]]
        self.train_data_text = list(tr_data) + [masks[0]]
        self.val_data_text = list(val_data) + [masks[1]]
        self.test_data_text = list(te_data[:2]) + [te_targs] + [te_mask]
        self.sentences = self.train_data_text[0] + self.val_data_text[0]
        log.info("\tFinished loading CCGTagging data.")


class SpanClassificationTask(Task):
    """
    Generic class for span tasks.
    Acts as a classifier, but with multiple targets for each input text.
    Targets are of the form (span1, span2,..., span_n, label), where the spans are
    half-open token intervals [i, j).
    The number of spans is constant across examples.
    """

    def tokenizer_is_supported(self, tokenizer_name):
        """ Check if the tokenizer is supported for this task. """
        # Assume all tokenizers supported; if retokenized data not found
        # for this particular task, we'll just crash on file loading.
        return True

    def __init__(
        self,
        path: str,
        max_seq_len: int,
        name: str,
        label_file: str = None,
        files_by_split: Dict[str, str] = None,
        num_spans: int = 2,
        **kw,
    ):
        """
        Construct a span task.
        @register_task.

        Parameters
        ---------------------
            path: data directory
            max_seq_len: maximum sequence length (currently ignored)
            name: task name
            label_file: relative path to labels file
                - should be a line-delimited file where each line is a value the
                label can take.
            files_by_split: split name ('train', 'val', 'test') mapped to
                relative filenames (e.g. 'train': 'train.json')
        """
        super().__init__(name, **kw)

        assert label_file is not None
        assert files_by_split is not None
        self._files_by_split = {
            split: os.path.join(path, fname) for split, fname in files_by_split.items()
        }
        self.num_spans = num_spans
        self.max_seq_len = max_seq_len

        self._iters_by_split = None

        self.label_file = os.path.join(path, label_file)
        self.all_labels = None
        self.n_classes = None
        self._label_namespace = self.name + "_labels"

        self.acc_scorer = BooleanAccuracy()  # binary accuracy
        self.f1_scorer = F1Measure(positive_label=1)  # binary F1 overall
        self.scorers = [self.acc_scorer, self.f1_scorer]
        self.val_metric = "%s_f1" % self.name
        self.val_metric_decreases = False

    def _stream_records(self, filename):
        """
        Helper function for loading the data, which is in json format and
        checks if it has targets.
        """
        skip_ctr = 0
        total_ctr = 0
        for record in utils.load_json_data(filename):
            total_ctr += 1
            if not record.get("targets", None):
                skip_ctr += 1
                continue
            yield record
        log.info(
            "Read=%d, Skip=%d, Total=%d from %s",
            total_ctr - skip_ctr,
            skip_ctr,
            total_ctr,
            filename,
        )

    def get_split_text(self, split: str):
        """
        Get split text as iterable of records.
        Split should be one of 'train', 'val', or 'test'.
        """
        return self._iters_by_split[split]

    def get_num_examples(self, split_text):
        """
        Return number of examples in the result of get_split_text.
        Subclass can override this if data is not stored in column format.
        """
        return len(split_text)

    def _make_span_field(self, s, text_field, offset=1):
        # AllenNLP span extractor expects inclusive span indices
        # so minus 1 at the end index.
        return SpanField(s[0] + offset, s[1] - 1 + offset, text_field)

    def _pad_tokens(self, tokens):
        """Pad tokens according to the current tokenization style."""
        if self.tokenizer_name.startswith("bert-"):
            # standard padding for BERT; see
            # https://github.com/huggingface/pytorch-pretrained-BERT/blob/master/examples/extract_features.py#L85
            return ["[CLS]"] + tokens + ["[SEP]"]
        else:
            return [utils.SOS_TOK] + tokens + [utils.EOS_TOK]

    def make_instance(self, record, idx, indexers) -> Type[Instance]:
        """Convert a single record to an AllenNLP Instance."""
        tokens = record["text"].split()
        tokens = self._pad_tokens(tokens)
        text_field = sentence_to_text_field(tokens, indexers)

        example = {}
        example["idx"] = MetadataField(idx)

        example["input1"] = text_field

        for i in range(self.num_spans):
            example["span" + str(i + 1) + "s"] = ListField(
                [self._make_span_field(record["target"]["span" + str(i + 1)], text_field, 1)]
            )
        example["labels"] = ListField(
            [
                MultiLabelField(
                    [str(record["label"])],
                    label_namespace=self._label_namespace,
                    skip_indexing=False,
                )
            ]
        )
        return Instance(example)

    def process_split(self, records, indexers) -> Iterable[Type[Instance]]:
        """ Process split text into a list of AllenNLP Instances. """

        def _map_fn(r, idx):
            return self.make_instance(r, idx, indexers)

        return map(_map_fn, records, itertools.count())

    def get_all_labels(self) -> List[str]:
        return self.all_labels

    def get_sentences(self) -> Iterable[Sequence[str]]:
        """ Yield sentences, used to compute vocabulary. """
        for split, iter in self._iters_by_split.items():
            # Don't use test set for vocab building.
            if split.startswith("test"):
                continue
            for record in iter:
                yield record["text"].split()

    def get_metrics(self, reset=False):
        """Get metrics specific to the task"""
        metrics = {}
        metrics["acc"] = self.acc_scorer.get_metric(reset)
        precision, recall, f1 = self.f1_scorer.get_metric(reset)
        metrics["precision"] = precision
        metrics["recall"] = recall
        metrics["f1"] = f1
        return metrics


@register_task("commitbank", rel_path="CommitmentBank/")
class CommitmentTask(PairClassificationTask):
    """ NLI-formatted task detecting speaker commitment.
    Data and more info at github.com/mcdm/CommitmentBank/
    Paper forthcoming. """

    def __init__(self, path, max_seq_len, name, **kw):
        """ We use three F1 trackers, one for each class to compute multi-class F1 """
        super().__init__(name, n_classes=3, **kw)
        self.path = path
        self.max_seq_len = max_seq_len

        self.train_data_text = None
        self.val_data_text = None
        self.test_data_text = None

        self.scorer2 = F1Measure(0)
        self.scorer3 = F1Measure(1)
        self.scorer4 = F1Measure(2)
        self.scorers = [self.scorer1, self.scorer2, self.scorer3, self.scorer4]
        self.val_metric = "%s_f1" % name

    def load_data(self):
        """Process the dataset located at each data file.
           The target needs to be split into tokens because
           it is a sequence (one tag per input token). """
        targ_map = {"neutral": 0, "entailment": 1, "contradiction": 2}

        def _load_data(data_file):
            data = [json.loads(l) for l in open(data_file, encoding="utf-8").readlines()]
            sent1s, sent2s, targs, idxs = [], [], [], []
            for example in data:
                sent1s.append(
                    process_sentence(self._tokenizer_name, example["premise"], self.max_seq_len)
                )
                sent2s.append(
                    process_sentence(self._tokenizer_name, example["hypothesis"], self.max_seq_len)
                )
                trg = targ_map[example["label"]] if "label" in example else 0
                targs.append(trg)
                targs.append(trg)
                idxs.append(example["idx"])
            return [sent1s, sent2s, targs, idxs]

        self.train_data_text = _load_data(os.path.join(self.path, "train.jsonl"))
        self.val_data_text = _load_data(os.path.join(self.path, "val.jsonl"))
        self.test_data_text = _load_data(os.path.join(self.path, "test.jsonl"))
        self.sentences = (
            self.train_data_text[0]
            + self.val_data_text[0]
            + self.train_data_text[1]
            + self.val_data_text[1]
        )
        log.info("\tFinished loading CommitmentBank data.")

    def get_metrics(self, reset=False):
        """Get metrics specific to the task.
            - scorer1 tracks accuracy
            - scorers{2,3,4} compute class-specific F1,
                and we macro-average to get multi-class F1"""
        acc = self.scorer1.get_metric(reset)
        pcs1, rcl1, f11 = self.scorer2.get_metric(reset)
        pcs2, rcl2, f12 = self.scorer3.get_metric(reset)
        pcs3, rcl3, f13 = self.scorer4.get_metric(reset)
        pcs = (pcs1 + pcs2 + pcs3) / 3
        rcl = (rcl1 + rcl2 + rcl3) / 3
        f1 = (f11 + f12 + f13) / 3
        return {"accuracy": acc, "f1": f1, "precision": pcs, "recall": rcl}


@register_task("wic", rel_path="WiC/")
class WiCTask(PairClassificationTask):
    """ Task class for Words in Context. """

    def __init__(self, path, max_seq_len, name, **kw):
        super().__init__(name, n_classes=2, **kw)
        self.path = path
        self.max_seq_len = max_seq_len

        self.train_data_text = None
        self.val_data_text = None
        self.test_data_text = None

        self.scorer1 = CategoricalAccuracy()
        self.scorer2 = F1Measure(1)
        self.scorers = [self.scorer1, self.scorer2]
        self.val_metric = "%s_accuracy" % name
        self.val_metric_decreases = False

    def load_data(self):
        """Process the dataset located at data_file."""

        trg_map = {"true": 1, "false": 0, True: 1, False: 0}

        def _load_split(data_file):
            sents1, sents2, idxs1, idxs2, trgs = [], [], [], [], []
            with open(data_file, "r") as data_fh:
                for row in data_fh:
                    row = json.loads(row)
                    sent1 = process_sentence(
                        self._tokenizer_name, row["sentence1"], self.max_seq_len
                    )
                    sent2 = process_sentence(
                        self._tokenizer_name, row["sentence2"], self.max_seq_len
                    )
                    sents1.append(sent1)
                    sents2.append(sent2)
                    idx1 = row["sentence1_idx"]
                    idx2 = row["sentence2_idx"]
                    idxs1.append(int(idx1))
                    idxs2.append(int(idx2))
                    trg = trg_map[row["label"]] if "label" in row else 0
                    trgs.append(trg)
                return [sents1, sents2, idxs1, idxs2, trgs]

        self.train_data_text = _load_split(os.path.join(self.path, "train.jsonl"))
        self.val_data_text = _load_split(os.path.join(self.path, "val.jsonl"))
        self.test_data_text = _load_split(os.path.join(self.path, "test.jsonl"))
        self.sentences = (
            self.train_data_text[0]
            + self.train_data_text[1]
            + self.val_data_text[0]
            + self.val_data_text[1]
        )
        log.info("\tFinished loading WiC data.")

    def process_split(self, split, indexers):
        """
        Convert a dataset of sentences into padded sequences of indices. Shared
        across several classes.

        """
        # check here if using bert to avoid passing model info to tasks
        is_using_bert = "bert_wpm_pretokenized" in indexers

        def _make_instance(input1, input2, idxs1, idxs2, labels, idx):
            d = {}
            d["sent1_str"] = MetadataField(" ".join(input1[1:-1]))
            d["idx1"] = NumericField(idxs1)
            d["sent2_str"] = MetadataField(" ".join(input2[1:-1]))
            d["idx2"] = NumericField(idxs2)  # modify if using BERT
            if is_using_bert:
                inp = input1 + input2[1:]  # throw away input2 leading [CLS]
                d["inputs"] = sentence_to_text_field(inp, indexers)
                idxs2 += len(input1)
            else:
                d["input1"] = sentence_to_text_field(input1, indexers)
                d["input2"] = sentence_to_text_field(input2, indexers)
            d["labels"] = LabelField(labels, label_namespace="labels", skip_indexing=True)

            d["idx"] = LabelField(idx, label_namespace="idxs", skip_indexing=True)

            return Instance(d)

        if len(split) < 6:  # counting iterator for idx
            assert len(split) == 5
            split.append(itertools.count())

        # Map over columns: input1, (input2), labels, idx
        instances = map(_make_instance, *split)
        return instances  # lazy iterator

    def get_metrics(self, reset=False):
        """Get metrics specific to the task"""
        acc = self.scorer1.get_metric(reset)
        pcs, rcl, f1 = self.scorer2.get_metric(reset)
        return {"accuracy": acc, "f1": f1, "precision": pcs, "recall": rcl}


class MultipleChoiceTask(Task):
    """ Generic task class for a multiple choice
    where each example consists of a question and
    a (possibly variable) number of possible answers"""

    pass


@register_task("copa", rel_path="COPA/")
class COPATask(MultipleChoiceTask):
    """ Task class for Choice of Plausible Alternatives Task.  """

    def __init__(self, path, max_seq_len, name, **kw):
        """ """
        super().__init__(name, **kw)
        self.path = path
        self.max_seq_len = max_seq_len

        self.train_data_text = None
        self.val_data_text = None
        self.test_data_text = None

        self.scorer1 = CategoricalAccuracy()
        self.scorers = [self.scorer1]
        self.val_metric = "%s_accuracy" % name
        self.val_metric_decreases = False
        self.n_choices = 2

    def load_data(self):
        """ Process the dataset located at path.  """

        def _load_split(data_file):
            contexts, questions, choicess, targs = [], [], [], []
            data = [json.loads(l) for l in open(data_file, encoding="utf-8")]
            for example in data:
                context = example["premise"]
                choice1 = example["choice1"]
                choice2 = example["choice2"]
                question = example["question"]
                question = (
                    "What was the cause of this?"
                    if question == "cause"
                    else "What happened as a result?"
                )
                choices = [
                    process_sentence(self._tokenizer_name, choice, self.max_seq_len)
                    for choice in [choice1, choice2]
                ]
                targ = example["label"] if "label" in example else 0
                contexts.append(process_sentence(self._tokenizer_name, context, self.max_seq_len))
                choicess.append(choices)
                questions.append(process_sentence(self._tokenizer_name, question, self.max_seq_len))
                targs.append(targ)
            return [contexts, choicess, questions, targs]

        self.train_data_text = _load_split(os.path.join(self.path, "train.jsonl"))
        self.val_data_text = _load_split(os.path.join(self.path, "val.jsonl"))
        self.test_data_text = _load_split(os.path.join(self.path, "test.jsonl"))
        self.sentences = (
            self.train_data_text[0]
            + self.val_data_text[0]
            + [choice for choices in self.train_data_text[1] for choice in choices]
            + [choice for choices in self.val_data_text[1] for choice in choices]
        )
        log.info("\tFinished loading COPA (as QA) data.")

    def process_split(self, split, indexers) -> Iterable[Type[Instance]]:
        """ Process split text into a list of AlleNNLP Instances. """
        is_using_bert = "bert_wpm_pretokenized" in indexers

        def _make_instance(context, choices, question, label, idx):
            d = {}
            d["question_str"] = MetadataField(" ".join(context[1:-1]))
            if not is_using_bert:
                d["question"] = sentence_to_text_field(context, indexers)
            for choice_idx, choice in enumerate(choices):
                inp = context + question[1:] + choice[1:] if is_using_bert else choice
                d["choice%d" % choice_idx] = sentence_to_text_field(inp, indexers)
                d["choice%d_str" % choice_idx] = MetadataField(" ".join(choice[1:-1]))
            d["label"] = LabelField(label, label_namespace="labels", skip_indexing=True)
            d["idx"] = LabelField(idx, label_namespace="idxs", skip_indexing=True)
            return Instance(d)

        split = list(split)
        if len(split) < 5:
            split.append(itertools.count())
        instances = map(_make_instance, *split)
        return instances

    def get_metrics(self, reset=False):
        """Get metrics specific to the task"""
        acc = self.scorer1.get_metric(reset)
        return {"accuracy": acc}


@register_task("swag", rel_path="SWAG/")
class SWAGTask(MultipleChoiceTask):
    """ Task class for Situations with Adversarial Generations.  """

    def __init__(self, path, max_seq_len, name, **kw):
        super().__init__(name, **kw)
        self.path = path
        self.max_seq_len = max_seq_len

        self.train_data_text = None
        self.val_data_text = None
        self.test_data_text = None

        self.scorer1 = CategoricalAccuracy()
        self.scorers = [self.scorer1]
        self.val_metric = "%s_accuracy" % name
        self.val_metric_decreases = False
        self.n_choices = 4

    def load_data(self):
        """ Process the dataset located at path.  """

        def _load_split(data_file):
            questions, choicess, targs = [], [], []
            data = pd.read_csv(data_file)
            for ex_idx, ex in data.iterrows():
                sent1 = process_sentence(self._tokenizer_name, ex["sent1"], self.max_seq_len)
                questions.append(sent1)
                sent2_prefix = ex["sent2"]
                choices = []
                for i in range(4):
                    choice = sent2_prefix + " " + ex["ending%d" % i]
                    choice = process_sentence(self._tokenizer_name, choice, self.max_seq_len)
                    choices.append(choice)
                choicess.append(choices)
                targ = ex["label"] if "label" in ex else 0
                targs.append(targ)
            return [questions, choicess, targs]

        self.train_data_text = _load_split(os.path.join(self.path, "train.csv"))
        self.val_data_text = _load_split(os.path.join(self.path, "val.csv"))
        self.test_data_text = _load_split(os.path.join(self.path, "test.csv"))
        self.sentences = (
            self.train_data_text[0]
            + self.val_data_text[0]
            + [choice for choices in self.train_data_text[1] for choice in choices]
            + [choice for choices in self.val_data_text[1] for choice in choices]
        )
        log.info("\tFinished loading SWAG data.")

    def process_split(self, split, indexers) -> Iterable[Type[Instance]]:
        """ Process split text into a list of AlleNNLP Instances. """
        is_using_bert = "bert_wpm_pretokenized" in indexers

        def _make_instance(question, choices, label, idx):
            d = {}
            d["question_str"] = MetadataField(" ".join(question[1:-1]))
            if not is_using_bert:
                d["question"] = sentence_to_text_field(question, indexers)
            for choice_idx, choice in enumerate(choices):
                inp = question + choice[1:] if is_using_bert else choice
                d["choice%d" % choice_idx] = sentence_to_text_field(inp, indexers)
                d["choice%d_str" % choice_idx] = MetadataField(" ".join(choice[1:-1]))
            d["label"] = LabelField(label, label_namespace="labels", skip_indexing=True)
            d["idx"] = LabelField(idx, label_namespace="idxs", skip_indexing=True)
            return Instance(d)

        split = list(split)
        if len(split) < 4:
            split.append(itertools.count())
        instances = map(_make_instance, *split)
        return instances

    def get_metrics(self, reset=False):
        """Get metrics specific to the task"""
        acc = self.scorer1.get_metric(reset)
        return {"accuracy": acc}


@register_task("winograd-coreference", rel_path="winograd-coref")
class WinogradCoreferenceTask(SpanClassificationTask):
    def __init__(self, path, **kw):
<<<<<<< HEAD
        self._files_by_split = {"train": "train.jsonl", "val": "val.jsonl", "test": "test.jsonl"}
=======
        self._files_by_split = {
            "train": "train.jsonl",
            "val": "val.jsonl",
            "test": "test.jsonl",
        }
>>>>>>> 6b46b8d1
        self.num_spans = 2
        super().__init__(
            files_by_split=self._files_by_split, label_file="labels.txt", path=path, **kw
        )
        self.n_classes = 2
        self.val_metric = "%s_acc" % self.name

    def load_data(self):
        iters_by_split = collections.OrderedDict()
        for split, filename in self._files_by_split.items():
            if filename.endswith("test.jsonl"):
                iters_by_split[split] = load_span_data(
                    self.tokenizer_name, filename, has_labels=False
                )
            else:
                iters_by_split[split] = load_span_data(self.tokenizer_name, filename)
        self._iters_by_split = iters_by_split

    def get_all_labels(self):
        return ["True", "False"]

    def update_metrics(self, logits, labels, tagmask=None):
        logits, labels = logits.detach(), labels.detach()

        def make_one_hot(batch, depth=2):
            """
            Creates a one-hot embedding of dimension 2.
            Parameters:
            batch: list of size batch_size of class predictions
            Returns:
            one hot encoding of size [batch_size, 2]
            """
            ones = torch.sparse.torch.eye(depth).cuda()
            return ones.index_select(0, batch)

        binary_preds = make_one_hot(logits, depth=2)
        # Make label_ints a batch_size list of labels
        label_ints = torch.argmax(labels, dim=1)
        self.f1_scorer(binary_preds, label_ints)
        self.acc_scorer(binary_preds.long(), labels.long())

    def get_metrics(self, reset=False):
        """Get metrics specific to the task"""
        collected_metrics = {
            "f1": self.f1_scorer.get_metric(reset)[2],
            "acc": self.acc_scorer.get_metric(reset),
        }
        return collected_metrics<|MERGE_RESOLUTION|>--- conflicted
+++ resolved
@@ -2514,15 +2514,11 @@
 @register_task("winograd-coreference", rel_path="winograd-coref")
 class WinogradCoreferenceTask(SpanClassificationTask):
     def __init__(self, path, **kw):
-<<<<<<< HEAD
-        self._files_by_split = {"train": "train.jsonl", "val": "val.jsonl", "test": "test.jsonl"}
-=======
         self._files_by_split = {
             "train": "train.jsonl",
             "val": "val.jsonl",
             "test": "test.jsonl",
         }
->>>>>>> 6b46b8d1
         self.num_spans = 2
         super().__init__(
             files_by_split=self._files_by_split, label_file="labels.txt", path=path, **kw
