--- conflicted
+++ resolved
@@ -1750,7 +1750,22 @@
         self.train_data_text = tr_data
         self.val_data_text = val_data
         self.test_data_text = te_data
-<<<<<<< HEAD
+        log.info('\tFinished loading CommitmentBank data.')
+
+    def get_metrics(self, reset=False):
+        '''Get metrics specific to the task.
+            - scorer1 tracks accuracy
+            - scorers{2,3,4} compute class-specific F1,
+                and we macro-average to get multi-class F1'''
+        acc = self.scorer1.get_metric(reset)
+        pcs1, rcl1, f11 = self.scorer2.get_metric(reset)
+        pcs2, rcl2, f12 = self.scorer3.get_metric(reset)
+        pcs3, rcl3, f13 = self.scorer4.get_metric(reset)
+        pcs = (pcs1 + pcs2 + pcs3) / 3
+        rcl = (rcl1 + rcl2 + rcl3) / 3
+        f1 = (f11 + f12 + f13) / 3
+        return {'accuracy': acc, 'f1': f1, 'precision': pcs, 'recall': rcl}
+
         log.info('\tFinished loading CCGTagging data.')
 
 @register_task('wic', rel_path='WiC/')
@@ -1841,21 +1856,3 @@
         acc = self.scorer1.get_metric(reset)
         pcs, rcl, f1 = self.scorer2.get_metric(reset)
         return {'accuracy': acc, 'f1': f1, 'precision': pcs, 'recall': rcl}
-
-=======
-        log.info('\tFinished loading CommitmentBank data.')
-
-    def get_metrics(self, reset=False):
-        '''Get metrics specific to the task.
-            - scorer1 tracks accuracy
-            - scorers{2,3,4} compute class-specific F1,
-                and we macro-average to get multi-class F1'''
-        acc = self.scorer1.get_metric(reset)
-        pcs1, rcl1, f11 = self.scorer2.get_metric(reset)
-        pcs2, rcl2, f12 = self.scorer3.get_metric(reset)
-        pcs3, rcl3, f13 = self.scorer4.get_metric(reset)
-        pcs = (pcs1 + pcs2 + pcs3) / 3
-        rcl = (rcl1 + rcl2 + rcl3) / 3
-        f1 = (f11 + f12 + f13) / 3
-        return {'accuracy': acc, 'f1': f1, 'precision': pcs, 'recall': rcl}
->>>>>>> e3c073a8
