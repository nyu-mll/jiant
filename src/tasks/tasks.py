import codecs
import collections
import copy
import itertools
import json
import logging as log
import os
from typing import Any, Dict, Iterable, List, Sequence, Type

import numpy as np
import torch

# Fields for instance processing
from allennlp.data import Instance, Token, vocabulary
from allennlp.data.fields import (
    LabelField,
    ListField,
    MetadataField,
    MultiLabelField,
    SpanField,
    TextField,
)
from allennlp.data.token_indexers import SingleIdTokenIndexer
from allennlp.training.metrics import Average, BooleanAccuracy, CategoricalAccuracy, F1Measure

from ..allennlp_mods.correlation import Correlation, FastMatthews
from ..allennlp_mods.numeric_field import NumericField
from ..utils import utils
from ..utils.data_loaders import get_tag_list, load_diagnostic_tsv, load_tsv, process_sentence
from ..utils.tokenizers import get_tokenizer
from ..utils.utils import truncate
from .registry import REGISTRY, register_task  # global task registry

"""Define the tasks and code for loading their data.

- As much as possible, following the existing task hierarchy structure.
- When inheriting, be sure to write and call load_data.
- Set all text data as an attribute, task.sentences (List[List[str]])
- Each task's val_metric should be name_metric, where metric is returned by
get_metrics(): e.g. if task.val_metric = task_name + "_accuracy", then
task.get_metrics() should return {"accuracy": accuracy_val, ... }
"""


UNK_TOK_ALLENNLP = "@@UNKNOWN@@"
UNK_TOK_ATOMIC = "UNKNOWN"  # an unk token that won't get split by tokenizers


def sentence_to_text_field(sent: Sequence[str], indexers: Any):
    """ Helper function to map a sequence of tokens into a sequence of
    AllenNLP Tokens, then wrap in a TextField with the given indexers """
    return TextField(list(map(Token, sent)), token_indexers=indexers)


def atomic_tokenize(
    sent: str, atomic_tok: str, nonatomic_toks: List[str], max_seq_len: int, tokenizer_name: str
):
    """ Replace tokens that will be split by tokenizer with a
    placeholder token. Tokenize, and then substitute the placeholder
    with the *first* nonatomic token in the list. """
    for nonatomic_tok in nonatomic_toks:
        sent = sent.replace(nonatomic_tok, atomic_tok)
    sent = process_sentence(tokenizer_name, sent, max_seq_len)
    sent = [nonatomic_toks[0] if t == atomic_tok else t for t in sent]
    return sent


def process_single_pair_task_split(split, indexers, is_pair=True, classification=True):
    """
    Convert a dataset of sentences into padded sequences of indices. Shared
    across several classes.

    Args:
        - split (list[list[str]]): list of inputs (possibly pair) and outputs
        - indexers ()
        - is_pair (Bool)
        - classification (Bool)

    Returns:
        - instances (Iterable[Instance]): an iterable of AllenNLP Instances with fields
    """
    # check here if using bert to avoid passing model info to tasks
    is_using_bert = "bert_wpm_pretokenized" in indexers

    def _make_instance(input1, input2, labels, idx):
        d = {}
        d["sent1_str"] = MetadataField(" ".join(input1[1:-1]))
        if is_using_bert and is_pair:
            inp = input1 + input2[1:]  # throw away input2 leading [CLS]
            d["inputs"] = sentence_to_text_field(inp, indexers)
            d["sent2_str"] = MetadataField(" ".join(input2[1:-1]))
        else:
            d["input1"] = sentence_to_text_field(input1, indexers)
            if input2:
                d["input2"] = sentence_to_text_field(input2, indexers)
                d["sent2_str"] = MetadataField(" ".join(input2[1:-1]))
        if classification:
            d["labels"] = LabelField(labels, label_namespace="labels", skip_indexing=True)
        else:
            d["labels"] = NumericField(labels)

        d["idx"] = LabelField(idx, label_namespace="idxs", skip_indexing=True)

        return Instance(d)

    split = list(split)
    if not is_pair:  # dummy iterator for input2
        split[1] = itertools.repeat(None)
    if len(split) < 4:  # counting iterator for idx
        assert len(split) == 3
        split.append(itertools.count())

    # Map over columns: input1, (input2), labels, idx
    instances = map(_make_instance, *split)
    return instances  # lazy iterator


def create_subset_scorers(count, scorer_type, **args_to_scorer):
    """
    Create a list scorers of designated type for each "coarse__fine" tag.
    This function is only used by tasks that need evalute results on tags,
    and should be called after loading all the splits.

    Parameters:
        count: N_tag, number of different "coarse__fine" tags
        scorer_type: which scorer to use
        **args_to_scorer: arguments passed to the scorer
    Returns:
        scorer_list: a list of N_tag scorer object
    """
    scorer_list = [scorer_type(**args_to_scorer) for _ in range(count)]
    return scorer_list


def update_subset_scorers(scorer_list, estimations, labels, tagmask):
    """
    Add the output and label of one minibatch to the subset scorer objects.
    This function is only used by tasks that need evalute results on tags,
    and should be called every minibatch when task.scorer are updated.

    Parameters:
        scorer_list: a list of N_tag scorer object
        estimations: a (bs, *) tensor, model estimation
        labels: a (bs, *) tensor, ground truth
        tagmask: a (bs, N_tag) 0-1 tensor, indicating tags of each sample
    """
    for tid, scorer in enumerate(scorer_list):
        subset_idx = torch.nonzero(tagmask[:, tid]).squeeze(dim=1)
        subset_estimations = estimations[subset_idx]
        subset_labels = labels[subset_idx]
        if len(subset_idx) > 0:
            scorer(subset_estimations, subset_labels)
    return


def collect_subset_scores(scorer_list, metric_name, tag_list, reset=False):
    """
    Get the scorer measures of each tag.
    This function is only used by tasks that need evalute results on tags,
    and should be called in get_metrics.

    Parameters:
        scorer_list: a list of N_tag scorer object
        metric_name: string, name prefix for this group
        tag_list: "coarse__fine" tag strings
    Returns:
        subset_scores: a dictionary from subset tags to scores
    """
    subset_scores = {
        "%s_%s" % (metric_name, tag_str): scorer.get_metric(reset)
        for tag_str, scorer in zip(tag_list, scorer_list)
    }
    return subset_scores


class Task(object):
    """Generic class for a task

    Methods and attributes:
        - load_data: load dataset from a path and create splits
        - truncate: truncate data to be at most some length
        - get_metrics:

    Outside the task:
        - process: pad and indexify data given a mapping
        - optimizer
    """

    def __init__(self, name, tokenizer_name):
        self.name = name
        self._tokenizer_name = tokenizer_name
        self.scorers = []

    def load_data(self, path, max_seq_len):
        """ Load data from path and create splits. """
        raise NotImplementedError

    def truncate(self, max_seq_len, sos_tok, eos_tok):
        """ Shorten sentences to max_seq_len and add sos and eos tokens. """
        raise NotImplementedError

    def get_sentences(self) -> Iterable[Sequence[str]]:
        """ Yield sentences, used to compute vocabulary. """
        yield from self.sentences

    def count_examples(self, splits=["train", "val", "test"]):
        """ Count examples in the dataset. """
        self.example_counts = {}
        for split in splits:
            st = self.get_split_text(split)
            count = self.get_num_examples(st)
            self.example_counts[split] = count

    def tokenizer_is_supported(self, tokenizer_name):
        """ Check if the tokenizer is supported for this task. """
        return get_tokenizer(tokenizer_name) is not None

    @property
    def tokenizer_name(self):
        return self._tokenizer_name

    @property
    def n_train_examples(self):
        return self.example_counts["train"]

    @property
    def n_val_examples(self):
        return self.example_counts["val"]

    def get_split_text(self, split: str):
        """ Get split text, typically as list of columns.

        Split should be one of 'train', 'val', or 'test'.
        """
        return getattr(self, "%s_data_text" % split)

    def get_num_examples(self, split_text):
        """ Return number of examples in the result of get_split_text.

        Subclass can override this if data is not stored in column format.
        """
        return len(split_text[0])

    def process_split(self, split, indexers) -> Iterable[Type[Instance]]:
        """ Process split text into a list of AllenNLP Instances. """
        raise NotImplementedError

    def get_metrics(self, reset: bool = False) -> Dict:
        """ Get metrics specific to the task. """
        raise NotImplementedError

    def get_scorers(self):
        return self.scorers

    def update_metrics(self, logits, labels, tagmask=None):
        assert len(self.get_scorers()) > 0, "Please specify a score metric"
        for scorer in self.get_scorers():
            scorer(logits, labels)


class ClassificationTask(Task):
    """ General classification task """

    pass


class RegressionTask(Task):
    """ General regression task """

    pass


class SingleClassificationTask(ClassificationTask):
    """ Generic sentence pair classification """

    def __init__(self, name, n_classes, **kw):
        super().__init__(name, **kw)
        self.n_classes = n_classes
        self.scorer1 = CategoricalAccuracy()
        self.scorers = [self.scorer1]
        self.val_metric = "%s_accuracy" % self.name
        self.val_metric_decreases = False

    def truncate(self, max_seq_len, sos_tok="<SOS>", eos_tok="<EOS>"):
        self.train_data_text = [
            truncate(self.train_data_text[0], max_seq_len, sos_tok, eos_tok),
            self.train_data_text[1],
        ]
        self.val_data_text = [
            truncate(self.val_data_text[0], max_seq_len, sos_tok, eos_tok),
            self.val_data_text[1],
        ]
        self.test_data_text = [
            truncate(self.test_data_text[0], max_seq_len, sos_tok, eos_tok),
            self.test_data_text[1],
        ]

    def get_metrics(self, reset=False):
        """Get metrics specific to the task"""
        acc = self.scorer1.get_metric(reset)
        return {"accuracy": acc}

    def process_split(self, split, indexers) -> Iterable[Type[Instance]]:
        """ Process split text into a list of AllenNLP Instances. """
        return process_single_pair_task_split(split, indexers, is_pair=False)


class PairClassificationTask(ClassificationTask):
    """ Generic sentence pair classification """

    def __init__(self, name, n_classes, **kw):
        super().__init__(name, **kw)
        assert n_classes > 0
        self.n_classes = n_classes
        self.scorer1 = CategoricalAccuracy()
        self.scorers = [self.scorer1]
        self.val_metric = "%s_accuracy" % self.name
        self.val_metric_decreases = False

    def get_metrics(self, reset=False):
        """Get metrics specific to the task"""
        acc = self.scorer1.get_metric(reset)
        return {"accuracy": acc}

    def process_split(self, split, indexers) -> Iterable[Type[Instance]]:
        """ Process split text into a list of AllenNLP Instances. """
        return process_single_pair_task_split(split, indexers, is_pair=True)


class PairRegressionTask(RegressionTask):
    """ Generic sentence pair classification """

    def __init__(self, name, **kw):
        super().__init__(name, **kw)
        self.n_classes = 1
        self.scorer1 = Average()  # for average MSE
        self.scorers = [self.scorer1]
        self.val_metric = "%s_mse" % self.name
        self.val_metric_decreases = True

    def get_metrics(self, reset=False):
        """Get metrics specific to the task"""
        mse = self.scorer1.get_metric(reset)
        return {"mse": mse}

    def process_split(self, split, indexers) -> Iterable[Type[Instance]]:
        """ Process split text into a list of AllenNLP Instances. """
        return process_single_pair_task_split(split, indexers, is_pair=True, classification=False)


class PairOrdinalRegressionTask(RegressionTask):
    """ Generic sentence pair ordinal regression.
        Currently just doing regression but added new class
        in case we find a good way to implement ordinal regression with NN"""

    def __init__(self, name, **kw):
        super().__init__(name, **kw)
        self.n_classes = 1
        self.scorer1 = Average()  # for average MSE
        self.scorer2 = Correlation("spearman")
        self.scorers = [self.scorer1, self.scorer2]
        self.val_metric = "%s_1-mse" % self.name
        self.val_metric_decreases = False

    def get_metrics(self, reset=False):
        mse = self.scorer1.get_metric(reset)
        spearmanr = self.scorer2.get_metric(reset)
        return {"1-mse": 1 - mse, "mse": mse, "spearmanr": spearmanr}

    def process_split(self, split, indexers) -> Iterable[Type[Instance]]:
        """ Process split text into a list of AllenNLP Instances. """
        return process_single_pair_task_split(split, indexers, is_pair=True, classification=False)

    def update_metrics():
        # currently don't support metrics for regression task
        # TODO(Yada): support them!
        return


class SequenceGenerationTask(Task):
    """ Generic sentence generation task """

    def __init__(self, name, **kw):
        super().__init__(name, **kw)
        self.scorer1 = Average()  # for average BLEU or something
        self.scorers = [self.scorer1]
        self.val_metric = "%s_bleu" % self.name
        self.val_metric_decreases = False
        log.warning(
            "BLEU scoring is turned off (current code in progress)."
            "Please use outputed prediction files to score offline"
        )

    def get_metrics(self, reset=False):
        """Get metrics specific to the task"""
        bleu = self.scorer1.get_metric(reset)
        return {"bleu": bleu}

    def update_metrics():
        # currently don't support metrics for regression task
        # TODO(Yada): support them!
        return


class RankingTask(Task):
    """ Generic sentence ranking task, given some input """

    pass


@register_task("sst", rel_path="SST-2/")
class SSTTask(SingleClassificationTask):
    """ Task class for Stanford Sentiment Treebank.  """

    def __init__(self, path, max_seq_len, name, **kw):
        """ """
        super(SSTTask, self).__init__(name, n_classes=2, **kw)
        self.load_data(path, max_seq_len)
        self.sentences = self.train_data_text[0] + self.val_data_text[0]

    def load_data(self, path, max_seq_len):
        """ Load data """
        tr_data = load_tsv(
            self._tokenizer_name,
            os.path.join(path, "train.tsv"),
            max_seq_len,
            s1_idx=0,
            s2_idx=None,
            label_idx=1,
            skip_rows=1,
        )
        val_data = load_tsv(
            self._tokenizer_name,
            os.path.join(path, "dev.tsv"),
            max_seq_len,
            s1_idx=0,
            s2_idx=None,
            label_idx=1,
            skip_rows=1,
        )
        te_data = load_tsv(
            self._tokenizer_name,
            os.path.join(path, "test.tsv"),
            max_seq_len,
            s1_idx=1,
            s2_idx=None,
            has_labels=False,
            return_indices=True,
            skip_rows=1,
        )
        self.train_data_text = tr_data
        self.val_data_text = val_data
        self.test_data_text = te_data
        log.info("\tFinished loading SST data.")


@register_task("npi_adv_li", rel_path="NPI/probing/adverbs/licensor")
@register_task("npi_adv_sc", rel_path="NPI/probing/adverbs/scope_with_licensor")
@register_task("npi_adv_pr", rel_path="NPI/probing/adverbs/npi_present")
@register_task("npi_cond_li", rel_path="NPI/probing/conditionals/licensor")
@register_task("npi_cond_sc", rel_path="NPI/probing/conditionals/scope_with_licensor")
@register_task("npi_cond_pr", rel_path="NPI/probing/conditionals/npi_present")
@register_task("npi_negdet_li", rel_path="NPI/probing/determiner_negation_biclausal/licensor")
@register_task(
    "npi_negdet_sc", rel_path="NPI/probing/determiner_negation_biclausal/scope_with_licensor"
)
@register_task("npi_negdet_pr", rel_path="NPI/probing/determiner_negation_biclausal/npi_present")
@register_task("npi_negsent_li", rel_path="NPI/probing/sentential_negation_biclausal/licensor")
@register_task(
    "npi_negsent_sc", rel_path="NPI/probing/sentential_negation_biclausal/scope_with_licensor"
)
@register_task("npi_negsent_pr", rel_path="NPI/probing/sentential_negation_biclausal/npi_present")
@register_task("npi_only_li", rel_path="NPI/probing/only/licensor")
@register_task("npi_only_sc", rel_path="NPI/probing/only/scope_with_licensor")
@register_task("npi_only_pr", rel_path="NPI/probing/only/npi_present")
@register_task("npi_qnt_li", rel_path="NPI/probing/quantifiers/licensor")
@register_task("npi_qnt_sc", rel_path="NPI/probing/quantifiers/scope_with_licensor")
@register_task("npi_qnt_pr", rel_path="NPI/probing/quantifiers/npi_present")
@register_task("npi_ques_li", rel_path="NPI/probing/questions/licensor")
@register_task("npi_ques_sc", rel_path="NPI/probing/questions/scope_with_licensor")
@register_task("npi_ques_pr", rel_path="NPI/probing/questions/npi_present")
@register_task("npi_quessmp_li", rel_path="NPI/probing/simplequestions/licensor")
@register_task("npi_quessmp_sc", rel_path="NPI/probing/simplequestions/scope_with_licensor")
@register_task("npi_quessmp_pr", rel_path="NPI/probing/simplequestions/npi_present")
@register_task("npi_sup_li", rel_path="NPI/probing/superlative/licensor")
@register_task("npi_sup_sc", rel_path="NPI/probing/superlative/scope_with_licensor")
@register_task("npi_sup_pr", rel_path="NPI/probing/superlative/npi_present")
@register_task("cola_npi_adv", rel_path="NPI/splits/adverbs")
@register_task("cola_npi_cond", rel_path="NPI/splits/conditionals")
@register_task("cola_npi_negdet", rel_path="NPI/splits/determiner_negation_biclausal")
@register_task("cola_npi_negsent", rel_path="NPI/splits/sentential_negation_biclausal")
@register_task("cola_npi_only", rel_path="NPI/splits/only")
@register_task("cola_npi_ques", rel_path="NPI/splits/questions")
@register_task("cola_npi_quessmp", rel_path="NPI/splits/simplequestions")
@register_task("cola_npi_qnt", rel_path="NPI/splits/quantifiers")
@register_task("cola_npi_sup", rel_path="NPI/splits/superlative")
@register_task("all_cola_npi", rel_path="NPI/combs/all_env")
@register_task("hd_cola_npi_adv", rel_path="NPI/combs/minus_adverbs")
@register_task("hd_cola_npi_cond", rel_path="NPI/combs/minus_conditionals")
@register_task("hd_cola_npi_negdet", rel_path="NPI/combs/minus_determiner_negation_biclausal")
@register_task("hd_cola_npi_negsent", rel_path="NPI/combs/minus_sentential_negation_biclausal")
@register_task("hd_cola_npi_only", rel_path="NPI/combs/minus_only")
@register_task("hd_cola_npi_ques", rel_path="NPI/combs/minus_questions")
@register_task("hd_cola_npi_quessmp", rel_path="NPI/combs/minus_simplequestions")
@register_task("hd_cola_npi_qnt", rel_path="NPI/combs/minus_quantifiers")
@register_task("hd_cola_npi_sup", rel_path="NPI/combs/minus_superlative")
class CoLANPITask(SingleClassificationTask):
    """Class for NPI-related task; same with Warstdadt acceptability task but outputs labels for test-set
       Note: Used for an NYU seminar, data not yet public"""

    def __init__(self, path, max_seq_len, name, **kw):
        """ """
        super(CoLANPITask, self).__init__(name, n_classes=2, **kw)
        self.load_data(path, max_seq_len)
        self.sentences = self.train_data_text[0] + self.val_data_text[0]
        self.val_metric = "%s_mcc" % self.name
        self.val_metric_decreases = False
        # self.scorer1 = Average()
        self.scorer1 = Correlation("matthews")
        self.scorer2 = CategoricalAccuracy()
        self.scorers = [self.scorer1, self.scorer2]

    def load_data(self, path, max_seq_len):
        """Load the data"""
        tr_data = load_tsv(
            self._tokenizer_name,
            os.path.join(path, "train.tsv"),
            max_seq_len,
            s1_idx=3,
            s2_idx=None,
            label_idx=1,
        )
        val_data = load_tsv(
            self._tokenizer_name,
            os.path.join(path, "dev.tsv"),
            max_seq_len,
            s1_idx=3,
            s2_idx=None,
            label_idx=1,
        )
        te_data = load_tsv(
            self._tokenizer_name,
            os.path.join(path, "test_full.tsv"),
            max_seq_len,
            s1_idx=3,
            s2_idx=None,
            label_idx=1,
        )
        self.train_data_text = tr_data
        self.val_data_text = val_data
        self.test_data_text = te_data
        log.info("\tFinished loading NPI Data.")

    def get_metrics(self, reset=False):
        return {"mcc": self.scorer1.get_metric(reset), "accuracy": self.scorer2.get_metric(reset)}

    def update_metrics(self, logits, labels, tagmask=None):
        logits, labels = logits.detach(), labels.detach()
        _, preds = logits.max(dim=1)
        self.scorer1(preds, labels)
        self.scorer2(logits, labels)
        return


@register_task("cola", rel_path="CoLA/")
class CoLATask(SingleClassificationTask):
    """Class for Warstdadt acceptability task"""

    def __init__(self, path, max_seq_len, name, **kw):
        """ """
        super(CoLATask, self).__init__(name, n_classes=2, **kw)
        self.load_data(path, max_seq_len)
        self.sentences = self.train_data_text[0] + self.val_data_text[0]
        self.val_metric = "%s_mcc" % self.name
        self.val_metric_decreases = False
        # self.scorer1 = Average()
        self.scorer1 = Correlation("matthews")
        self.scorer2 = CategoricalAccuracy()
        self.scorers = [self.scorer1, self.scorer2]

    def load_data(self, path, max_seq_len):
        """Load the data"""
        tr_data = load_tsv(
            self._tokenizer_name,
            os.path.join(path, "train.tsv"),
            max_seq_len,
            s1_idx=3,
            s2_idx=None,
            label_idx=1,
        )
        val_data = load_tsv(
            self._tokenizer_name,
            os.path.join(path, "dev.tsv"),
            max_seq_len,
            s1_idx=3,
            s2_idx=None,
            label_idx=1,
        )
        te_data = load_tsv(
            self._tokenizer_name,
            os.path.join(path, "test.tsv"),
            max_seq_len,
            s1_idx=1,
            s2_idx=None,
            has_labels=False,
            return_indices=True,
            skip_rows=1,
        )
        self.train_data_text = tr_data
        self.val_data_text = val_data
        self.test_data_text = te_data
        log.info("\tFinished loading CoLA.")

    def get_metrics(self, reset=False):
        return {"mcc": self.scorer1.get_metric(reset), "accuracy": self.scorer2.get_metric(reset)}

    def update_metrics(self, logits, labels, tagmask=None):
        logits, labels = logits.detach(), labels.detach()
        _, preds = logits.max(dim=1)
        self.scorer1(preds, labels)
        self.scorer2(logits, labels)
        return


@register_task("cola-analysis", rel_path="CoLA/")
class CoLAAnalysisTask(SingleClassificationTask):
    def __init__(self, path, max_seq_len, name, **kw):
        super(CoLAAnalysisTask, self).__init__(name, n_classes=2, **kw)
        self.load_data(path, max_seq_len)
        self.sentences = self.train_data_text[0] + self.val_data_text[0]
        self.val_metric = "%s_mcc" % self.name
        self.val_metric_decreases = False
        self.scorer1 = Correlation("matthews")
        self.scorer2 = CategoricalAccuracy()
        self.scorers = [self.scorer1, self.scorer2]

    def load_data(self, path, max_seq_len):
        """Load the data"""
        # Load data from tsv
        tag_vocab = vocabulary.Vocabulary(counter=None)
        tr_data = load_tsv(
            tokenizer_name=self._tokenizer_name,
            data_file=os.path.join(path, "train_analysis.tsv"),
            max_seq_len=max_seq_len,
            s1_idx=3,
            s2_idx=None,
            label_idx=2,
            skip_rows=1,
            tag2idx_dict={"Domain": 1},
            tag_vocab=tag_vocab,
        )
        val_data = load_tsv(
            tokenizer_name=self._tokenizer_name,
            data_file=os.path.join(path, "dev_analysis.tsv"),
            max_seq_len=max_seq_len,
            s1_idx=3,
            s2_idx=None,
            label_idx=2,
            skip_rows=1,
            tag2idx_dict={
                "Domain": 1,
                "Simple": 4,
                "Pred": 5,
                "Adjunct": 6,
                "Arg Types": 7,
                "Arg Altern": 8,
                "Imperative": 9,
                "Binding": 10,
                "Question": 11,
                "Comp Clause": 12,
                "Auxillary": 13,
                "to-VP": 14,
                "N, Adj": 15,
                "S-Syntax": 16,
                "Determiner": 17,
                "Violations": 18,
            },
            tag_vocab=tag_vocab,
        )
        te_data = load_tsv(
            tokenizer_name=self._tokenizer_name,
            data_file=os.path.join(path, "test_analysis.tsv"),
            max_seq_len=max_seq_len,
            s1_idx=3,
            s2_idx=None,
            label_idx=2,
            skip_rows=1,
            tag2idx_dict={"Domain": 1},
            tag_vocab=tag_vocab,
        )
        self.train_data_text = tr_data[:1] + tr_data[2:]
        self.val_data_text = val_data[:1] + val_data[2:]
        self.test_data_text = te_data[:1] + te_data[2:]
        # Create score for each tag from tag-index dict
        self.tag_list = get_tag_list(tag_vocab)
        self.tag_scorers1 = create_subset_scorers(
            count=len(self.tag_list), scorer_type=Correlation, corr_type="matthews"
        )
        self.tag_scorers2 = create_subset_scorers(
            count=len(self.tag_list), scorer_type=CategoricalAccuracy
        )

        log.info("\tFinished loading CoLA sperate domain.")

    def process_split(self, split, indexers):
        def _make_instance(input1, labels, tagids):
            """ from multiple types in one column create multiple fields """
            d = {}
            d["input1"] = sentence_to_text_field(input1, indexers)
            d["sent1_str"] = MetadataField(" ".join(input1[1:-1]))
            d["labels"] = LabelField(labels, label_namespace="labels", skip_indexing=True)
            d["tagmask"] = MultiLabelField(
                tagids, label_namespace="tagids", skip_indexing=True, num_labels=len(self.tag_list)
            )
            return Instance(d)

        instances = map(_make_instance, *split)
        return instances  # lazy iterator

    def update_metrics(self, logits, labels, tagmask=None):
        logits, labels = logits.detach(), labels.detach()
        _, preds = logits.max(dim=1)
        self.scorer1(preds, labels)
        self.scorer2(logits, labels)
        if tagmask is not None:
            update_subset_scorers(self.tag_scorers1, preds, labels, tagmask)
            update_subset_scorers(self.tag_scorers2, logits, labels, tagmask)
        return

    def get_metrics(self, reset=False):
        """Get metrics specific to the task"""

        collected_metrics = {
            "mcc": self.scorer1.get_metric(reset),
            "accuracy": self.scorer2.get_metric(reset),
        }
        collected_metrics.update(
            collect_subset_scores(self.tag_scorers1, "mcc", self.tag_list, reset)
        )
        collected_metrics.update(
            collect_subset_scores(self.tag_scorers2, "accuracy", self.tag_list, reset)
        )
        return collected_metrics


@register_task("qqp", rel_path="QQP/")
@register_task("qqp-alt", rel_path="QQP/")  # second copy for different params
class QQPTask(PairClassificationTask):
    """ Task class for Quora Question Pairs. """

    def __init__(self, path, max_seq_len, name, **kw):
        super().__init__(name, n_classes=2, **kw)
        self.load_data(path, max_seq_len)
        self.sentences = (
            self.train_data_text[0]
            + self.train_data_text[1]
            + self.val_data_text[0]
            + self.val_data_text[1]
        )
        self.scorer2 = F1Measure(1)
        self.scorers = [self.scorer1, self.scorer2]
        self.val_metric = "%s_acc_f1" % name
        self.val_metric_decreases = False

    def load_data(self, path, max_seq_len):
        """Process the dataset located at data_file."""
        tr_data = load_tsv(
            self._tokenizer_name,
            os.path.join(path, "train.tsv"),
            max_seq_len,
            s1_idx=3,
            s2_idx=4,
            label_idx=5,
            label_fn=int,
            skip_rows=1,
        )
        val_data = load_tsv(
            self._tokenizer_name,
            os.path.join(path, "dev.tsv"),
            max_seq_len,
            s1_idx=3,
            s2_idx=4,
            label_idx=5,
            label_fn=int,
            skip_rows=1,
        )
        te_data = load_tsv(
            self._tokenizer_name,
            os.path.join(path, "test.tsv"),
            max_seq_len,
            s1_idx=1,
            s2_idx=2,
            has_labels=False,
            return_indices=True,
            skip_rows=1,
        )
        self.train_data_text = tr_data
        self.val_data_text = val_data
        self.test_data_text = te_data
        log.info("\tFinished loading QQP data.")

    def get_metrics(self, reset=False):
        """Get metrics specific to the task"""
        acc = self.scorer1.get_metric(reset)
        pcs, rcl, f1 = self.scorer2.get_metric(reset)
        return {
            "acc_f1": (acc + f1) / 2,
            "accuracy": acc,
            "f1": f1,
            "precision": pcs,
            "recall": rcl,
        }


@register_task("mnli-fiction", rel_path="MNLI/", genre="fiction")
@register_task("mnli-slate", rel_path="MNLI/", genre="slate")
@register_task("mnli-government", rel_path="MNLI/", genre="government")
@register_task("mnli-telephone", rel_path="MNLI/", genre="telephone")
@register_task("mnli-travel", rel_path="MNLI/", genre="travel")
class MultiNLISingleGenreTask(PairClassificationTask):
    """ Task class for Multi-Genre Natural Language Inference, Fiction genre."""

    def __init__(self, path, max_seq_len, genre, name, **kw):
        """MNLI"""
        super(MultiNLISingleGenreTask, self).__init__(name, n_classes=3, **kw)
        self.load_data(path, max_seq_len, genre)
        self.sentences = (
            self.train_data_text[0]
            + self.train_data_text[1]
            + self.val_data_text[0]
            + self.val_data_text[1]
        )

    def load_data(self, path, max_seq_len, genre):
        """Process the dataset located at path. We only use the in-genre matche data."""
        targ_map = {"neutral": 0, "entailment": 1, "contradiction": 2}
        tr_data = load_tsv(
            self._tokenizer_name,
            os.path.join(path, "train.tsv"),
            max_seq_len,
            s1_idx=8,
            s2_idx=9,
            label_idx=11,
            label_fn=targ_map.__getitem__,
            return_indices=True,
            skip_rows=1,
            filter_idx=3,
            filter_value=genre,
        )

        val_matched_data = load_tsv(
            self._tokenizer_name,
            os.path.join(path, "dev_matched.tsv"),
            max_seq_len,
            s1_idx=8,
            s2_idx=9,
            label_idx=11,
            label_fn=targ_map.__getitem__,
            return_indices=True,
            skip_rows=1,
            filter_idx=3,
            filter_value=genre,
        )

        te_matched_data = load_tsv(
            self._tokenizer_name,
            os.path.join(path, "test_matched.tsv"),
            max_seq_len,
            s1_idx=8,
            s2_idx=9,
            has_labels=False,
            return_indices=True,
            skip_rows=1,
            filter_idx=3,
            filter_value=genre,
        )

        self.train_data_text = tr_data
        self.val_data_text = val_matched_data
        self.test_data_text = te_matched_data
        log.info("\tFinished loading MNLI " + genre + " data.")

    def get_metrics(self, reset=False):
        """ No F1 """
        return {"accuracy": self.scorer1.get_metric(reset)}


@register_task("mrpc", rel_path="MRPC/")
class MRPCTask(PairClassificationTask):
    """ Task class for Microsoft Research Paraphase Task.  """

    def __init__(self, path, max_seq_len, name, **kw):
        """ """
        super(MRPCTask, self).__init__(name, n_classes=2, **kw)
        self.load_data(path, max_seq_len)
        self.sentences = (
            self.train_data_text[0]
            + self.train_data_text[1]
            + self.val_data_text[0]
            + self.val_data_text[1]
        )
        self.scorer2 = F1Measure(1)
        self.scorers = [self.scorer1, self.scorer2]
        self.val_metric = "%s_acc_f1" % name
        self.val_metric_decreases = False

    def load_data(self, path, max_seq_len):
        """ Process the dataset located at path.  """
        tr_data = load_tsv(
            self._tokenizer_name,
            os.path.join(path, "train.tsv"),
            max_seq_len,
            s1_idx=3,
            s2_idx=4,
            label_idx=0,
            skip_rows=1,
        )
        val_data = load_tsv(
            self._tokenizer_name,
            os.path.join(path, "dev.tsv"),
            max_seq_len,
            s1_idx=3,
            s2_idx=4,
            label_idx=0,
            skip_rows=1,
        )
        te_data = load_tsv(
            self._tokenizer_name,
            os.path.join(path, "test.tsv"),
            max_seq_len,
            s1_idx=3,
            s2_idx=4,
            has_labels=False,
            return_indices=True,
            skip_rows=1,
        )
        self.train_data_text = tr_data
        self.val_data_text = val_data
        self.test_data_text = te_data
        log.info("\tFinished loading MRPC data.")

    def get_metrics(self, reset=False):
        """Get metrics specific to the task"""
        acc = self.scorer1.get_metric(reset)
        pcs, rcl, f1 = self.scorer2.get_metric(reset)
        return {
            "acc_f1": (acc + f1) / 2,
            "accuracy": acc,
            "f1": f1,
            "precision": pcs,
            "recall": rcl,
        }


@register_task("sts-b", rel_path="STS-B/")
# second copy for different params
@register_task("sts-b-alt", rel_path="STS-B/")
class STSBTask(PairRegressionTask):
    """ Task class for Sentence Textual Similarity Benchmark.  """

    def __init__(self, path, max_seq_len, name, **kw):
        """ """
        super(STSBTask, self).__init__(name, **kw)
        self.load_data(path, max_seq_len)
        self.sentences = (
            self.train_data_text[0]
            + self.train_data_text[1]
            + self.val_data_text[0]
            + self.val_data_text[1]
        )
        # self.scorer1 = Average()
        # self.scorer2 = Average()
        self.scorer1 = Correlation("pearson")
        self.scorer2 = Correlation("spearman")
        self.scorers = [self.scorer1, self.scorer2]
        self.val_metric = "%s_corr" % self.name
        self.val_metric_decreases = False

    def load_data(self, path, max_seq_len):
        """ Load data """
        tr_data = load_tsv(
            self._tokenizer_name,
            os.path.join(path, "train.tsv"),
            max_seq_len,
            skip_rows=1,
            s1_idx=7,
            s2_idx=8,
            label_idx=9,
            label_fn=lambda x: float(x) / 5,
        )
        val_data = load_tsv(
            self._tokenizer_name,
            os.path.join(path, "dev.tsv"),
            max_seq_len,
            skip_rows=1,
            s1_idx=7,
            s2_idx=8,
            label_idx=9,
            label_fn=lambda x: float(x) / 5,
        )
        te_data = load_tsv(
            self._tokenizer_name,
            os.path.join(path, "test.tsv"),
            max_seq_len,
            s1_idx=7,
            s2_idx=8,
            has_labels=False,
            return_indices=True,
            skip_rows=1,
        )
        self.train_data_text = tr_data
        self.val_data_text = val_data
        self.test_data_text = te_data
        log.info("\tFinished loading STS Benchmark data.")

    def get_metrics(self, reset=False):
        pearsonr = self.scorer1.get_metric(reset)
        spearmanr = self.scorer2.get_metric(reset)
        return {"corr": (pearsonr + spearmanr) / 2, "pearsonr": pearsonr, "spearmanr": spearmanr}


@register_task("snli", rel_path="SNLI/")
class SNLITask(PairClassificationTask):
    """ Task class for Stanford Natural Language Inference """

    def __init__(self, path, max_seq_len, name, **kw):
        """ Do stuff """
        super(SNLITask, self).__init__(name, n_classes=3, **kw)
        self.load_data(path, max_seq_len)
        self.sentences = (
            self.train_data_text[0]
            + self.train_data_text[1]
            + self.val_data_text[0]
            + self.val_data_text[1]
        )

    def load_data(self, path, max_seq_len):
        """ Process the dataset located at path.  """
        targ_map = {"neutral": 0, "entailment": 1, "contradiction": 2}
        tr_data = load_tsv(
            self._tokenizer_name,
            os.path.join(path, "train.tsv"),
            max_seq_len,
            label_fn=targ_map.__getitem__,
            s1_idx=7,
            s2_idx=8,
            label_idx=10,
            skip_rows=1,
        )
        val_data = load_tsv(
            self._tokenizer_name,
            os.path.join(path, "dev.tsv"),
            max_seq_len,
            label_fn=targ_map.__getitem__,
            s1_idx=7,
            s2_idx=8,
            label_idx=10,
            skip_rows=1,
        )
        te_data = load_tsv(
            self._tokenizer_name,
            os.path.join(path, "test.tsv"),
            max_seq_len,
            s1_idx=7,
            s2_idx=8,
            has_labels=False,
            return_indices=True,
            skip_rows=1,
        )
        self.train_data_text = tr_data
        self.val_data_text = val_data
        self.test_data_text = te_data
        log.info("\tFinished loading SNLI data.")


@register_task("mnli", rel_path="MNLI/")
# second copy for different params
@register_task("mnli-alt", rel_path="MNLI/")
class MultiNLITask(PairClassificationTask):
    """ Task class for Multi-Genre Natural Language Inference """

    def __init__(self, path, max_seq_len, name, **kw):
        """MNLI"""
        super(MultiNLITask, self).__init__(name, n_classes=3, **kw)
        self.load_data(path, max_seq_len)
        self.sentences = (
            self.train_data_text[0]
            + self.train_data_text[1]
            + self.val_data_text[0]
            + self.val_data_text[1]
        )

    def load_data(self, path, max_seq_len):
        """Process the dataset located at path."""
        targ_map = {"neutral": 0, "entailment": 1, "contradiction": 2}
        tr_data = load_tsv(
            self._tokenizer_name,
            os.path.join(path, "train.tsv"),
            max_seq_len,
            s1_idx=8,
            s2_idx=9,
            label_idx=11,
            label_fn=targ_map.__getitem__,
            skip_rows=1,
        )

        # Warning to anyone who edits this: The reference label is column *15*,
        # not 11 as above.
        val_matched_data = load_tsv(
            self._tokenizer_name,
            os.path.join(path, "dev_matched.tsv"),
            max_seq_len,
            s1_idx=8,
            s2_idx=9,
            label_idx=15,
            label_fn=targ_map.__getitem__,
            skip_rows=1,
        )
        val_mismatched_data = load_tsv(
            self._tokenizer_name,
            os.path.join(path, "dev_mismatched.tsv"),
            max_seq_len,
            s1_idx=8,
            s2_idx=9,
            label_idx=15,
            label_fn=targ_map.__getitem__,
            skip_rows=1,
        )
        val_data = [m + mm for m, mm in zip(val_matched_data, val_mismatched_data)]
        val_data = tuple(val_data)

        te_matched_data = load_tsv(
            self._tokenizer_name,
            os.path.join(path, "test_matched.tsv"),
            max_seq_len,
            s1_idx=8,
            s2_idx=9,
            has_labels=False,
            return_indices=True,
            skip_rows=1,
        )
        te_mismatched_data = load_tsv(
            self._tokenizer_name,
            os.path.join(path, "test_mismatched.tsv"),
            max_seq_len,
            s1_idx=8,
            s2_idx=9,
            has_labels=False,
            return_indices=True,
            skip_rows=1,
        )
        te_diagnostic_data = load_tsv(
            self._tokenizer_name,
            os.path.join(path, "diagnostic.tsv"),
            max_seq_len,
            s1_idx=1,
            s2_idx=2,
            has_labels=False,
            return_indices=True,
            skip_rows=1,
        )
        te_data = [
            m + mm + d for m, mm, d in zip(te_matched_data, te_mismatched_data, te_diagnostic_data)
        ]

        self.train_data_text = tr_data
        self.val_data_text = val_data
        self.test_data_text = te_data
        log.info("\tFinished loading MNLI data.")


@register_task("mnli-diagnostic", rel_path="MNLI/")
class MultiNLIDiagnosticTask(PairClassificationTask):
    """ Task class for diagnostic on MNLI"""

    def __init__(self, path, max_seq_len, name, **kw):
        super().__init__(name, n_classes=3, **kw)
        self.load_data_and_create_scorers(path, max_seq_len)
        self.sentences = (
            self.train_data_text[0]
            + self.train_data_text[1]
            + self.val_data_text[0]
            + self.val_data_text[1]
        )

    def load_data_and_create_scorers(self, path, max_seq_len):
        """load MNLI diagnostics data. The tags for every column are loaded as indices.
        They will be converted to bools in preprocess_split function"""

        # Will create separate scorer for every tag. tag_group is the name of the
        # column it will have its own scorer
        def create_score_function(scorer, arg_to_scorer, tags_dict, tag_group):
            setattr(self, "scorer__%s" % tag_group, scorer(arg_to_scorer))
            for index, tag in tags_dict.items():
                # 0 is missing value
                if index == 0:
                    continue
                setattr(self, "scorer__%s__%s" % (tag_group, tag), scorer(arg_to_scorer))

        targ_map = {"neutral": 0, "entailment": 1, "contradiction": 2}
        diag_data_dic = load_diagnostic_tsv(
            self._tokenizer_name,
            os.path.join(path, "diagnostic-full.tsv"),
            max_seq_len,
            s1_col="Premise",
            s2_col="Hypothesis",
            label_col="Label",
            label_fn=targ_map.__getitem__,
            skip_rows=1,
        )

        self.ix_to_lex_sem_dic = diag_data_dic["ix_to_lex_sem_dic"]
        self.ix_to_pr_ar_str_dic = diag_data_dic["ix_to_pr_ar_str_dic"]
        self.ix_to_logic_dic = diag_data_dic["ix_to_logic_dic"]
        self.ix_to_knowledge_dic = diag_data_dic["ix_to_knowledge_dic"]

        # Train, val, test splits are same. We only need one split but the code
        # probably expects all splits to be present.
        self.train_data_text = (
            diag_data_dic["sents1"],
            diag_data_dic["sents2"],
            diag_data_dic["targs"],
            diag_data_dic["idxs"],
            diag_data_dic["lex_sem"],
            diag_data_dic["pr_ar_str"],
            diag_data_dic["logic"],
            diag_data_dic["knowledge"],
        )
        self.val_data_text = self.train_data_text
        self.test_data_text = self.train_data_text
        log.info("\tFinished loading MNLI Diagnostics data.")

        # TODO: use FastMatthews instead to save memory.
        create_score_function(Correlation, "matthews", self.ix_to_lex_sem_dic, "lex_sem")
        create_score_function(Correlation, "matthews", self.ix_to_pr_ar_str_dic, "pr_ar_str")
        create_score_function(Correlation, "matthews", self.ix_to_logic_dic, "logic")
        create_score_function(Correlation, "matthews", self.ix_to_knowledge_dic, "knowledge")
        log.info("\tFinished creating Score functions for Diagnostics data.")

    def update_diagnostic_metrics(self, logits, labels, batch):
        # Updates scorer for every tag in a given column (tag_group) and also the
        # the scorer for the column itself.
        def update_scores_for_tag_group(ix_to_tags_dic, tag_group):
            for ix, tag in ix_to_tags_dic.items():
                # 0 is for missing tag so here we use it to update scorer for the column
                # itself (tag_group).
                if ix == 0:
                    # This will contain 1s on positions where at least one of the tags of this
                    # column is present.
                    mask = batch[tag_group]
                    scorer_str = "scorer__%s" % tag_group
                # This branch will update scorers of individual tags in the
                # column
                else:
                    # batch contains_field for every tag. It's either 0 or 1.
                    mask = batch["%s__%s" % (tag_group, tag)]
                    scorer_str = "scorer__%s__%s" % (tag_group, tag)

                # This will take only values for which the tag is true.
                indices_to_pull = torch.nonzero(mask)
                # No example in the batch is labeled with the tag.
                if indices_to_pull.size()[0] == 0:
                    continue
                sub_labels = labels[indices_to_pull[:, 0]]
                sub_logits = logits[indices_to_pull[:, 0]]
                scorer = getattr(self, scorer_str)
                scorer(sub_logits, sub_labels)
            return

        # Updates scorers for each tag.
        update_scores_for_tag_group(self.ix_to_lex_sem_dic, "lex_sem")
        update_scores_for_tag_group(self.ix_to_pr_ar_str_dic, "pr_ar_str")
        update_scores_for_tag_group(self.ix_to_logic_dic, "logic")
        update_scores_for_tag_group(self.ix_to_knowledge_dic, "knowledge")

    def process_split(self, split, indexers) -> Iterable[Type[Instance]]:
        """ Process split text into a list of AllenNLP Instances. """
        is_using_bert = "bert_wpm_pretokenized" in indexers

        def create_labels_from_tags(fields_dict, ix_to_tag_dict, tag_arr, tag_group):
            # If there is something in this row then tag_group should be set to
            # 1.
            is_tag_group = 1 if len(tag_arr) != 0 else 0
            fields_dict[tag_group] = LabelField(
                is_tag_group, label_namespace=tag_group, skip_indexing=True
            )
            # For every possible tag in the column set 1 if the tag is present for
            # this example, 0 otherwise.
            for ix, tag in ix_to_tag_dict.items():
                if ix == 0:
                    continue
                is_present = 1 if ix in tag_arr else 0
                fields_dict["%s__%s" % (tag_group, tag)] = LabelField(
                    is_present, label_namespace="%s__%s" % (tag_group, tag), skip_indexing=True
                )
            return

        def _make_instance(input1, input2, label, idx, lex_sem, pr_ar_str, logic, knowledge):
            """ from multiple types in one column create multiple fields """
            d = {}
            if is_using_bert:
                inp = input1 + input2[1:]  # drop the leading [CLS] token
                d["inputs"] = sentence_to_text_field(inp, indexers)
            else:
                d["input1"] = sentence_to_text_field(input1, indexers)
                d["input2"] = sentence_to_text_field(input2, indexers)
            d["labels"] = LabelField(label, label_namespace="labels", skip_indexing=True)
            d["idx"] = LabelField(idx, label_namespace="idx", skip_indexing=True)
            d["sent1_str"] = MetadataField(" ".join(input1[1:-1]))
            d["sent2_str"] = MetadataField(" ".join(input2[1:-1]))

            # adds keys to dict "d" for every possible type in the column
            create_labels_from_tags(d, self.ix_to_lex_sem_dic, lex_sem, "lex_sem")
            create_labels_from_tags(d, self.ix_to_pr_ar_str_dic, pr_ar_str, "pr_ar_str")
            create_labels_from_tags(d, self.ix_to_logic_dic, logic, "logic")
            create_labels_from_tags(d, self.ix_to_knowledge_dic, knowledge, "knowledge")

            return Instance(d)

        instances = map(_make_instance, *split)
        #  return list(instances)
        return instances  # lazy iterator

    def get_metrics(self, reset=False):
        """Get metrics specific to the task"""
        collected_metrics = {}
        # We do not compute accuracy for this dataset but the eval function
        # requires this key.
        collected_metrics["accuracy"] = 0

        def collect_metrics(ix_to_tag_dict, tag_group):
            for index, tag in ix_to_tag_dict.items():
                # Index 0 is used for missing data, here it will be used for score of the
                # whole category.
                if index == 0:
                    scorer_str = "scorer__%s" % tag_group
                    scorer = getattr(self, scorer_str)
                    collected_metrics["%s" % (tag_group)] = scorer.get_metric(reset)
                else:
                    scorer_str = "scorer__%s__%s" % (tag_group, tag)
                    scorer = getattr(self, scorer_str)
                    collected_metrics["%s__%s" % (tag_group, tag)] = scorer.get_metric(reset)

        collect_metrics(self.ix_to_lex_sem_dic, "lex_sem")
        collect_metrics(self.ix_to_pr_ar_str_dic, "pr_ar_str")
        collect_metrics(self.ix_to_logic_dic, "logic")
        collect_metrics(self.ix_to_knowledge_dic, "knowledge")
        return collected_metrics


<<<<<<< HEAD
@register_task("nps", rel_path="nps/")
class NPSTask(PairClassificationTask):
    def __init__(self, path, max_seq_len, name, probe_path="probe_dummy.tsv", **kw):
        super(NPSTask, self).__init__(name, n_classes=3, **kw)
        self.load_data(path, max_seq_len, probe_path)
        self.sentences = (
            self.train_data_text[0]
            + self.train_data_text[1]
            + self.val_data_text[0]
            + self.val_data_text[1]
        )

    def load_data(self, path, max_seq_len, probe_path):
        targ_map = {"neutral": 0, "entailment": 1, "contradiction": 2}
        tr_data = load_tsv(
            self._tokenizer_name,
            os.path.join(path, "train_dummy.tsv"),
            max_seq_len,
            s1_idx=1,
            s2_idx=2,
            has_labels=False,
            label_fn=targ_map.__getitem__,
            skip_rows=0,
        )
        val_data = load_tsv(
            self._tokenizer_name,
            os.path.join(path, "dev.tsv"),
            max_seq_len,
            s1_idx=0,
            s2_idx=1,
            label_idx=2,
            label_fn=targ_map.__getitem__,
            skip_rows=0,
        )
        te_data = load_tsv(
            self._tokenizer_name,
            os.path.join(path, "test_dummy.tsv"),
            max_seq_len,
            s1_idx=1,
            s2_idx=2,
            has_labels=False,
            label_fn=targ_map.__getitem__,
            skip_rows=0,
        )
        self.train_data_text = tr_data
        self.val_data_text = val_data
        self.test_data_text = te_data
        log.info("\tFinished loading NP/S data.")


@register_task("rte", rel_path="RTE/")
=======
@register_task('rte', rel_path='RTE/')
>>>>>>> 68af44eb
class RTETask(PairClassificationTask):
    """ Task class for Recognizing Textual Entailment 1, 2, 3, 5 """

    def __init__(self, path, max_seq_len, name, **kw):
        """ """
        super(RTETask, self).__init__(name, n_classes=2, **kw)
        self.load_data(path, max_seq_len)
        self.sentences = (
            self.train_data_text[0]
            + self.train_data_text[1]
            + self.val_data_text[0]
            + self.val_data_text[1]
        )

    def load_data(self, path, max_seq_len):
        """ Process the datasets located at path. """
        targ_map = {"not_entailment": 0, "entailment": 1}
        tr_data = load_tsv(
            self._tokenizer_name,
            os.path.join(path, "train.tsv"),
            max_seq_len,
            label_fn=targ_map.__getitem__,
            s1_idx=1,
            s2_idx=2,
            label_idx=3,
            skip_rows=1,
        )
        val_data = load_tsv(
            self._tokenizer_name,
            os.path.join(path, "dev.tsv"),
            max_seq_len,
            label_fn=targ_map.__getitem__,
            s1_idx=1,
            s2_idx=2,
            label_idx=3,
            skip_rows=1,
        )
        te_data = load_tsv(
            self._tokenizer_name,
            os.path.join(path, "test.tsv"),
            max_seq_len,
            s1_idx=1,
            s2_idx=2,
            has_labels=False,
            return_indices=True,
            skip_rows=1,
        )

        self.train_data_text = tr_data
        self.val_data_text = val_data
        self.test_data_text = te_data
        log.info("\tFinished loading RTE.")


@register_task("qnli", rel_path="QNLI/")
# second copy for different params
@register_task("qnli-alt", rel_path="QNLI/")
class QNLITask(PairClassificationTask):
    """Task class for SQuAD NLI"""

    def __init__(self, path, max_seq_len, name, **kw):
        super(QNLITask, self).__init__(name, n_classes=2, **kw)
        self.load_data(path, max_seq_len)
        self.sentences = (
            self.train_data_text[0]
            + self.train_data_text[1]
            + self.val_data_text[0]
            + self.val_data_text[1]
        )

    def load_data(self, path, max_seq_len):
        """Load the data"""
        targ_map = {"not_entailment": 0, "entailment": 1}
        tr_data = load_tsv(
            self._tokenizer_name,
            os.path.join(path, "train.tsv"),
            max_seq_len,
            label_fn=targ_map.__getitem__,
            s1_idx=1,
            s2_idx=2,
            label_idx=3,
            skip_rows=1,
        )
        val_data = load_tsv(
            self._tokenizer_name,
            os.path.join(path, "dev.tsv"),
            max_seq_len,
            label_fn=targ_map.__getitem__,
            s1_idx=1,
            s2_idx=2,
            label_idx=3,
            skip_rows=1,
        )
        te_data = load_tsv(
            self._tokenizer_name,
            os.path.join(path, "test.tsv"),
            max_seq_len,
            s1_idx=1,
            s2_idx=2,
            has_labels=False,
            return_indices=True,
            skip_rows=1,
        )
        self.train_data_text = tr_data
        self.val_data_text = val_data
        self.test_data_text = te_data
        log.info("\tFinished loading QNLI.")


@register_task("wnli", rel_path="WNLI/")
class WNLITask(PairClassificationTask):
    """Class for Winograd NLI task"""

    def __init__(self, path, max_seq_len, name, **kw):
        """ """
        super(WNLITask, self).__init__(name, n_classes=2, **kw)
        self.load_data(path, max_seq_len)
        self.sentences = (
            self.train_data_text[0]
            + self.train_data_text[1]
            + self.val_data_text[0]
            + self.val_data_text[1]
        )

    def load_data(self, path, max_seq_len):
        """Load the data"""
        tr_data = load_tsv(
            self._tokenizer_name,
            os.path.join(path, "train.tsv"),
            max_seq_len,
            s1_idx=1,
            s2_idx=2,
            label_idx=3,
            skip_rows=1,
        )
        val_data = load_tsv(
            self._tokenizer_name,
            os.path.join(path, "dev.tsv"),
            max_seq_len,
            s1_idx=1,
            s2_idx=2,
            label_idx=3,
            skip_rows=1,
        )
        te_data = load_tsv(
            self._tokenizer_name,
            os.path.join(path, "test.tsv"),
            max_seq_len,
            s1_idx=1,
            s2_idx=2,
            has_labels=False,
            return_indices=True,
            skip_rows=1,
        )
        self.train_data_text = tr_data
        self.val_data_text = val_data
        self.test_data_text = te_data
        log.info("\tFinished loading Winograd.")


@register_task("joci", rel_path="JOCI/")
class JOCITask(PairOrdinalRegressionTask):
    """Class for JOCI ordinal regression task"""

    def __init__(self, path, max_seq_len, name, **kw):
        super(JOCITask, self).__init__(name, **kw)
        self.load_data(path, max_seq_len)
        self.sentences = (
            self.train_data_text[0]
            + self.train_data_text[1]
            + self.val_data_text[0]
            + self.val_data_text[1]
        )

    def load_data(self, path, max_seq_len):
        tr_data = load_tsv(
            self._tokenizer_name,
            os.path.join(path, "train.tsv"),
            max_seq_len,
            skip_rows=1,
            s1_idx=0,
            s2_idx=1,
            label_idx=2,
        )
        val_data = load_tsv(
            self._tokenizer_name,
            os.path.join(path, "dev.tsv"),
            max_seq_len,
            skip_rows=1,
            s1_idx=0,
            s2_idx=1,
            label_idx=2,
        )
        te_data = load_tsv(
            self._tokenizer_name,
            os.path.join(path, "test.tsv"),
            max_seq_len,
            skip_rows=1,
            s1_idx=0,
            s2_idx=1,
            label_idx=2,
        )
        self.train_data_text = tr_data
        self.val_data_text = val_data
        self.test_data_text = te_data
        log.info("\tFinished loading JOCI data.")


@register_task("wiki103_classif", rel_path="WikiText103/")
class Wiki103Classification(PairClassificationTask):
    """Pair Classificaiton Task using Wiki103"""

    def __init__(self, path, max_seq_len, name, **kw):
        super().__init__(name, n_classes=2, **kw)
        self.scorer2 = None
        self.val_metric = "%s_accuracy" % self.name
        self.val_metric_decreases = False
        self.files_by_split = {
            "train": os.path.join(path, "train.sentences.txt"),
            "val": os.path.join(path, "valid.sentences.txt"),
            "test": os.path.join(path, "test.sentences.txt"),
        }
        self.max_seq_len = max_seq_len
        self.min_seq_len = 0

    def get_split_text(self, split: str):
        """ Get split text as iterable of records.
        Split should be one of 'train', 'val', or 'test'.
        """
        return self.load_data(self.files_by_split[split])

    def load_data(self, path):
        """ Rather than return a whole list of examples, stream them
        See WikiTextLMTask for an explanation of the preproc"""
        nonatomics_toks = [UNK_TOK_ALLENNLP, "<unk>"]
        with open(path) as txt_fh:
            for row in txt_fh:
                toks = row.strip()
                if not toks:
                    continue
                sent = atomic_tokenize(
                    toks,
                    UNK_TOK_ATOMIC,
                    nonatomics_toks,
                    self.max_seq_len,
                    tokenizer_name=self._tokenizer_name,
                )
                if sent.count("=") >= 2 or len(toks) < self.min_seq_len + 2:
                    continue
                yield sent

    def get_sentences(self) -> Iterable[Sequence[str]]:
        """ Yield sentences, used to compute vocabulary. """
        for split in self.files_by_split:
            # Don't use test set for vocab building.
            if split.startswith("test"):
                continue
            path = self.files_by_split[split]
            for sent in self.load_data(path):
                yield sent

    def process_split(self, split, indexers) -> Iterable[Type[Instance]]:
        """ Process a language modeling split.  Split is a single list of sentences here.  """

        def _make_instance(input1, input2, labels):
            d = {}
            d["input1"] = sentence_to_text_field(input1, indexers)
            d["input2"] = sentence_to_text_field(input2, indexers)
            d["labels"] = LabelField(labels, label_namespace="labels", skip_indexing=True)
            return Instance(d)

        first = True
        for sent in split:
            if first:
                prev_sent = sent
                first = False
                continue
            yield _make_instance(prev_sent, sent, 1)
            prev_sent = sent

    def count_examples(self):
        """ Compute here b/c we're streaming the sentences. """
        example_counts = {}
        for split, split_path in self.files_by_split.items():
            # pair sentence # = sent # - 1
            example_counts[split] = sum(1 for line in open(split_path)) - 1
        self.example_counts = example_counts


# Task class for DisSent with Wikitext 103 only considering clauses from within a single sentence
# Data sets should be prepared as described in Nie, Bennett, and Goodman (2017)
@register_task("dissentwiki", rel_path="DisSent/wikitext/", prefix="wikitext.dissent.single_sent")
# Task class for DisSent with Wikitext 103 considering clauses from within a single sentence
# or across two sentences.
# Data sets should be prepared as described in Nie, Bennett, and Goodman (2017)
@register_task("dissentwikifullbig", rel_path="DisSent/wikitext/", prefix="wikitext.dissent.big")
class DisSentTask(PairClassificationTask):
    """ Task class for DisSent, dataset agnostic.
        Based on Nie, Bennett, and Goodman (2017), but with different datasets.
    """

    def __init__(self, path, max_seq_len, prefix, name, **kw):
        """ There are 8 classes because there are 8 discourse markers in
            the dataset (and, but, because, if, when, before, though, so)
        """
        super().__init__(name, n_classes=8, **kw)
        self.max_seq_len = max_seq_len
        self.files_by_split = {
            "train": os.path.join(path, "%s.train" % prefix),
            "val": os.path.join(path, "%s.valid" % prefix),
            "test": os.path.join(path, "%s.test" % prefix),
        }

    def get_split_text(self, split: str):
        """ Get split text as iterable of records.

        Split should be one of 'train', 'val', or 'test'.
        """
        return self.load_data(self.files_by_split[split])

    def load_data(self, path):
        """ Load data """
        with open(path, "r") as txt_fh:
            for row in txt_fh:
                row = row.strip().split("\t")
                if len(row) != 3 or not (row[0] and row[1] and row[2]):
                    continue
                sent1 = process_sentence(self._tokenizer_name, row[0], self.max_seq_len)
                sent2 = process_sentence(self._tokenizer_name, row[1], self.max_seq_len)
                targ = int(row[2])
                yield (sent1, sent2, targ)

    def get_sentences(self) -> Iterable[Sequence[str]]:
        """ Yield sentences, used to compute vocabulary. """
        for split in self.files_by_split:
            """ Don't use test set for vocab building. """
            if split.startswith("test"):
                continue
            path = self.files_by_split[split]
            for sent1, sent2, _ in self.load_data(path):
                yield sent1
                yield sent2

    def count_examples(self):
        """ Compute the counts here b/c we're streaming the sentences. """
        example_counts = {}
        for split, split_path in self.files_by_split.items():
            example_counts[split] = sum(1 for line in open(split_path))
        self.example_counts = example_counts

    def process_split(self, split, indexers) -> Iterable[Type[Instance]]:
        """ Process split text into a list of AllenNLP Instances. """
        is_using_bert = "bert_wpm_pretokenized" in indexers

        def _make_instance(input1, input2, labels):
            d = {}
            if is_using_bert:
                inp = input1 + input2[1:]  # drop leading [CLS] token
                d["inputs"] = sentence_to_text_field(inp, indexers)
            else:
                d["input1"] = sentence_to_text_field(input1, indexers)
                d["input2"] = sentence_to_text_field(input2, indexers)
            d["labels"] = LabelField(labels, label_namespace="labels", skip_indexing=True)
            return Instance(d)

        for sent1, sent2, trg in split:
            yield _make_instance(sent1, sent2, trg)


# TODO: does this even work? What is n_classes for this?
@register_task("weakgrounded", rel_path="mscoco/weakgrounded/")
class WeakGroundedTask(PairClassificationTask):
    """ Task class for Weak Grounded Sentences i.e., training on pairs of captions for the same image """

    def __init__(self, path, max_seq_len, n_classes, name, **kw):
        """ Do stuff """
        super(WeakGroundedTask, self).__init__(name, n_classes, **kw)

        """ Process the dataset located at path.  """
        """ positive = captions of the same image, negative = captions of different images """
        targ_map = {"negative": 0, "positive": 1}
        targ_map = {"0": 0, "1": 1}

        tr_data = load_tsv(
            self._tokenizer_name,
            os.path.join(path, "train_aug.tsv"),
            max_seq_len,
            targ_map=targ_map,
            s1_idx=0,
            s2_idx=1,
            label_idx=2,
            skip_rows=0,
        )
        val_data = load_tsv(
            self._tokenizer_name,
            os.path.join(path, "val.tsv"),
            max_seq_len,
            targ_map=targ_map,
            s1_idx=0,
            s2_idx=1,
            label_idx=2,
            skip_rows=0,
        )
        te_data = load_tsv(
            self._tokenizer_name,
            os.path.join(path, "test.tsv"),
            max_seq_len,
            targ_map=targ_map,
            s1_idx=0,
            s2_idx=1,
            label_idx=2,
            skip_rows=0,
        )

        self.train_data_text = tr_data
        self.val_data_text = val_data
        self.test_data_text = te_data
        self.sentences = self.train_data_text[0] + self.val_data_text[0]
        self.n_classes = 2
        log.info("\tFinished loading MSCOCO data.")


@register_task("grounded", rel_path="mscoco/grounded/")
class GroundedTask(Task):
    """ Task class for Grounded Sentences i.e., training on caption->image pair """

    """ Defined new metric function from AllenNLP Average """

    def __init__(self, path, max_seq_len, name, **kw):
        """ Do stuff """
        super(GroundedTask, self).__init__(name, **kw)
        self.scorer1 = Average()
        self.scorers = [self.scorer1]
        self.val_metric = "%s_metric" % self.name
        self.load_data(path, max_seq_len)
        self.sentences = self.train_data_text[0] + self.val_data_text[0]
        self.ids = self.train_data_text[1] + self.val_data_text[1]
        self.path = path
        self.img_encoder = None
        self.val_metric_decreases = False

    def get_metrics(self, reset=False):
        """Get metrics specific to the task"""
        metric = self.scorer1.get_metric(reset)

        return {"metric": metric}

    def process_split(self, split, indexers) -> Iterable[Type[Instance]]:
        """
        Convert a dataset of sentences into padded sequences of indices.
        Args:
            - split (list[list[str]]): list of inputs (possibly pair) and outputs
            - pair_input (int)
            - tok2idx (dict)
        Returns:
        """

        def _make_instance(sent, label, ids):
            input1 = sentence_to_text_field(sent, indexers)
            label = NumericField(label)
            ids = NumericField(ids)
            return Instance({"input1": input1, "labels": label, "ids": ids})

        # Map over columns: input1, labels, ids
        instances = map(_make_instance, *split)
        #  return list(instances)
        return instances  # lazy iterator

    def load_data(self, path, max_seq_len):
        """ Map sentences to image ids
            Keep track of caption ids just in case """

        train, val, test = ([], [], []), ([], [], []), ([], [], [])

        with open(os.path.join(path, "train_idx.txt"), "r") as f:
            train_ids = [item.strip() for item in f.readlines()]
        with open(os.path.join(path, "val_idx.txt"), "r") as f:
            val_ids = [item.strip() for item in f.readlines()]
        with open(os.path.join(path, "test_idx.txt"), "r") as f:
            test_ids = [item.strip() for item in f.readlines()]

        f = open(os.path.join(path, "train.json"), "r")
        for line in f:
            tr_dict = json.loads(line)
        f = open(os.path.join(path, "val.json"), "r")
        for line in f:
            val_dict = json.loads(line)
        f = open(os.path.join(path, "test.json"), "r")
        for line in f:
            te_dict = json.loads(line)
        with open(os.path.join(path, "feat_map.json")) as fd:
            keymap = json.load(fd)

        def load_mscoco(data_dict, data_list, img_idxs):
            for img_idx in img_idxs:
                newimg_id = "mscoco/grounded/" + img_idx + ".json"
                for caption_id in data_dict[img_idx]["captions"]:
                    data_list[0].append(data_dict[img_idx]["captions"][caption_id])
                    data_list[1].append(1)
                    data_list[2].append(int(keymap[newimg_id]))
            return data_list

        train = load_mscoco(tr_dict, train, train_ids)
        val = load_mscoco(val_dict, val, val_ids)
        test = load_mscoco(te_dict, test, test_ids)

        self.tr_data = train
        self.val_data = val
        self.te_data = test
        self.train_data_text = train
        self.val_data_text = val
        self.test_data_text = test

        log.info("\tTrain: %d, Val: %d, Test: %d", len(train[0]), len(val[0]), len(test[0]))
        log.info("\tFinished loading MSCOCO data!")


@register_task("groundedsw", rel_path="mscoco/grounded")
class GroundedSWTask(Task):
    """ Task class for Grounded Sentences i.e., training on caption->image pair """

    """ Defined new metric function from AllenNLP Average """

    def __init__(self, path, max_seq_len, name, **kw):
        super(GroundedSWTask, self).__init__(name, **kw)
        self.scorer1 = Average()
        self.scorers = [self.scorer1]
        self.val_metric = "%s_metric" % self.name
        self.load_data(path, max_seq_len)
        self.sentences = self.train_data_text[0] + self.val_data_text[0]
        self.ids = self.train_data_text[1] + self.val_data_text[1]
        self.path = path
        self.img_encoder = None
        self.val_metric_decreases = False

    def get_metrics(self, reset=False):
        """Get metrics specific to the task"""
        metric = self.scorer1.get_metric(reset)

        return {"metric": metric}

    def process_split(self, split, indexers) -> Iterable[Type[Instance]]:
        """
        Convert a dataset of sentences into padded sequences of indices.
        Args:
            - split (list[list[str]]): list of inputs (possibly pair) and outputs
            - pair_input (int)
            - tok2idx (dict)
        Returns:
        """

        def _make_instance(sent, label, ids):
            input1 = sentence_to_text_field(sent, indexers)
            label = NumericField(label)
            ids = NumericField(ids)
            return Instance({"input1": input1, "labels": label, "ids": ids})

        # Map over columns: input1, labels, ids
        instances = map(_make_instance, *split)
        #  return list(instances)
        return instances  # lazy iterator

    def load_data(self, path, max_seq_len):
        """ Map sentences to image ids
            Keep track of caption ids just in case """

        train, val, test = ([], [], []), ([], [], []), ([], [], [])

        def get_data(dataset, data):
            f = open(path + dataset + ".tsv", "r")
            for line in f:
                items = line.strip().split("\t")
                if len(items) < 3 or items[1] == "0":
                    continue
                data[0].append(items[0])
                data[1].append(int(items[1]))
                data[2].append(int(items[2]))
            return data

        train = get_data("shapeworld/train", train)
        val = get_data("shapeworld/val", val)
        test = get_data("shapeworld/test", test)

        self.tr_data = train
        self.val_data = val
        self.te_data = test
        self.train_data_text = train
        self.val_data_text = val
        self.test_data_text = test

        log.info("Train: %d, Val: %d, Test: %d", len(train[0]), len(val[0]), len(test[0]))
        log.info("\nFinished loading SW data!")


@register_task("recast-puns", rel_path="DNC/recast_puns_data")
@register_task("recast-ner", rel_path="DNC/recast_ner_data")
@register_task("recast-verbnet", rel_path="DNC/recast_verbnet_data")
@register_task("recast-verbcorner", rel_path="DNC/recast_verbcorner_data")
@register_task("recast-sentiment", rel_path="DNC/recast_sentiment_data")
@register_task("recast-factuality", rel_path="DNC/recast_factuality_data")
@register_task("recast-winogender", rel_path="DNC/manually-recast-winogender")
@register_task("recast-lexicosyntax", rel_path="DNC/lexicosyntactic_recasted")
@register_task("recast-kg", rel_path="DNC/kg-relations")
class RecastNLITask(PairClassificationTask):
    """ Task class for NLI Recast Data"""

    def __init__(self, path, max_seq_len, name, **kw):
        super(RecastNLITask, self).__init__(name, n_classes=2, **kw)
        self.load_data(path, max_seq_len)
        self.sentences = (
            self.train_data_text[0]
            + self.train_data_text[1]
            + self.val_data_text[0]
            + self.val_data_text[1]
        )

    def load_data(self, path, max_seq_len):
        tr_data = load_tsv(
            self._tokenizer_name,
            os.path.join(path, "train.tsv"),
            max_seq_len,
            s1_idx=1,
            s2_idx=2,
            skip_rows=0,
            label_idx=3,
        )
        val_data = load_tsv(
            self._tokenizer_name,
            os.path.join(path, "dev.tsv"),
            max_seq_len,
            s1_idx=0,
            s2_idx=1,
            skip_rows=0,
            label_idx=3,
        )
        te_data = load_tsv(
            self._tokenizer_name,
            os.path.join(path, "test.tsv"),
            max_seq_len,
            s1_idx=1,
            s2_idx=2,
            skip_rows=0,
            label_idx=3,
        )

        self.train_data_text = tr_data
        self.val_data_text = val_data
        self.test_data_text = te_data
        log.info("\tFinished loading recast probing data.")


class TaggingTask(Task):
    """ Generic tagging task, one tag per word """

    def __init__(self, name, num_tags, **kw):
        super().__init__(name, **kw)
        assert num_tags > 0
        self.num_tags = num_tags + 2  # add tags for unknown and padding
        self.scorer1 = CategoricalAccuracy()
        self.val_metric = "%s_accuracy" % self.name
        self.val_metric_decreases = False
        self.all_labels = [str(i) for i in range(self.num_tags)]
        self._label_namespace = self.name + "_tags"
        self.target_indexer = {"words": SingleIdTokenIndexer(namespace=self._label_namespace)}

    def truncate(self, max_seq_len, sos_tok=utils.SOS_TOK, eos_tok=utils.EOS_TOK):
        """ Truncate the data if any sentences are longer than max_seq_len. """
        self.train_data_text = [
            truncate(self.train_data_text[0], max_seq_len, sos_tok, eos_tok),
            self.train_data_text[1],
        ]
        self.val_data_text = [
            truncate(self.val_data_text[0], max_seq_len, sos_tok, eos_tok),
            self.val_data_text[1],
        ]
        self.test_data_text = [
            truncate(self.test_data_text[0], max_seq_len, sos_tok, eos_tok),
            self.test_data_text[1],
        ]

    def get_metrics(self, reset=False):
        """Get metrics specific to the task"""
        acc = self.scorer1.get_metric(reset)
        return {"accuracy": acc}

    def get_all_labels(self) -> List[str]:
        return self.all_labels


@register_task("ccg", rel_path="CCG/")
class CCGTaggingTask(TaggingTask):
    """ CCG supertagging as a task.
        Using the supertags from CCGbank. """

    def __init__(self, path, max_seq_len, name="ccg", **kw):
        """ There are 1363 supertags in CCGBank without introduced token. """
        super().__init__(name, 1363, **kw)
        self.INTRODUCED_TOKEN = "1363"
        self.bert_tokenization = self._tokenizer_name.startswith("bert-")
        self.load_data(path, max_seq_len)
        self.sentences = self.train_data_text[0] + self.val_data_text[0]
        self.max_seq_len = max_seq_len
        if self._tokenizer_name.startswith("bert-"):
            # the +1 is for the tokenization added token
            self.num_tags = self.num_tags + 1

    def process_split(self, split, indexers) -> Iterable[Type[Instance]]:
        """ Process a tagging task """
        inputs = [TextField(list(map(Token, sent)), token_indexers=indexers) for sent in split[0]]
        targs = [
            TextField(list(map(Token, sent)), token_indexers=self.target_indexer)
            for sent in split[2]
        ]
        mask = [
            MultiLabelField(mask, label_namespace="indices", skip_indexing=True, num_labels=511)
            for mask in split[3]
        ]
        instances = [
            Instance({"inputs": x, "targs": t, "mask": m}) for (x, t, m) in zip(inputs, targs, mask)
        ]
        return instances

    def load_data(self, path, max_seq_len):
        tr_data = load_tsv(
            self._tokenizer_name,
            os.path.join(path, "ccg.train." + self._tokenizer_name),
            max_seq_len,
            s1_idx=1,
            s2_idx=None,
            label_idx=2,
            skip_rows=1,
            col_indices=[0, 1, 2],
            delimiter="\t",
            label_fn=lambda t: t.split(" "),
        )
        val_data = load_tsv(
            self._tokenizer_name,
            os.path.join(path, "ccg.dev." + self._tokenizer_name),
            max_seq_len,
            s1_idx=1,
            s2_idx=None,
            label_idx=2,
            skip_rows=1,
            col_indices=[0, 1, 2],
            delimiter="\t",
            label_fn=lambda t: t.split(" "),
        )
        te_data = load_tsv(
            self._tokenizer_name,
            os.path.join(path, "ccg.test." + self._tokenizer_name),
            max_seq_len,
            s1_idx=1,
            s2_idx=None,
            label_idx=2,
            skip_rows=1,
            col_indices=[0, 1, 2],
            delimiter="\t",
            has_labels=False,
        )
        self.max_seq_len = max_seq_len

        # Get the mask for each sentence, where the mask is whether or not
        # the token was split off by tokenization. We want to only count the first
        # sub-piece in the BERT tokenization in the loss and score, following Devlin's NER
        # experiment [BERT: Pretraining of Deep Bidirectional Transformers for Language Understanding]
        # (https://arxiv.org/abs/1810.04805)
        if self.bert_tokenization:
            import numpy.ma as ma

            masks = []
            for dataset in [tr_data, val_data]:
                dataset_mask = []
                for i in range(len(dataset[2])):
                    mask = ma.getmask(
                        ma.masked_where(
                            np.array(dataset[2][i]) != self.INTRODUCED_TOKEN,
                            np.array(dataset[2][i]),
                        )
                    )
                    mask_indices = np.where(mask)[0].tolist()
                    dataset_mask.append(mask_indices)
                masks.append(dataset_mask)

        # mock labels for test data (tagging)
        te_targs = [["0"] * len(x) for x in te_data[0]]
        te_mask = [list(range(len(x))) for x in te_data[0]]
        self.train_data_text = list(tr_data) + [masks[0]]
        self.val_data_text = list(val_data) + [masks[1]]
        self.test_data_text = list(te_data[:2]) + [te_targs] + [te_mask]
        log.info("\tFinished loading CCGTagging data.")


class SpanClassificationTask(Task):
    """
     Generic class for span tasks.
    Acts as a classifier, but with multiple targets for each input text.
    Targets are of the form (span1, span2,..., span_n, label), where the spans are
    half-open token intervals [i, j).
    The number of spans is constant across examples.
    """

    @property
    def _tokenizer_suffix(self):
        """
        Suffix to make sure we use the correct source files,
        based on the given tokenizer.
        """
        if self.tokenizer_name:
            return ".retokenized." + self.tokenizer_name
        else:
            return ""

    def tokenizer_is_supported(self, tokenizer_name):
        """ Check if the tokenizer is supported for this task. """
        # Assume all tokenizers supported; if retokenized data not found
        # for this particular task, we'll just crash on file loading.
        return True

    def __init__(
        self,
        path: str,
        max_seq_len: int,
        name: str,
        label_file: str = None,
        files_by_split: Dict[str, str] = None,
        num_spans: int = 2,
        **kw,
    ):
        """
        Construct a span task.
        @register_task.

        Parameters
        ---------------------
            path: data directory
            max_seq_len: maximum sequence length (currently ignored)
            name: task name
            label_file: relative path to labels file
                - should be a line-delimited file where each line is a value the
                label can take.
            files_by_split: split name ('train', 'val', 'test') mapped to
                relative filenames (e.g. 'train': 'train.json')
        """
        super().__init__(name, **kw)

        assert label_file is not None
        assert files_by_split is not None
        self._files_by_split = {
            split: os.path.join(path, fname) + self._tokenizer_suffix
            for split, fname in files_by_split.items()
        }
        self.num_spans = num_spans
        self._iters_by_split = self.load_data()
        self.max_seq_len = max_seq_len

        label_file = os.path.join(path, label_file)
        self.all_labels = list(utils.load_lines(label_file))
        self.n_classes = len(self.all_labels)
        self._label_namespace = self.name + "_labels"

        self.acc_scorer = BooleanAccuracy()  # binary accuracy
        self.f1_scorer = F1Measure(positive_label=1)  # binary F1 overall
        self.scorers = [self.acc_scorer, self.f1_scorer]
        self.val_metric = "%s_f1" % self.name
        self.val_metric_decreases = False

    def _stream_records(self, filename):
        """
        Helper function for loading the data, which is in json format and
        checks if it has targets.
        """
        skip_ctr = 0
        total_ctr = 0
        for record in utils.load_json_data(filename):
            total_ctr += 1
            if not record.get("targets", None):
                skip_ctr += 1
                continue
            yield record
        log.info(
            "Read=%d, Skip=%d, Total=%d from %s",
            total_ctr - skip_ctr,
            skip_ctr,
            total_ctr,
            filename,
        )

    def load_data(self):
        iters_by_split = collections.OrderedDict()
        for split, filename in self._files_by_split.items():
            iter = list(self._stream_records(filename))
            iters_by_split[split] = iter
        return iters_by_split

    def get_split_text(self, split: str):
        """
        Get split text as iterable of records.
        Split should be one of 'train', 'val', or 'test'.
        """
        return self._iters_by_split[split]

    def get_num_examples(self, split_text):
        """
        Return number of examples in the result of get_split_text.
        Subclass can override this if data is not stored in column format.
        """
        return len(split_text)

    def _make_span_field(self, s, text_field, offset=1):
        # AllenNLP span extractor expects inclusive span indices
        # so minus 1 at the end index.
        return SpanField(s[0] + offset, s[1] - 1 + offset, text_field)

    def _pad_tokens(self, tokens):
        """Pad tokens according to the current tokenization style."""
        if self.tokenizer_name.startswith("bert-"):
            # standard padding for BERT; see
            # https://github.com/huggingface/pytorch-pretrained-BERT/blob/master/examples/extract_features.py#L85
            return ["[CLS]"] + tokens + ["[SEP]"]
        else:
            return [utils.SOS_TOK] + tokens + [utils.EOS_TOK]

    def make_instance(self, record, idx, indexers) -> Type[Instance]:
        """Convert a single record to an AllenNLP Instance."""
        tokens = record["text"].split()
        tokens = self._pad_tokens(tokens)
        text_field = sentence_to_text_field(tokens, indexers)

        example = {}
        example["idx"] = MetadataField(idx)

        example["input1"] = text_field

        for i in range(self.num_spans):
            example["span" + str(i + 1) + "s"] = ListField(
                [
                    self._make_span_field(t["span" + str(i + 1)], text_field, 1)
                    for t in record["targets"]
                ]
            )

        labels = [utils.wrap_singleton_string(t["label"]) for t in record["targets"]]
        example["labels"] = ListField(
            [
                MultiLabelField(
                    label_set, label_namespace=self._label_namespace, skip_indexing=False
                )
                for label_set in labels
            ]
        )
        return Instance(example)

    def process_split(self, records, indexers) -> Iterable[Type[Instance]]:
        """ Process split text into a list of AllenNLP Instances. """

        def _map_fn(r, idx):
            return self.make_instance(r, idx, indexers)

        return map(_map_fn, records, itertools.count())

    def get_all_labels(self) -> List[str]:
        return self.all_labels

    def get_sentences(self) -> Iterable[Sequence[str]]:
        """ Yield sentences, used to compute vocabulary. """
        for split, iter in self._iters_by_split.items():
            # Don't use test set for vocab building.
            if split.startswith("test"):
                continue
            for record in iter:
                yield record["text"].split()

    def get_metrics(self, reset=False):
        """Get metrics specific to the task"""
        metrics = {}
        metrics["acc"] = self.acc_scorer.get_metric(reset)
        precision, recall, f1 = self.f1_scorer.get_metric(reset)
        metrics["precision"] = precision
        metrics["recall"] = recall
        metrics["f1"] = f1
        return metrics


@register_task("commitbank", rel_path="CommitmentBank/")
class CommitmentTask(PairClassificationTask):
    """ NLI-formatted task detecting speaker commitment.
    Data and more info at github.com/mcdm/CommitmentBank/
    Paper forthcoming. """

    def __init__(self, path, max_seq_len, name, **kw):
        """ We use three F1 trackers, one for each class to compute multi-class F1 """
        super().__init__(name, n_classes=3, **kw)
        self.scorer2 = F1Measure(0)
        self.scorer3 = F1Measure(1)
        self.scorer4 = F1Measure(2)
        self.scorers = [self.scorer1, self.scorer2, self.scorer3, self.scorer4]
        self.val_metric = "%s_f1" % name

        self.load_data(path, max_seq_len)
        self.sentences = (
            self.train_data_text[0]
            + self.val_data_text[0]
            + self.train_data_text[1]
            + self.val_data_text[1]
        )

    def load_data(self, path, max_seq_len):
        """Process the dataset located at each data file.
           The target needs to be split into tokens because
           it is a sequence (one tag per input token). """
        targ_map = {"neutral": 0, "entailment": 1, "contradiction": 2}

        def _load_data(data_file):
            data = [json.loads(l) for l in open(data_file, encoding="utf-8").readlines()]
            sent1s, sent2s, targs, idxs = [], [], [], []
            for example in data:
                sent1s.append(
                    process_sentence(self._tokenizer_name, example["premise"], max_seq_len)
                )
                sent2s.append(
                    process_sentence(self._tokenizer_name, example["hypothesis"], max_seq_len)
                )
                trg = targ_map[example["label"]] if "label" in example else 0
                targs.append(trg)
                targs.append(trg)
                idxs.append(example["idx"])
            return [sent1s, sent2s, targs, idxs]

        tr_data = _load_data(os.path.join(path, "train.jsonl"))
        val_data = _load_data(os.path.join(path, "val.jsonl"))
        te_data = _load_data(os.path.join(path, "test_ANS.jsonl"))

        self.train_data_text = tr_data
        self.val_data_text = val_data
        self.test_data_text = te_data
        log.info("\tFinished loading CommitmentBank data.")

    def get_metrics(self, reset=False):
        """Get metrics specific to the task.
            - scorer1 tracks accuracy
            - scorers{2,3,4} compute class-specific F1,
                and we macro-average to get multi-class F1"""
        acc = self.scorer1.get_metric(reset)
        pcs1, rcl1, f11 = self.scorer2.get_metric(reset)
        pcs2, rcl2, f12 = self.scorer3.get_metric(reset)
        pcs3, rcl3, f13 = self.scorer4.get_metric(reset)
        pcs = (pcs1 + pcs2 + pcs3) / 3
        rcl = (rcl1 + rcl2 + rcl3) / 3
        f1 = (f11 + f12 + f13) / 3
        return {"accuracy": acc, "f1": f1, "precision": pcs, "recall": rcl}<|MERGE_RESOLUTION|>--- conflicted
+++ resolved
@@ -1347,62 +1347,7 @@
         collect_metrics(self.ix_to_knowledge_dic, "knowledge")
         return collected_metrics
 
-
-<<<<<<< HEAD
-@register_task("nps", rel_path="nps/")
-class NPSTask(PairClassificationTask):
-    def __init__(self, path, max_seq_len, name, probe_path="probe_dummy.tsv", **kw):
-        super(NPSTask, self).__init__(name, n_classes=3, **kw)
-        self.load_data(path, max_seq_len, probe_path)
-        self.sentences = (
-            self.train_data_text[0]
-            + self.train_data_text[1]
-            + self.val_data_text[0]
-            + self.val_data_text[1]
-        )
-
-    def load_data(self, path, max_seq_len, probe_path):
-        targ_map = {"neutral": 0, "entailment": 1, "contradiction": 2}
-        tr_data = load_tsv(
-            self._tokenizer_name,
-            os.path.join(path, "train_dummy.tsv"),
-            max_seq_len,
-            s1_idx=1,
-            s2_idx=2,
-            has_labels=False,
-            label_fn=targ_map.__getitem__,
-            skip_rows=0,
-        )
-        val_data = load_tsv(
-            self._tokenizer_name,
-            os.path.join(path, "dev.tsv"),
-            max_seq_len,
-            s1_idx=0,
-            s2_idx=1,
-            label_idx=2,
-            label_fn=targ_map.__getitem__,
-            skip_rows=0,
-        )
-        te_data = load_tsv(
-            self._tokenizer_name,
-            os.path.join(path, "test_dummy.tsv"),
-            max_seq_len,
-            s1_idx=1,
-            s2_idx=2,
-            has_labels=False,
-            label_fn=targ_map.__getitem__,
-            skip_rows=0,
-        )
-        self.train_data_text = tr_data
-        self.val_data_text = val_data
-        self.test_data_text = te_data
-        log.info("\tFinished loading NP/S data.")
-
-
-@register_task("rte", rel_path="RTE/")
-=======
 @register_task('rte', rel_path='RTE/')
->>>>>>> 68af44eb
 class RTETask(PairClassificationTask):
     """ Task class for Recognizing Textual Entailment 1, 2, 3, 5 """
 
