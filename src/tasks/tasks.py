from .registry import register_task, REGISTRY  # global task registry
'''Define the tasks and code for loading their data.

- As much as possible, following the existing task hierarchy structure.
- When inheriting, be sure to write and call load_data.
- Set all text data as an attribute, task.sentences (List[List[str]])
- Each task's val_metric should be name_metric, where metric is returned by
get_metrics(): e.g. if task.val_metric = task_name + "_accuracy", then
task.get_metrics() should return {"accuracy": accuracy_val, ... }
'''
import codecs
import collections
import copy
import itertools
import json
import logging as log
import os

import numpy as np
import torch

from allennlp.training.metrics import CategoricalAccuracy, \
    BooleanAccuracy, F1Measure, Average
from ..allennlp_mods.correlation import Correlation, FastMatthews
from allennlp.data.token_indexers import SingleIdTokenIndexer
from allennlp.data import vocabulary

# Fields for instance processing
from allennlp.data import Instance, Token
from allennlp.data.fields import TextField, LabelField, MultiLabelField, \
    SpanField, ListField, MetadataField
from ..allennlp_mods.numeric_field import NumericField

from ..utils import utils
from ..utils.utils import truncate
from ..utils.data_loaders import load_tsv, process_sentence, load_diagnostic_tsv, get_tag_list
from ..utils.tokenizers import get_tokenizer

from typing import Iterable, Sequence, List, Dict, Any, Type

UNK_TOK_ALLENNLP = "@@UNKNOWN@@"
UNK_TOK_ATOMIC = "UNKNOWN"  # an unk token that won't get split by tokenizers


def sentence_to_text_field(sent: Sequence[str], indexers: Any):
    ''' Helper function to map a sequence of tokens into a sequence of
    AllenNLP Tokens, then wrap in a TextField with the given indexers '''
    return TextField(list(map(Token, sent)), token_indexers=indexers)


def atomic_tokenize(sent: str, atomic_tok: str, nonatomic_toks: List[str], max_seq_len: int,
                    tokenizer_name: str):
    ''' Replace tokens that will be split by tokenizer with a
    placeholder token. Tokenize, and then substitute the placeholder
    with the *first* nonatomic token in the list. '''
    for nonatomic_tok in nonatomic_toks:
        sent = sent.replace(nonatomic_tok, atomic_tok)
    sent = process_sentence(tokenizer_name, sent, max_seq_len)
    sent = [nonatomic_toks[0] if t == atomic_tok else t for t in sent]
    return sent


def process_single_pair_task_split(
        split, indexers, is_pair=True, classification=True):
    '''
    Convert a dataset of sentences into padded sequences of indices. Shared
    across several classes.

    Args:
        - split (list[list[str]]): list of inputs (possibly pair) and outputs
        - indexers ()
        - is_pair (Bool)
        - classification (Bool)

    Returns:
        - instances (Iterable[Instance]): an iterable of AllenNLP Instances with fields
    '''
    # check here if using bert to avoid passing model info to tasks
    is_using_bert = "bert_wpm_pretokenized" in indexers

    def _make_instance(input1, input2, labels, idx):
        d = {}
        d['sent1_str'] = MetadataField(" ".join(input1[1:-1]))
        if is_using_bert and is_pair:
            inp = input1 + input2[1:] # throw away input2 leading [CLS]
            d["inputs"] = sentence_to_text_field(inp, indexers)
            d['sent2_str'] = MetadataField(" ".join(input2[1:-1]))
        else:
            d["input1"] = sentence_to_text_field(input1, indexers)
            if input2:
                d["input2"] = sentence_to_text_field(input2, indexers)
                d['sent2_str'] = MetadataField(" ".join(input2[1:-1]))
        if classification:
            d["labels"] = LabelField(labels, label_namespace="labels",
                                     skip_indexing=True)
        else:
            d["labels"] = NumericField(labels)

        d["idx"] = LabelField(idx, label_namespace="idxs",
                              skip_indexing=True)

        return Instance(d)

    split = list(split)
    if not is_pair:  # dummy iterator for input2
        split[1] = itertools.repeat(None)
    if len(split) < 4:  # counting iterator for idx
        assert len(split) == 3
        split.append(itertools.count())

    # Map over columns: input1, (input2), labels, idx
    instances = map(_make_instance, *split)
    return instances  # lazy iterator


def create_subset_scorers(count, scorer_type, **args_to_scorer):
    '''
    Create a list scorers of designated type for each "coarse__fine" tag.
    This function is only used by tasks that need evalute results on tags,
    and should be called after loading all the splits.

    Parameters:
        count: N_tag, number of different "coarse__fine" tags
        scorer_type: which scorer to use
        **args_to_scorer: arguments passed to the scorer
    Returns:
        scorer_list: a list of N_tag scorer object
    '''
    scorer_list = [scorer_type(**args_to_scorer) for _ in range(count)]
    return scorer_list


def update_subset_scorers(scorer_list, estimations, labels, tagmask):
    '''
    Add the output and label of one minibatch to the subset scorer objects.
    This function is only used by tasks that need evalute results on tags,
    and should be called every minibatch when task.scorer are updated.

    Parameters:
        scorer_list: a list of N_tag scorer object
        estimations: a (bs, *) tensor, model estimation
        labels: a (bs, *) tensor, ground truth
        tagmask: a (bs, N_tag) 0-1 tensor, indicating tags of each sample
    '''
    for tid, scorer in enumerate(scorer_list):
        subset_idx = torch.nonzero(tagmask[:, tid]).squeeze(dim=1)
        subset_estimations = estimations[subset_idx]
        subset_labels = labels[subset_idx]
        if len(subset_idx) > 0:
            scorer(subset_estimations, subset_labels)
    return


def collect_subset_scores(scorer_list, metric_name, tag_list, reset=False):
    '''
    Get the scorer measures of each tag.
    This function is only used by tasks that need evalute results on tags,
    and should be called in get_metrics.

    Parameters:
        scorer_list: a list of N_tag scorer object
        metric_name: string, name prefix for this group
        tag_list: "coarse__fine" tag strings
    Returns:
        subset_scores: a dictionary from subset tags to scores
    '''
    subset_scores = {'%s_%s' % (metric_name, tag_str): scorer.get_metric(
        reset) for tag_str, scorer in zip(tag_list, scorer_list)}
    return subset_scores


class Task(object):
    '''Generic class for a task

    Methods and attributes:
        - load_data: load dataset from a path and create splits
        - truncate: truncate data to be at most some length
        - get_metrics:

    Outside the task:
        - process: pad and indexify data given a mapping
        - optimizer
    '''

    def __init__(self, name, tokenizer_name):
        self.name = name
        self._tokenizer_name = tokenizer_name
        self.scorers = []

    def load_data(self, path, max_seq_len):
        ''' Load data from path and create splits. '''
        raise NotImplementedError

    def truncate(self, max_seq_len, sos_tok, eos_tok):
        ''' Shorten sentences to max_seq_len and add sos and eos tokens. '''
        raise NotImplementedError

    def get_sentences(self) -> Iterable[Sequence[str]]:
        ''' Yield sentences, used to compute vocabulary. '''
        yield from self.sentences

    def count_examples(self, splits=['train', 'val', 'test']):
        ''' Count examples in the dataset. '''
        self.example_counts = {}
        for split in splits:
            st = self.get_split_text(split)
            count = self.get_num_examples(st)
            self.example_counts[split] = count

    def tokenizer_is_supported(self, tokenizer_name):
        ''' Check if the tokenizer is supported for this task. '''
        return get_tokenizer(tokenizer_name) is not None

    @property
    def tokenizer_name(self):
        return self._tokenizer_name

    @property
    def n_train_examples(self):
        return self.example_counts['train']

    @property
    def n_val_examples(self):
        return self.example_counts['val']

    def get_split_text(self, split: str):
        ''' Get split text, typically as list of columns.

        Split should be one of 'train', 'val', or 'test'.
        '''
        return getattr(self, '%s_data_text' % split)

    def get_num_examples(self, split_text):
        ''' Return number of examples in the result of get_split_text.

        Subclass can override this if data is not stored in column format.
        '''
        return len(split_text[0])

    def process_split(self, split, indexers) -> Iterable[Type[Instance]]:
        ''' Process split text into a list of AllenNLP Instances. '''
        raise NotImplementedError

    def get_metrics(self, reset: bool = False) -> Dict:
        ''' Get metrics specific to the task. '''
        raise NotImplementedError

    def get_scorers(self):
        return self.scorers

    def update_metrics(self, logits, labels, tagmask=None):
        assert len(self.get_scorers()) > 0, 'Please specify a score metric'
        for scorer in self.get_scorers():
            scorer(logits, labels)

class ClassificationTask(Task):
    ''' General classification task '''
    pass


class RegressionTask(Task):
    ''' General regression task '''
    pass


class SingleClassificationTask(ClassificationTask):
    ''' Generic sentence pair classification '''

    def __init__(self, name, n_classes, **kw):
        super().__init__(name, **kw)
        self.n_classes = n_classes
        self.scorer1 = CategoricalAccuracy()
        self.scorers = [self.scorer1]
        self.val_metric = "%s_accuracy" % self.name
        self.val_metric_decreases = False

    def truncate(self, max_seq_len, sos_tok="<SOS>", eos_tok="<EOS>"):
        self.train_data_text = [truncate(self.train_data_text[0], max_seq_len,
                                         sos_tok, eos_tok), self.train_data_text[1]]
        self.val_data_text = [truncate(self.val_data_text[0], max_seq_len,
                                       sos_tok, eos_tok), self.val_data_text[1]]
        self.test_data_text = [truncate(self.test_data_text[0], max_seq_len,
                                        sos_tok, eos_tok), self.test_data_text[1]]

    def get_metrics(self, reset=False):
        '''Get metrics specific to the task'''
        acc = self.scorer1.get_metric(reset)
        return {'accuracy': acc}

    def process_split(self, split, indexers) -> Iterable[Type[Instance]]:
        ''' Process split text into a list of AllenNLP Instances. '''
        return process_single_pair_task_split(split, indexers, is_pair=False)


class PairClassificationTask(ClassificationTask):
    ''' Generic sentence pair classification '''

    def __init__(self, name, n_classes, **kw):
        super().__init__(name, **kw)
        assert n_classes > 0
        self.n_classes = n_classes
        self.scorer1 = CategoricalAccuracy()
        self.scorers = [self.scorer1]
        self.val_metric = "%s_accuracy" % self.name
        self.val_metric_decreases = False

    def get_metrics(self, reset=False):
        '''Get metrics specific to the task'''
        acc = self.scorer1.get_metric(reset)
        return {'accuracy': acc}

    def process_split(self, split, indexers) -> Iterable[Type[Instance]]:
        ''' Process split text into a list of AllenNLP Instances. '''
        return process_single_pair_task_split(split, indexers, is_pair=True)


class PairRegressionTask(RegressionTask):
    ''' Generic sentence pair classification '''

    def __init__(self, name, **kw):
        super().__init__(name, **kw)
        self.n_classes = 1
        self.scorer1 = Average()  # for average MSE
        self.scorers = [self.scorer1]
        self.val_metric = "%s_mse" % self.name
        self.val_metric_decreases = True

    def get_metrics(self, reset=False):
        '''Get metrics specific to the task'''
        mse = self.scorer1.get_metric(reset)
        return {'mse': mse}

    def process_split(self, split, indexers) -> Iterable[Type[Instance]]:
        ''' Process split text into a list of AllenNLP Instances. '''
        return process_single_pair_task_split(split, indexers, is_pair=True,
                                              classification=False)
class PairOrdinalRegressionTask(RegressionTask):
    ''' Generic sentence pair ordinal regression.
        Currently just doing regression but added new class
        in case we find a good way to implement ordinal regression with NN'''

    def __init__(self, name, **kw):
        super().__init__(name, **kw)
        self.n_classes = 1
        self.scorer1 = Average()  # for average MSE
        self.scorer2 = Correlation('spearman')
        self.scorers = [self.scorer1, self.scorer2]
        self.val_metric = "%s_1-mse" % self.name
        self.val_metric_decreases = False

    def get_metrics(self, reset=False):
        mse = self.scorer1.get_metric(reset)
        spearmanr = self.scorer2.get_metric(reset)
        return {'1-mse': 1 - mse,
                'mse': mse,
                'spearmanr': spearmanr}

    def process_split(self, split, indexers) -> Iterable[Type[Instance]]:
        ''' Process split text into a list of AllenNLP Instances. '''
        return process_single_pair_task_split(split, indexers, is_pair=True,
                                              classification=False)
    def update_metrics():
        # currently don't support metrics for regression task
        # TODO(Yada): support them!
        return

class SequenceGenerationTask(Task):
    ''' Generic sentence generation task '''

    def __init__(self, name, **kw):
        super().__init__(name, **kw)
        self.scorer1 = Average()  # for average BLEU or something
        self.scorers = [self.scorer1]
        self.val_metric = "%s_bleu" % self.name
        self.val_metric_decreases = False
        log.warning("BLEU scoring is turned off (current code in progress)."
                    "Please use outputed prediction files to score offline")

    def get_metrics(self, reset=False):
        '''Get metrics specific to the task'''
        bleu = self.scorer1.get_metric(reset)
        return {'bleu': bleu}

    def update_metrics():
        # currently don't support metrics for regression task
        # TODO(Yada): support them!
        return


class RankingTask(Task):
    ''' Generic sentence ranking task, given some input '''
    pass

@register_task('sst', rel_path='SST-2/')
class SSTTask(SingleClassificationTask):
    ''' Task class for Stanford Sentiment Treebank.  '''

    def __init__(self, path, max_seq_len, name, **kw):
        ''' '''
        super(SSTTask, self).__init__(name, n_classes=2, **kw)
        self.load_data(path, max_seq_len)
        self.sentences = self.train_data_text[0] + self.val_data_text[0]

    def load_data(self, path, max_seq_len):
        ''' Load data '''
        tr_data = load_tsv(self._tokenizer_name, os.path.join(path, 'train.tsv'), max_seq_len,
                           s1_idx=0, s2_idx=None, label_idx=1, skip_rows=1)
        val_data = load_tsv(self._tokenizer_name, os.path.join(path, 'dev.tsv'), max_seq_len,
                            s1_idx=0, s2_idx=None, label_idx=1, skip_rows=1)
        te_data = load_tsv(self._tokenizer_name, os.path.join(path, 'test.tsv'), max_seq_len,
                           s1_idx=1, s2_idx=None, has_labels=False, return_indices=True, skip_rows=1)
        self.train_data_text = tr_data
        self.val_data_text = val_data
        self.test_data_text = te_data
        log.info("\tFinished loading SST data.")


@register_task('cola', rel_path='CoLA/')
class CoLATask(SingleClassificationTask):
    '''Class for Warstdadt acceptability task'''

    def __init__(self, path, max_seq_len, name, **kw):
        ''' '''
        super(CoLATask, self).__init__(name, n_classes=2, **kw)
        self.load_data(path, max_seq_len)
        self.sentences = self.train_data_text[0] + self.val_data_text[0]
        self.val_metric = "%s_mcc" % self.name
        self.val_metric_decreases = False
        #self.scorer1 = Average()
        self.scorer1 = Correlation("matthews")
        self.scorer2 = CategoricalAccuracy()
        self.scorers = [self.scorer1, self.scorer2]

    def load_data(self, path, max_seq_len):
        '''Load the data'''
        tr_data = load_tsv(self._tokenizer_name, os.path.join(path, "train.tsv"), max_seq_len,
                           s1_idx=3, s2_idx=None, label_idx=1)
        val_data = load_tsv(self._tokenizer_name, os.path.join(path, "dev.tsv"), max_seq_len,
                            s1_idx=3, s2_idx=None, label_idx=1)
        te_data = load_tsv(self._tokenizer_name, os.path.join(path, 'test.tsv'), max_seq_len,
                           s1_idx=1, s2_idx=None, has_labels=False, return_indices=True, skip_rows=1)
        self.train_data_text = tr_data
        self.val_data_text = val_data
        self.test_data_text = te_data
        log.info("\tFinished loading CoLA.")

    def get_metrics(self, reset=False):
        return {'mcc': self.scorer1.get_metric(reset),
                'accuracy': self.scorer2.get_metric(reset)}

    def update_metrics(self, logits, labels, tagmask=None):
        logits, labels = logits.detach(), labels.detach()
        _, preds = logits.max(dim=1)
        self.scorer1(preds, labels)
        self.scorer2(logits, labels)
        return

@register_task('cola-analysis', rel_path='CoLA/')
class CoLAAnalysisTask(SingleClassificationTask):
    def __init__(self, path, max_seq_len, name, **kw):
        super(CoLAAnalysisTask, self).__init__(name, n_classes=2, **kw)
        self.load_data(path, max_seq_len)
        self.sentences = self.train_data_text[0] + self.val_data_text[0]
        self.val_metric = "%s_mcc" % self.name
        self.val_metric_decreases = False
        self.scorer1 = Correlation("matthews")
        self.scorer2 = CategoricalAccuracy()
        self.scorers = [self.scorer1, self.scorer2]

    def load_data(self, path, max_seq_len):
        '''Load the data'''
        # Load data from tsv
        tag_vocab = vocabulary.Vocabulary(counter=None)
        tr_data = load_tsv(tokenizer_name=self._tokenizer_name,
                           data_file=os.path.join(path, "train_analysis.tsv"), max_seq_len=max_seq_len,
                           s1_idx=3, s2_idx=None, label_idx=2, skip_rows=1, tag2idx_dict={'Domain': 1}, tag_vocab=tag_vocab)
        val_data = load_tsv(tokenizer_name=self._tokenizer_name,
                            data_file=os.path.join(path, "dev_analysis.tsv"), max_seq_len=max_seq_len,
                            s1_idx=3, s2_idx=None, label_idx=2, skip_rows=1, tag2idx_dict={
                                'Domain': 1, 'Simple': 4, 'Pred': 5, 'Adjunct': 6, 'Arg Types': 7, 'Arg Altern': 8,
                                'Imperative': 9, 'Binding': 10, 'Question': 11, 'Comp Clause': 12, 'Auxillary': 13,
                                'to-VP': 14, 'N, Adj': 15, 'S-Syntax': 16, 'Determiner': 17, 'Violations': 18}, tag_vocab=tag_vocab)
        te_data = load_tsv(tokenizer_name=self._tokenizer_name,
                           data_file=os.path.join(path, "test_analysis.tsv"), max_seq_len=max_seq_len,
                           s1_idx=3, s2_idx=None, label_idx=2, skip_rows=1, tag2idx_dict={'Domain': 1}, tag_vocab=tag_vocab)
        self.train_data_text = tr_data[:1] + tr_data[2:]
        self.val_data_text = val_data[:1] + val_data[2:]
        self.test_data_text = te_data[:1] + te_data[2:]
        # Create score for each tag from tag-index dict
        self.tag_list = get_tag_list(tag_vocab)
        self.tag_scorers1 = create_subset_scorers(
            count=len(
                self.tag_list),
            scorer_type=Correlation,
            corr_type="matthews")
        self.tag_scorers2 = create_subset_scorers(
            count=len(self.tag_list), scorer_type=CategoricalAccuracy)

        log.info("\tFinished loading CoLA sperate domain.")

    def process_split(self, split, indexers):
        def _make_instance(input1, labels, tagids):
            ''' from multiple types in one column create multiple fields '''
            d = {}
            d["input1"] = sentence_to_text_field(input1, indexers)
            d['sent1_str'] = MetadataField(" ".join(input1[1:-1]))
            d["labels"] = LabelField(labels, label_namespace="labels",
                                     skip_indexing=True)
            d['tagmask'] = MultiLabelField(tagids, label_namespace="tagids",
                                           skip_indexing=True, num_labels=len(self.tag_list))
            return Instance(d)

        instances = map(_make_instance, *split)
        return instances  # lazy iterator

    def update_metrics(self, logits, labels, tagmask=None):
        logits, labels = logits.detach(), labels.detach()
        _, preds = logits.max(dim=1)
        self.scorer1(preds, labels)
        self.scorer2(logits, labels)
        if tagmask is not None:
            update_subset_scorers(self.tag_scorers1, preds, labels, tagmask)
            update_subset_scorers(self.tag_scorers2, logits, labels, tagmask)
        return

    def get_metrics(self, reset=False):
        '''Get metrics specific to the task'''

        collected_metrics = {
            'mcc': self.scorer1.get_metric(reset),
            'accuracy': self.scorer2.get_metric(reset)}
        collected_metrics.update(
            collect_subset_scores(
                self.tag_scorers1,
                'mcc',
                self.tag_list,
                reset))
        collected_metrics.update(
            collect_subset_scores(
                self.tag_scorers2,
                'accuracy',
                self.tag_list,
                reset))
        return collected_metrics


@register_task('qqp', rel_path='QQP/')
@register_task('qqp-alt', rel_path='QQP/')  # second copy for different params
class QQPTask(PairClassificationTask):
    ''' Task class for Quora Question Pairs. '''

    def __init__(self, path, max_seq_len, name, **kw):
        super().__init__(name, n_classes=2, **kw)
        self.load_data(path, max_seq_len)
        self.sentences = self.train_data_text[0] + self.train_data_text[1] + \
            self.val_data_text[0] + self.val_data_text[1]
        self.scorer2 = F1Measure(1)
        self.scorers = [self.scorer1, self.scorer2]
        self.val_metric = "%s_acc_f1" % name
        self.val_metric_decreases = False

    def load_data(self, path, max_seq_len):
        '''Process the dataset located at data_file.'''
        tr_data = load_tsv(self._tokenizer_name, os.path.join(path, "train.tsv"), max_seq_len,
                           s1_idx=3, s2_idx=4, label_idx=5, label_fn=int, skip_rows=1)
        val_data = load_tsv(self._tokenizer_name, os.path.join(path, "dev.tsv"), max_seq_len,
                            s1_idx=3, s2_idx=4, label_idx=5, label_fn=int, skip_rows=1)
        te_data = load_tsv(self._tokenizer_name, os.path.join(path, 'test.tsv'), max_seq_len,
                           s1_idx=1, s2_idx=2, has_labels=False, return_indices=True, skip_rows=1)
        self.train_data_text = tr_data
        self.val_data_text = val_data
        self.test_data_text = te_data
        log.info("\tFinished loading QQP data.")

    def get_metrics(self, reset=False):
        '''Get metrics specific to the task'''
        acc = self.scorer1.get_metric(reset)
        pcs, rcl, f1 = self.scorer2.get_metric(reset)
        return {'acc_f1': (acc + f1) / 2, 'accuracy': acc, 'f1': f1,
                'precision': pcs, 'recall': rcl}


@register_task('mnli-fiction', rel_path='MNLI/', genre='fiction')
@register_task('mnli-slate', rel_path='MNLI/', genre='slate')
@register_task('mnli-government', rel_path='MNLI/', genre='government')
@register_task('mnli-telephone', rel_path='MNLI/', genre='telephone')
@register_task('mnli-travel', rel_path='MNLI/', genre='travel')
class MultiNLISingleGenreTask(PairClassificationTask):
    ''' Task class for Multi-Genre Natural Language Inference, Fiction genre.'''

    def __init__(self, path, max_seq_len, genre, name, **kw):
        '''MNLI'''
        super(MultiNLISingleGenreTask, self).__init__(name, n_classes=3,
                                                      **kw)
        self.load_data(path, max_seq_len, genre)
        self.sentences = self.train_data_text[0] + self.train_data_text[1] + \
            self.val_data_text[0] + self.val_data_text[1]

    def load_data(self, path, max_seq_len, genre):
        '''Process the dataset located at path. We only use the in-genre matche data.'''
        targ_map = {'neutral': 0, 'entailment': 1, 'contradiction': 2}
        tr_data = load_tsv(self._tokenizer_name,
                           os.path.join(
                               path,
                               'train.tsv'),
                           max_seq_len,
                           s1_idx=8,
                           s2_idx=9,
                           label_idx=11,
                           label_fn=targ_map.__getitem__,
                           return_indices=True,
                           skip_rows=1,
                           filter_idx=3,
                           filter_value=genre)

        val_matched_data = load_tsv(self._tokenizer_name,
                                    os.path.join(
                                        path,
                                        'dev_matched.tsv'),
                                    max_seq_len,
                                    s1_idx=8,
                                    s2_idx=9,
                                    label_idx=11,
                                    label_fn=targ_map.__getitem__,
                                    return_indices=True,
                                    skip_rows=1,
                                    filter_idx=3,
                                    filter_value=genre)

        te_matched_data = load_tsv(self._tokenizer_name,
                                   os.path.join(
                                       path,
                                       'test_matched.tsv'),
                                   max_seq_len,
                                   s1_idx=8,
                                   s2_idx=9,
                                   has_labels=False,
                                   return_indices=True,
                                   skip_rows=1,
                                   filter_idx=3,
                                   filter_value=genre)

        self.train_data_text = tr_data
        self.val_data_text = val_matched_data
        self.test_data_text = te_matched_data
        log.info("\tFinished loading MNLI " + genre + " data.")

    def get_metrics(self, reset=False):
        ''' No F1 '''
        return {'accuracy': self.scorer1.get_metric(reset)}


@register_task('mrpc', rel_path='MRPC/')
class MRPCTask(PairClassificationTask):
    ''' Task class for Microsoft Research Paraphase Task.  '''

    def __init__(self, path, max_seq_len, name, **kw):
        ''' '''
        super(MRPCTask, self).__init__(name, n_classes=2, **kw)
        self.load_data(path, max_seq_len)
        self.sentences = self.train_data_text[0] + self.train_data_text[1] + \
            self.val_data_text[0] + self.val_data_text[1]
        self.scorer2 = F1Measure(1)
        self.scorers = [self.scorer1, self.scorer2]
        self.val_metric = "%s_acc_f1" % name
        self.val_metric_decreases = False

    def load_data(self, path, max_seq_len):
        ''' Process the dataset located at path.  '''
        tr_data = load_tsv(self._tokenizer_name, os.path.join(path, "train.tsv"), max_seq_len,
                           s1_idx=3, s2_idx=4, label_idx=0, skip_rows=1)
        val_data = load_tsv(self._tokenizer_name, os.path.join(path, "dev.tsv"), max_seq_len,
                            s1_idx=3, s2_idx=4, label_idx=0, skip_rows=1)
        te_data = load_tsv(self._tokenizer_name, os.path.join(path, 'test.tsv'), max_seq_len,
                           s1_idx=3, s2_idx=4, has_labels=False, return_indices=True, skip_rows=1)
        self.train_data_text = tr_data
        self.val_data_text = val_data
        self.test_data_text = te_data
        log.info("\tFinished loading MRPC data.")

    def get_metrics(self, reset=False):
        '''Get metrics specific to the task'''
        acc = self.scorer1.get_metric(reset)
        pcs, rcl, f1 = self.scorer2.get_metric(reset)
        return {'acc_f1': (acc + f1) / 2, 'accuracy': acc, 'f1': f1,
                'precision': pcs, 'recall': rcl}


@register_task('sts-b', rel_path='STS-B/')
# second copy for different params
@register_task('sts-b-alt', rel_path='STS-B/')
class STSBTask(PairRegressionTask):
    ''' Task class for Sentence Textual Similarity Benchmark.  '''

    def __init__(self, path, max_seq_len, name, **kw):
        ''' '''
        super(STSBTask, self).__init__(name, **kw)
        self.load_data(path, max_seq_len)
        self.sentences = self.train_data_text[0] + self.train_data_text[1] + \
            self.val_data_text[0] + self.val_data_text[1]
        #self.scorer1 = Average()
        #self.scorer2 = Average()
        self.scorer1 = Correlation("pearson")
        self.scorer2 = Correlation("spearman")
        self.scorers = [self.scorer1, self.scorer2]
        self.val_metric = "%s_corr" % self.name
        self.val_metric_decreases = False

    def load_data(self, path, max_seq_len):
        ''' Load data '''
        tr_data = load_tsv(self._tokenizer_name, os.path.join(path, 'train.tsv'), max_seq_len, skip_rows=1,
                           s1_idx=7, s2_idx=8, label_idx=9, label_fn=lambda x: float(x) / 5)
        val_data = load_tsv(self._tokenizer_name, os.path.join(path, 'dev.tsv'), max_seq_len, skip_rows=1,
                            s1_idx=7, s2_idx=8, label_idx=9, label_fn=lambda x: float(x) / 5)
        te_data = load_tsv(self._tokenizer_name, os.path.join(path, 'test.tsv'), max_seq_len,
                           s1_idx=7, s2_idx=8, has_labels=False, return_indices=True, skip_rows=1)
        self.train_data_text = tr_data
        self.val_data_text = val_data
        self.test_data_text = te_data
        log.info("\tFinished loading STS Benchmark data.")

    def get_metrics(self, reset=False):
        pearsonr = self.scorer1.get_metric(reset)
        spearmanr = self.scorer2.get_metric(reset)
        return {'corr': (pearsonr + spearmanr) / 2,
                'pearsonr': pearsonr, 'spearmanr': spearmanr}


@register_task('snli', rel_path='SNLI/')
class SNLITask(PairClassificationTask):
    ''' Task class for Stanford Natural Language Inference '''

    def __init__(self, path, max_seq_len, name, **kw):
        ''' Do stuff '''
        super(SNLITask, self).__init__(name, n_classes=3, **kw)
        self.load_data(path, max_seq_len)
        self.sentences = self.train_data_text[0] + self.train_data_text[1] + \
            self.val_data_text[0] + self.val_data_text[1]

    def load_data(self, path, max_seq_len):
        ''' Process the dataset located at path.  '''
        targ_map = {'neutral': 0, 'entailment': 1, 'contradiction': 2}
        tr_data = load_tsv(self._tokenizer_name, os.path.join(path, "train.tsv"), max_seq_len, label_fn=targ_map.__getitem__,
                           s1_idx=7, s2_idx=8, label_idx=10, skip_rows=1)
        val_data = load_tsv(self._tokenizer_name, os.path.join(path, "dev.tsv"), max_seq_len, label_fn=targ_map.__getitem__,
                            s1_idx=7, s2_idx=8, label_idx=10, skip_rows=1)
        te_data = load_tsv(self._tokenizer_name, os.path.join(path, 'test.tsv'), max_seq_len,
                           s1_idx=7, s2_idx=8, has_labels=False, return_indices=True, skip_rows=1)
        self.train_data_text = tr_data
        self.val_data_text = val_data
        self.test_data_text = te_data
        log.info("\tFinished loading SNLI data.")


@register_task('mnli', rel_path='MNLI/')
# second copy for different params
@register_task('mnli-alt', rel_path='MNLI/')
class MultiNLITask(PairClassificationTask):
    ''' Task class for Multi-Genre Natural Language Inference '''

    def __init__(self, path, max_seq_len, name, **kw):
        '''MNLI'''
        super(MultiNLITask, self).__init__(name, n_classes=3, **kw)
        self.load_data(path, max_seq_len)
        self.sentences = self.train_data_text[0] + self.train_data_text[1] + \
            self.val_data_text[0] + self.val_data_text[1]

    def load_data(self, path, max_seq_len):
        '''Process the dataset located at path.'''
        targ_map = {'neutral': 0, 'entailment': 1, 'contradiction': 2}
        tr_data = load_tsv(self._tokenizer_name, os.path.join(path, 'train.tsv'), max_seq_len,
                           s1_idx=8, s2_idx=9, label_idx=11, label_fn=targ_map.__getitem__, skip_rows=1)

        # Warning to anyone who edits this: The reference label is column *15*,
        # not 11 as above.
        val_matched_data = load_tsv(self._tokenizer_name, os.path.join(path, 'dev_matched.tsv'), max_seq_len,
                                    s1_idx=8, s2_idx=9, label_idx=15, label_fn=targ_map.__getitem__, skip_rows=1)
        val_mismatched_data = load_tsv(self._tokenizer_name, os.path.join(path, 'dev_mismatched.tsv'), max_seq_len,
                                       s1_idx=8, s2_idx=9, label_idx=15, label_fn=targ_map.__getitem__,
                                       skip_rows=1)
        val_data = [
            m + mm for m,
            mm in zip(
                val_matched_data,
                val_mismatched_data)]
        val_data = tuple(val_data)

        te_matched_data = load_tsv(self._tokenizer_name, os.path.join(path, 'test_matched.tsv'), max_seq_len,
                                   s1_idx=8, s2_idx=9, has_labels=False, return_indices=True, skip_rows=1)
        te_mismatched_data = load_tsv(self._tokenizer_name, os.path.join(path, 'test_mismatched.tsv'), max_seq_len,
                                      s1_idx=8, s2_idx=9, has_labels=False, return_indices=True, skip_rows=1)
        te_diagnostic_data = load_tsv(self._tokenizer_name, os.path.join(path, 'diagnostic.tsv'), max_seq_len,
                                      s1_idx=1, s2_idx=2, has_labels=False, return_indices=True, skip_rows=1)
        te_data = [m + mm + d for m, mm, d in
                   zip(te_matched_data, te_mismatched_data, te_diagnostic_data)]

        self.train_data_text = tr_data
        self.val_data_text = val_data
        self.test_data_text = te_data
        log.info("\tFinished loading MNLI data.")


@register_task('mnli-diagnostic', rel_path='MNLI/')
class MultiNLIDiagnosticTask(PairClassificationTask):
    ''' Task class for diagnostic on MNLI'''

    def __init__(self, path, max_seq_len, name, **kw):
        super().__init__(name, n_classes=3, **kw)
        self.load_data_and_create_scorers(path, max_seq_len)
        self.sentences = self.train_data_text[0] + self.train_data_text[1] + \
            self.val_data_text[0] + self.val_data_text[1]

    def load_data_and_create_scorers(self, path, max_seq_len):
        '''load MNLI diagnostics data. The tags for every column are loaded as indices.
        They will be converted to bools in preprocess_split function'''

        # Will create separate scorer for every tag. tag_group is the name of the
        # column it will have its own scorer
        def create_score_function(scorer, arg_to_scorer, tags_dict, tag_group):
            setattr(self, 'scorer__%s' % tag_group, scorer(arg_to_scorer))
            for index, tag in tags_dict.items():
                # 0 is missing value
                if index == 0:
                    continue
                setattr(
                    self, "scorer__%s__%s" %
                    (tag_group, tag), scorer(arg_to_scorer))

        targ_map = {'neutral': 0, 'entailment': 1, 'contradiction': 2}
        diag_data_dic = load_diagnostic_tsv(self._tokenizer_name,
                                            os.path.join(
                                                path,
                                                'diagnostic-full.tsv'),
                                            max_seq_len,
                                            s1_col="Premise",
                                            s2_col="Hypothesis",
                                            label_col="Label",
                                            label_fn=targ_map.__getitem__,
                                            skip_rows=1)

        self.ix_to_lex_sem_dic = diag_data_dic['ix_to_lex_sem_dic']
        self.ix_to_pr_ar_str_dic = diag_data_dic['ix_to_pr_ar_str_dic']
        self.ix_to_logic_dic = diag_data_dic['ix_to_logic_dic']
        self.ix_to_knowledge_dic = diag_data_dic['ix_to_knowledge_dic']

        # Train, val, test splits are same. We only need one split but the code
        # probably expects all splits to be present.
        self.train_data_text = (
            diag_data_dic['sents1'],
            diag_data_dic['sents2'],
            diag_data_dic['targs'],
            diag_data_dic['idxs'],
            diag_data_dic['lex_sem'],
            diag_data_dic['pr_ar_str'],
            diag_data_dic['logic'],
            diag_data_dic['knowledge'])
        self.val_data_text = self.train_data_text
        self.test_data_text = self.train_data_text
        log.info("\tFinished loading MNLI Diagnostics data.")

        # TODO: use FastMatthews instead to save memory.
        create_score_function(
            Correlation,
            "matthews",
            self.ix_to_lex_sem_dic,
            'lex_sem')
        create_score_function(
            Correlation,
            "matthews",
            self.ix_to_pr_ar_str_dic,
            'pr_ar_str')
        create_score_function(
            Correlation,
            "matthews",
            self.ix_to_logic_dic,
            'logic')
        create_score_function(
            Correlation,
            "matthews",
            self.ix_to_knowledge_dic,
            'knowledge')
        log.info("\tFinished creating Score functions for Diagnostics data.")

    def update_diagnostic_metrics(self, logits, labels, batch):
        # Updates scorer for every tag in a given column (tag_group) and also the
        # the scorer for the column itself.
        def update_scores_for_tag_group(ix_to_tags_dic, tag_group):
            for ix, tag in ix_to_tags_dic.items():
                # 0 is for missing tag so here we use it to update scorer for the column
                # itself (tag_group).
                if ix == 0:
                    # This will contain 1s on positions where at least one of the tags of this
                    # column is present.
                    mask = batch[tag_group]
                    scorer_str = "scorer__%s" % tag_group
                # This branch will update scorers of individual tags in the
                # column
                else:
                    # batch contains_field for every tag. It's either 0 or 1.
                    mask = batch["%s__%s" % (tag_group, tag)]
                    scorer_str = "scorer__%s__%s" % (tag_group, tag)

                # This will take only values for which the tag is true.
                indices_to_pull = torch.nonzero(mask)
                # No example in the batch is labeled with the tag.
                if indices_to_pull.size()[0] == 0:
                    continue
                sub_labels = labels[indices_to_pull[:, 0]]
                sub_logits = logits[indices_to_pull[:, 0]]
                scorer = getattr(self, scorer_str)
                scorer(sub_logits, sub_labels)
            return

        # Updates scorers for each tag.
        update_scores_for_tag_group(self.ix_to_lex_sem_dic, 'lex_sem')
        update_scores_for_tag_group(self.ix_to_pr_ar_str_dic, 'pr_ar_str')
        update_scores_for_tag_group(self.ix_to_logic_dic, 'logic')
        update_scores_for_tag_group(self.ix_to_knowledge_dic, 'knowledge')

    def process_split(self, split, indexers) -> Iterable[Type[Instance]]:
        ''' Process split text into a list of AllenNLP Instances. '''
        is_using_bert = "bert_wpm_pretokenized" in indexers

        def create_labels_from_tags(
                fields_dict, ix_to_tag_dict, tag_arr, tag_group):
            # If there is something in this row then tag_group should be set to
            # 1.
            is_tag_group = 1 if len(tag_arr) != 0 else 0
            fields_dict[tag_group] = LabelField(is_tag_group, label_namespace=tag_group,
                                                skip_indexing=True)
            # For every possible tag in the column set 1 if the tag is present for
            # this example, 0 otherwise.
            for ix, tag in ix_to_tag_dict.items():
                if ix == 0:
                    continue
                is_present = 1 if ix in tag_arr else 0
                fields_dict['%s__%s' % (tag_group, tag)] = LabelField(
                    is_present, label_namespace='%s__%s' % (tag_group, tag), skip_indexing=True)
            return

        def _make_instance(input1, input2, label, idx,
                           lex_sem, pr_ar_str, logic, knowledge):
            ''' from multiple types in one column create multiple fields '''
            d = {}
            if is_using_bert:
                inp = input1 + input2[1:] # drop the leading [CLS] token
                d["inputs"] = sentence_to_text_field(inp, indexers)
            else:
                d["input1"] = sentence_to_text_field(input1, indexers)
                d["input2"] = sentence_to_text_field(input2, indexers)
            d["labels"] = LabelField(label, label_namespace="labels",
                                     skip_indexing=True)
            d["idx"] = LabelField(idx, label_namespace="idx",
                                  skip_indexing=True)
            d['sent1_str'] = MetadataField(" ".join(input1[1:-1]))
            d['sent2_str'] = MetadataField(" ".join(input2[1:-1]))

            # adds keys to dict "d" for every possible type in the column
            create_labels_from_tags(
                d, self.ix_to_lex_sem_dic, lex_sem, 'lex_sem')
            create_labels_from_tags(
                d, self.ix_to_pr_ar_str_dic, pr_ar_str, 'pr_ar_str')
            create_labels_from_tags(d, self.ix_to_logic_dic, logic, 'logic')
            create_labels_from_tags(
                d, self.ix_to_knowledge_dic, knowledge, 'knowledge')

            return Instance(d)

        instances = map(_make_instance, *split)
        #  return list(instances)
        return instances  # lazy iterator

    def get_metrics(self, reset=False):
        '''Get metrics specific to the task'''
        collected_metrics = {}
        # We do not compute accuracy for this dataset but the eval function
        # requires this key.
        collected_metrics["accuracy"] = 0

        def collect_metrics(ix_to_tag_dict, tag_group):
            for index, tag in ix_to_tag_dict.items():
                # Index 0 is used for missing data, here it will be used for score of the
                # whole category.
                if index == 0:
                    scorer_str = 'scorer__%s' % tag_group
                    scorer = getattr(self, scorer_str)
                    collected_metrics['%s' %
                                      (tag_group)] = scorer.get_metric(reset)
                else:
                    scorer_str = 'scorer__%s__%s' % (tag_group, tag)
                    scorer = getattr(self, scorer_str)
                    collected_metrics['%s__%s' %
                                      (tag_group, tag)] = scorer.get_metric(reset)

        collect_metrics(self.ix_to_lex_sem_dic, 'lex_sem')
        collect_metrics(self.ix_to_pr_ar_str_dic, 'pr_ar_str')
        collect_metrics(self.ix_to_logic_dic, 'logic')
        collect_metrics(self.ix_to_knowledge_dic, 'knowledge')
        return collected_metrics


@register_task('nps', rel_path='nps/')
class NPSTask(PairClassificationTask):

    def __init__(self, path, max_seq_len, name, probe_path="probe_dummy.tsv",
                 **kw):
        super(NPSTask, self).__init__(name, n_classes=3, **kw)
        self.load_data(path, max_seq_len, probe_path)
        self.sentences = self.train_data_text[0] + self.train_data_text[1] + \
            self.val_data_text[0] + self.val_data_text[1]

    def load_data(self, path, max_seq_len, probe_path):
        targ_map = {'neutral': 0, 'entailment': 1, 'contradiction': 2}
        tr_data = load_tsv(self._tokenizer_name, os.path.join(path, 'train_dummy.tsv'), max_seq_len,
                           s1_idx=1, s2_idx=2, has_labels=False, label_fn=targ_map.__getitem__, skip_rows=0)
        val_data = load_tsv(self._tokenizer_name, os.path.join(path, 'dev.tsv'), max_seq_len,
                            s1_idx=0, s2_idx=1, label_idx=2, label_fn=targ_map.__getitem__, skip_rows=0)
        te_data = load_tsv(self._tokenizer_name, os.path.join(path, 'test_dummy.tsv'), max_seq_len,
                           s1_idx=1, s2_idx=2, has_labels=False, label_fn=targ_map.__getitem__, skip_rows=0)
        self.train_data_text = tr_data
        self.val_data_text = val_data
        self.test_data_text = te_data
        log.info("\tFinished loading NP/S data.")


@register_task('rte', rel_path='RTE/')
class RTETask(PairClassificationTask):
    ''' Task class for Recognizing Textual Entailment 1, 2, 3, 5 '''

    def __init__(self, path, max_seq_len, name, **kw):
        ''' '''
        super(RTETask, self).__init__(name, n_classes=2, **kw)
        self.load_data(path, max_seq_len)
        self.sentences = self.train_data_text[0] + self.train_data_text[1] + \
            self.val_data_text[0] + self.val_data_text[1]

    def load_data(self, path, max_seq_len):
        ''' Process the datasets located at path. '''
        targ_map = {"not_entailment": 0, "entailment": 1}
        tr_data = load_tsv(self._tokenizer_name, os.path.join(path, 'train.tsv'), max_seq_len,
                           label_fn=targ_map.__getitem__,
                           s1_idx=1, s2_idx=2, label_idx=3, skip_rows=1)
        val_data = load_tsv(self._tokenizer_name, os.path.join(path, 'dev.tsv'), max_seq_len,
                            label_fn=targ_map.__getitem__,
                            s1_idx=1, s2_idx=2, label_idx=3, skip_rows=1)
        te_data = load_tsv(self._tokenizer_name, os.path.join(path, 'test.tsv'), max_seq_len,
                           s1_idx=1, s2_idx=2, has_labels=False, return_indices=True, skip_rows=1)

        self.train_data_text = tr_data
        self.val_data_text = val_data
        self.test_data_text = te_data
        log.info("\tFinished loading RTE.")


@register_task('qnli', rel_path='QNLI/')
# second copy for different params
@register_task('qnli-alt', rel_path='QNLI/')
class QNLITask(PairClassificationTask):
    '''Task class for SQuAD NLI'''

    def __init__(self, path, max_seq_len, name, **kw):
        super(QNLITask, self).__init__(name, n_classes=2, **kw)
        self.load_data(path, max_seq_len)
        self.sentences = self.train_data_text[0] + self.train_data_text[1] + \
            self.val_data_text[0] + self.val_data_text[1]

    def load_data(self, path, max_seq_len):
        '''Load the data'''
        targ_map = {'not_entailment': 0, 'entailment': 1}
        tr_data = load_tsv(self._tokenizer_name, os.path.join(path, "train.tsv"), max_seq_len,
                           label_fn=targ_map.__getitem__,
                           s1_idx=1, s2_idx=2, label_idx=3, skip_rows=1)
        val_data = load_tsv(self._tokenizer_name, os.path.join(path, "dev.tsv"), max_seq_len,
                            label_fn=targ_map.__getitem__,
                            s1_idx=1, s2_idx=2, label_idx=3, skip_rows=1)
        te_data = load_tsv(self._tokenizer_name, os.path.join(path, 'test.tsv'), max_seq_len,
                           s1_idx=1, s2_idx=2, has_labels=False, return_indices=True, skip_rows=1)
        self.train_data_text = tr_data
        self.val_data_text = val_data
        self.test_data_text = te_data
        log.info("\tFinished loading QNLI.")


@register_task('wnli', rel_path='WNLI/')
class WNLITask(PairClassificationTask):
    '''Class for Winograd NLI task'''

    def __init__(self, path, max_seq_len, name, **kw):
        ''' '''
        super(WNLITask, self).__init__(name, n_classes=2, **kw)
        self.load_data(path, max_seq_len)
        self.sentences = self.train_data_text[0] + self.train_data_text[1] + \
            self.val_data_text[0] + self.val_data_text[1]

    def load_data(self, path, max_seq_len):
        '''Load the data'''
        tr_data = load_tsv(self._tokenizer_name, os.path.join(path, "train.tsv"), max_seq_len,
                           s1_idx=1, s2_idx=2, label_idx=3, skip_rows=1)
        val_data = load_tsv(self._tokenizer_name, os.path.join(path, "dev.tsv"), max_seq_len,
                            s1_idx=1, s2_idx=2, label_idx=3, skip_rows=1)
        te_data = load_tsv(self._tokenizer_name, os.path.join(path, 'test.tsv'), max_seq_len,
                           s1_idx=1, s2_idx=2, has_labels=False, return_indices=True, skip_rows=1)
        self.train_data_text = tr_data
        self.val_data_text = val_data
        self.test_data_text = te_data
        log.info("\tFinished loading Winograd.")


@register_task('joci', rel_path='JOCI/')
class JOCITask(PairOrdinalRegressionTask):
    '''Class for JOCI ordinal regression task'''

    def __init__(self, path, max_seq_len, name, **kw):
        super(JOCITask, self).__init__(name, **kw)
        self.load_data(path, max_seq_len)
        self.sentences = self.train_data_text[0] + self.train_data_text[1] + \
            self.val_data_text[0] + self.val_data_text[1]

    def load_data(self, path, max_seq_len):
        tr_data = load_tsv(self._tokenizer_name, os.path.join(path, 'train.tsv'), max_seq_len, skip_rows=1,
                           s1_idx=0, s2_idx=1, label_idx=2)
        val_data = load_tsv(self._tokenizer_name, os.path.join(path, 'dev.tsv'), max_seq_len, skip_rows=1,
                            s1_idx=0, s2_idx=1, label_idx=2)
        te_data = load_tsv(self._tokenizer_name, os.path.join(path, 'test.tsv'), max_seq_len, skip_rows=1,
                           s1_idx=0, s2_idx=1, label_idx=2)
        self.train_data_text = tr_data
        self.val_data_text = val_data
        self.test_data_text = te_data
        log.info("\tFinished loading JOCI data.")


@register_task('wiki103_classif', rel_path='WikiText103/')
class Wiki103Classification(PairClassificationTask):
    '''Pair Classificaiton Task using Wiki103'''

    def __init__(self, path, max_seq_len, name, **kw):
        super().__init__(name, n_classes=2, **kw)
        self.scorer2 = None
        self.val_metric = "%s_accuracy" % self.name
        self.val_metric_decreases = False
        self.files_by_split = {'train': os.path.join(path, "train.sentences.txt"),
                               'val': os.path.join(path, "valid.sentences.txt"),
                               'test': os.path.join(path, "test.sentences.txt")}
        self.max_seq_len = max_seq_len
        self.min_seq_len = 0

    def get_split_text(self, split: str):
        ''' Get split text as iterable of records.
        Split should be one of 'train', 'val', or 'test'.
        '''
        return self.load_data(self.files_by_split[split])

    def load_data(self, path):
        ''' Rather than return a whole list of examples, stream them
        See WikiTextLMTask for an explanation of the preproc'''
        nonatomics_toks = [UNK_TOK_ALLENNLP, '<unk>']
        with open(path) as txt_fh:
            for row in txt_fh:
                toks = row.strip()
                if not toks:
                    continue
                sent = atomic_tokenize(toks, UNK_TOK_ATOMIC, nonatomics_toks, self.max_seq_len,
                                       tokenizer_name=self._tokenizer_name)
                if sent.count("=") >= 2 or len(toks) < self.min_seq_len + 2:
                    continue
                yield sent

    def get_sentences(self) -> Iterable[Sequence[str]]:
        ''' Yield sentences, used to compute vocabulary. '''
        for split in self.files_by_split:
            # Don't use test set for vocab building.
            if split.startswith("test"):
                continue
            path = self.files_by_split[split]
            for sent in self.load_data(path):
                yield sent

    def process_split(self, split, indexers) -> Iterable[Type[Instance]]:
        ''' Process a language modeling split.  Split is a single list of sentences here.  '''
        def _make_instance(input1, input2, labels):
            d = {}
            d["input1"] = sentence_to_text_field(input1, indexers)
            d["input2"] = sentence_to_text_field(input2, indexers)
            d["labels"] = LabelField(labels, label_namespace="labels",
                                     skip_indexing=True)
            return Instance(d)
        first = True
        for sent in split:
            if first:
                prev_sent = sent
                first = False
                continue
            yield _make_instance(prev_sent, sent, 1)
            prev_sent = sent

    def count_examples(self):
        ''' Compute here b/c we're streaming the sentences. '''
        example_counts = {}
        for split, split_path in self.files_by_split.items():
            # pair sentence # = sent # - 1
            example_counts[split] = sum(1 for line in open(split_path)) - 1
        self.example_counts = example_counts


# Task class for DisSent with Wikitext 103 only considering clauses from within a single sentence
# Data sets should be prepared as described in Nie, Bennett, and Goodman (2017)
@register_task('dissentwiki', rel_path='DisSent/wikitext/',
               prefix="wikitext.dissent.single_sent")
# Task class for DisSent with Wikitext 103 considering clauses from within a single sentence
# or across two sentences.
# Data sets should be prepared as described in Nie, Bennett, and Goodman (2017)
@register_task('dissentwikifullbig', rel_path='DisSent/wikitext/',
               prefix="wikitext.dissent.big")
class DisSentTask(PairClassificationTask):
    ''' Task class for DisSent, dataset agnostic.
        Based on Nie, Bennett, and Goodman (2017), but with different datasets.
    '''

    def __init__(self, path, max_seq_len, prefix, name, **kw):
        ''' There are 8 classes because there are 8 discourse markers in
            the dataset (and, but, because, if, when, before, though, so)
        '''
        super().__init__(name, n_classes=8, **kw)
        self.max_seq_len = max_seq_len
        self.files_by_split = {"train": os.path.join(path, "%s.train" % prefix),
                               "val": os.path.join(path, "%s.valid" % prefix),
                               "test": os.path.join(path, "%s.test" % prefix)}

    def get_split_text(self, split: str):
        ''' Get split text as iterable of records.

        Split should be one of 'train', 'val', or 'test'.
        '''
        return self.load_data(self.files_by_split[split])

    def load_data(self, path):
        ''' Load data '''
        with open(path, 'r') as txt_fh:
            for row in txt_fh:
                row = row.strip().split('\t')
                if len(row) != 3 or not (row[0] and row[1] and row[2]):
                    continue
                sent1 = process_sentence(
                    self._tokenizer_name, row[0], self.max_seq_len)
                sent2 = process_sentence(
                    self._tokenizer_name, row[1], self.max_seq_len)
                targ = int(row[2])
                yield (sent1, sent2, targ)

    def get_sentences(self) -> Iterable[Sequence[str]]:
        ''' Yield sentences, used to compute vocabulary. '''
        for split in self.files_by_split:
            ''' Don't use test set for vocab building. '''
            if split.startswith("test"):
                continue
            path = self.files_by_split[split]
            for sent1, sent2, _ in self.load_data(path):
                yield sent1
                yield sent2

    def count_examples(self):
        ''' Compute the counts here b/c we're streaming the sentences. '''
        example_counts = {}
        for split, split_path in self.files_by_split.items():
            example_counts[split] = sum(1 for line in open(split_path))
        self.example_counts = example_counts

    def process_split(self, split, indexers) -> Iterable[Type[Instance]]:
        ''' Process split text into a list of AllenNLP Instances. '''
        is_using_bert = "bert_wpm_pretokenized" in indexers

        def _make_instance(input1, input2, labels):
            d = {}
            if is_using_bert:
                inp = input1 + input2[1:] # drop leading [CLS] token
                d["inputs"] = sentence_to_text_field(inp, indexers)
            else:
                d["input1"] = sentence_to_text_field(input1, indexers)
                d["input2"] = sentence_to_text_field(input2, indexers)
            d["labels"] = LabelField(labels, label_namespace="labels",
                                     skip_indexing=True)
            return Instance(d)

        for sent1, sent2, trg in split:
            yield _make_instance(sent1, sent2, trg)


# TODO: does this even work? What is n_classes for this?
@register_task('weakgrounded', rel_path='mscoco/weakgrounded/')
class WeakGroundedTask(PairClassificationTask):
    ''' Task class for Weak Grounded Sentences i.e., training on pairs of captions for the same image '''

    def __init__(self, path, max_seq_len, n_classes, name, **kw):
        ''' Do stuff '''
        super(WeakGroundedTask, self).__init__(name, n_classes, **kw)

        ''' Process the dataset located at path.  '''
        ''' positive = captions of the same image, negative = captions of different images '''
        targ_map = {'negative': 0, 'positive': 1}
        targ_map = {'0': 0, '1': 1}

        tr_data = load_tsv(self._tokenizer_name, os.path.join(path, "train_aug.tsv"), max_seq_len, targ_map=targ_map,
                           s1_idx=0, s2_idx=1, label_idx=2, skip_rows=0)
        val_data = load_tsv(self._tokenizer_name, os.path.join(path, "val.tsv"), max_seq_len, targ_map=targ_map,
                            s1_idx=0, s2_idx=1, label_idx=2, skip_rows=0)
        te_data = load_tsv(self._tokenizer_name, os.path.join(path, "test.tsv"), max_seq_len, targ_map=targ_map,
                           s1_idx=0, s2_idx=1, label_idx=2, skip_rows=0)

        self.train_data_text = tr_data
        self.val_data_text = val_data
        self.test_data_text = te_data
        self.sentences = self.train_data_text[0] + self.val_data_text[0]
        self.n_classes = 2
        log.info("\tFinished loading MSCOCO data.")


@register_task('grounded', rel_path='mscoco/grounded/')
class GroundedTask(Task):
    ''' Task class for Grounded Sentences i.e., training on caption->image pair '''
    ''' Defined new metric function from AllenNLP Average '''

    def __init__(self, path, max_seq_len, name, **kw):
        ''' Do stuff '''
        super(GroundedTask, self).__init__(name, **kw)
        self.scorer1 = Average()
        self.scorers = [self.scorer1]
        self.val_metric = "%s_metric" % self.name
        self.load_data(path, max_seq_len)
        self.sentences = self.train_data_text[0] + \
            self.val_data_text[0]
        self.ids = self.train_data_text[1] + \
            self.val_data_text[1]
        self.path = path
        self.img_encoder = None
        self.val_metric_decreases = False

    def get_metrics(self, reset=False):
        '''Get metrics specific to the task'''
        metric = self.scorer1.get_metric(reset)

        return {'metric': metric}

    def process_split(self, split, indexers) -> Iterable[Type[Instance]]:
        '''
        Convert a dataset of sentences into padded sequences of indices.
        Args:
            - split (list[list[str]]): list of inputs (possibly pair) and outputs
            - pair_input (int)
            - tok2idx (dict)
        Returns:
        '''
        def _make_instance(sent, label, ids):
            input1 = sentence_to_text_field(sent, indexers)
            label = NumericField(label)
            ids = NumericField(ids)
            return Instance({"input1": input1, "labels": label, "ids": ids})

        # Map over columns: input1, labels, ids
        instances = map(_make_instance, *split)
        #  return list(instances)
        return instances  # lazy iterator

    def load_data(self, path, max_seq_len):
        ''' Map sentences to image ids
            Keep track of caption ids just in case '''

        train, val, test = ([], [], []), ([], [], []), ([], [], [])

        with open(os.path.join(path, "train_idx.txt"), 'r') as f:
            train_ids = [item.strip() for item in f.readlines()]
        with open(os.path.join(path, "val_idx.txt"), 'r') as f:
            val_ids = [item.strip() for item in f.readlines()]
        with open(os.path.join(path, "test_idx.txt"), 'r') as f:
            test_ids = [item.strip() for item in f.readlines()]

        f = open(os.path.join(path, "train.json"), 'r')
        for line in f:
            tr_dict = json.loads(line)
        f = open(os.path.join(path, "val.json"), 'r')
        for line in f:
            val_dict = json.loads(line)
        f = open(os.path.join(path, "test.json"), 'r')
        for line in f:
            te_dict = json.loads(line)
        with open(os.path.join(path, "feat_map.json")) as fd:
            keymap = json.load(fd)

        def load_mscoco(data_dict, data_list, img_idxs):
            for img_idx in img_idxs:
                newimg_id = 'mscoco/grounded/' + img_idx + '.json'
                for caption_id in data_dict[img_idx]['captions']:
                    data_list[0].append(
                        data_dict[img_idx]['captions'][caption_id])
                    data_list[1].append(1)
                    data_list[2].append(int(keymap[newimg_id]))
            return data_list

        train = load_mscoco(tr_dict, train, train_ids)
        val = load_mscoco(val_dict, val, val_ids)
        test = load_mscoco(te_dict, test, test_ids)

        self.tr_data = train
        self.val_data = val
        self.te_data = test
        self.train_data_text = train
        self.val_data_text = val
        self.test_data_text = test

        log.info(
            "\tTrain: %d, Val: %d, Test: %d", len(
                train[0]), len(
                val[0]), len(
                test[0]))
        log.info("\tFinished loading MSCOCO data!")


@register_task('groundedsw', rel_path='mscoco/grounded')
class GroundedSWTask(Task):
    ''' Task class for Grounded Sentences i.e., training on caption->image pair '''
    ''' Defined new metric function from AllenNLP Average '''

    def __init__(self, path, max_seq_len, name, **kw):
        super(GroundedSWTask, self).__init__(name, **kw)
        self.scorer1 = Average()
        self.scorers = [self.scorer1]
        self.val_metric = "%s_metric" % self.name
        self.load_data(path, max_seq_len)
        self.sentences = self.train_data_text[0] + \
            self.val_data_text[0]
        self.ids = self.train_data_text[1] + \
            self.val_data_text[1]
        self.path = path
        self.img_encoder = None
        self.val_metric_decreases = False

    def get_metrics(self, reset=False):
        '''Get metrics specific to the task'''
        metric = self.scorer1.get_metric(reset)

        return {'metric': metric}

    def process_split(self, split, indexers) -> Iterable[Type[Instance]]:
        '''
        Convert a dataset of sentences into padded sequences of indices.
        Args:
            - split (list[list[str]]): list of inputs (possibly pair) and outputs
            - pair_input (int)
            - tok2idx (dict)
        Returns:
        '''
        def _make_instance(sent, label, ids):
            input1 = sentence_to_text_field(sent, indexers)
            label = NumericField(label)
            ids = NumericField(ids)
            return Instance({"input1": input1, "labels": label, "ids": ids})

        # Map over columns: input1, labels, ids
        instances = map(_make_instance, *split)
        #  return list(instances)
        return instances  # lazy iterator

    def load_data(self, path, max_seq_len):
        ''' Map sentences to image ids
            Keep track of caption ids just in case '''

        train, val, test = ([], [], []), ([], [], []), ([], [], [])

        def get_data(dataset, data):
            f = open(path + dataset + ".tsv", 'r')
            for line in f:
                items = line.strip().split('\t')
                if len(items) < 3 or items[1] == '0':
                    continue
                data[0].append(items[0])
                data[1].append(int(items[1]))
                data[2].append(int(items[2]))
            return data

        train = get_data('shapeworld/train', train)
        val = get_data('shapeworld/val', val)
        test = get_data('shapeworld/test', test)

        self.tr_data = train
        self.val_data = val
        self.te_data = test
        self.train_data_text = train
        self.val_data_text = val
        self.test_data_text = test

        log.info(
            "Train: %d, Val: %d, Test: %d", len(
                train[0]), len(
                val[0]), len(
                test[0]))
        log.info("\nFinished loading SW data!")


@register_task('recast-puns', rel_path='DNC/recast_puns_data')
@register_task('recast-ner', rel_path='DNC/recast_ner_data')
@register_task('recast-verbnet', rel_path='DNC/recast_verbnet_data')
@register_task('recast-verbcorner', rel_path='DNC/recast_verbcorner_data')
@register_task('recast-sentiment', rel_path='DNC/recast_sentiment_data')
@register_task('recast-factuality', rel_path='DNC/recast_factuality_data')
@register_task('recast-winogender', rel_path='DNC/manually-recast-winogender')
@register_task('recast-lexicosyntax', rel_path='DNC/lexicosyntactic_recasted')
@register_task('recast-kg', rel_path='DNC/kg-relations')
class RecastNLITask(PairClassificationTask):
    ''' Task class for NLI Recast Data'''

    def __init__(self, path, max_seq_len, name, **kw):
        super(RecastNLITask, self).__init__(name, n_classes=2, **kw)
        self.load_data(path, max_seq_len)
        self.sentences = self.train_data_text[0] + self.train_data_text[1] + \
            self.val_data_text[0] + self.val_data_text[1]

    def load_data(self, path, max_seq_len):
        tr_data = load_tsv(self._tokenizer_name, os.path.join(path, 'train.tsv'), max_seq_len,
                           s1_idx=1, s2_idx=2, skip_rows=0, label_idx=3)
        val_data = load_tsv(self._tokenizer_name, os.path.join(path, 'dev.tsv'), max_seq_len,
                            s1_idx=0, s2_idx=1, skip_rows=0, label_idx=3)
        te_data = load_tsv(self._tokenizer_name, os.path.join(path, 'test.tsv'), max_seq_len,
                           s1_idx=1, s2_idx=2, skip_rows=0, label_idx=3)

        self.train_data_text = tr_data
        self.val_data_text = val_data
        self.test_data_text = te_data
        log.info("\tFinished loading recast probing data.")


class TaggingTask(Task):
    ''' Generic tagging task, one tag per word '''

    def __init__(self, name, num_tags, **kw):
        super().__init__(name, **kw)
        assert num_tags > 0
        self.num_tags = num_tags + 2  # add tags for unknown and padding
        self.scorer1 = CategoricalAccuracy()
        self.val_metric = "%s_accuracy" % self.name
        self.val_metric_decreases = False
        self.all_labels = [str(i) for i in range(self.num_tags)]
        self._label_namespace = self.name + "_tags"
        self.target_indexer = {
            "words": SingleIdTokenIndexer(
                namespace=self._label_namespace)}

    def truncate(self, max_seq_len,
                 sos_tok=utils.SOS_TOK, eos_tok=utils.EOS_TOK):
        ''' Truncate the data if any sentences are longer than max_seq_len. '''
        self.train_data_text = [truncate(self.train_data_text[0], max_seq_len,
                                         sos_tok, eos_tok), self.train_data_text[1]]
        self.val_data_text = [truncate(self.val_data_text[0], max_seq_len,
                                       sos_tok, eos_tok), self.val_data_text[1]]
        self.test_data_text = [truncate(self.test_data_text[0], max_seq_len,
                                        sos_tok, eos_tok), self.test_data_text[1]]

    def get_metrics(self, reset=False):
        '''Get metrics specific to the task'''
        acc = self.scorer1.get_metric(reset)
        return {'accuracy': acc}

    def get_all_labels(self) -> List[str]:
        return self.all_labels

@register_task('ccg', rel_path='CCG/')
class CCGTaggingTask(TaggingTask):
    ''' CCG supertagging as a task.
        Using the supertags from CCGbank. '''
    def __init__(self, path, max_seq_len, name="ccg", **kw):
        ''' There are 1363 supertags in CCGBank without introduced token. '''
        super().__init__(name, 1363, **kw)
        self.INTRODUCED_TOKEN = '1363'
        self.load_data(path, max_seq_len)
        self.sentences = self.train_data_text[0] + self.val_data_text[0]
        self.max_seq_len = max_seq_len
        self.bert_tokenization = self._tokenizer_name.startswith("bert-")
        if self._tokenizer_name.startswith("bert-"):
            # the +1 is for the tokenization added token
            self.num_tags = self.num_tags + 1 

    def process_split(self, split, indexers) -> Iterable[Type[Instance]]:
        ''' Process a tagging task '''
        inputs = [TextField(list(map(Token, sent)), token_indexers=indexers) for sent in split[0]]
        targs = [TextField(list(map(Token, sent)), token_indexers=self.target_indexer) for sent in split[2]]
        mask =  [MultiLabelField(mask, label_namespace="indices", skip_indexing=True, num_labels=511) for mask in split[3]]
        instances = [Instance({"inputs": x, "targs": t, "mask": m}) for (x, t, m) in zip(inputs, targs, mask)]
        return instances


    def load_data(self, path, max_seq_len):
<<<<<<< HEAD
        '''Process the dataset located at each data file.
           The target needs to be split into tokens because
           it is a sequence (one tag per input token). '''
        tr_data = load_tsv(self._tokenizer_name, os.path.join(path, "ccg_1363.train"), max_seq_len,
                           s1_idx=0, s2_idx=None, label_idx=1, label_fn=lambda t: t.split(' '))
        val_data = load_tsv(self._tokenizer_name, os.path.join(path, "ccg_1363.dev"), max_seq_len,
                            s1_idx=0, s2_idx=None, label_idx=1, label_fn=lambda t: t.split(' '))
        te_data = load_tsv(self._tokenizer_name, os.path.join(path, 'ccg_1363.test'), max_seq_len,
                           s1_idx=0, s2_idx=None, label_idx=1, label_fn=lambda t: t.split(' '))
        self.train_data_text = tr_data
        self.val_data_text = val_data
        self.test_data_text = te_data
        log.info('\tFinished loading CCGTagging data.')

@register_task('commitbank', rel_path='CommitmentBank/')
@register_task('commitbank-balanced', rel_path='CommitmentBank_balanced/')
# all has all the data as the test set, meant for evaluating w/ MNLI
@register_task('commitbank-balanced-all', rel_path='CommitmentBank_balanced_all/')
@register_task('commitbank-nice', rel_path='CommitmentBank_nice/')
class CommitmentTask(PairClassificationTask):
    ''' NLI-formatted task detecting speaker commitment. '''

    def __init__(self, path, max_seq_len, name, **kw):
        ''' There are 1363 supertags in CCGBank. '''
        super().__init__(name, n_classes=3, **kw)
        self.scorer2 = F1Measure(0)
        self.scorer3 = F1Measure(1)
        self.scorer4 = F1Measure(2)
        self.scorers = [self.scorer1, self.scorer2, self.scorer3, self.scorer4]
        self.val_metric = "%s_f1" % name

        self.load_data(path, max_seq_len)
        self.sentences = self.train_data_text[0] + self.val_data_text[0] + \
                         self.train_data_text[1] + self.val_data_text[1]

    def load_data(self, path, max_seq_len):
        '''Process the dataset located at each data file.
           The target needs to be split into tokens because
           it is a sequence (one tag per input token). '''
        targ_map = {'neutral': 0, 'entailment': 1, 'contradiction': 2}
        tr_data = load_tsv(self._tokenizer_name, os.path.join(path, "train.csv"), max_seq_len,
                           s1_idx=2, s2_idx=3, label_idx=1, label_fn=targ_map.__getitem__,
                           skip_rows=1, delimiter=',')
        val_data = load_tsv(self._tokenizer_name, os.path.join(path, "val.csv"), max_seq_len,
                           s1_idx=2, s2_idx=3, label_idx=1, label_fn=targ_map.__getitem__,
                           skip_rows=1, delimiter=',')
        te_data = load_tsv(self._tokenizer_name, os.path.join(path, 'test.csv'), max_seq_len,
                           s1_idx=2, s2_idx=3, label_idx=1, label_fn=targ_map.__getitem__,
                           skip_rows=1, delimiter=',')
        self.train_data_text = tr_data
        self.val_data_text = val_data
        self.test_data_text = te_data
        log.info('\tFinished loading CCGTagging data.')

    def get_metrics(self, reset=False):
        '''Get metrics specific to the task'''
        acc = self.scorer1.get_metric(reset)
        pcs1, rcl1, f11 = self.scorer2.get_metric(reset)
        pcs2, rcl2, f12 = self.scorer3.get_metric(reset)
        pcs3, rcl3, f13 = self.scorer4.get_metric(reset)
        pcs = (pcs1 + pcs2 + pcs3) / 3
        rcl = (rcl1 + rcl2 + rcl3) / 3
        f1 = (f11 + f12 + f13) / 3
        return {'accuracy': acc, 'f1': f1, 'precision': pcs, 'recall': rcl}
=======
        tr_data = load_tsv(self._tokenizer_name, os.path.join(path, "ccg.train."+self._tokenizer_name), max_seq_len,
                          s1_idx=1, s2_idx=None, label_idx=2, skip_rows = 1, col_indices=[0, 1, 2],  delimiter="\t", label_fn=lambda t: t.split(' '))
        val_data = load_tsv(self._tokenizer_name, os.path.join(path, "ccg.dev."+self._tokenizer_name), max_seq_len,
                            s1_idx=1, s2_idx=None, label_idx=2, skip_rows = 1, col_indices=[0, 1, 2], delimiter="\t", label_fn=lambda t: t.split(' '))
        te_data = load_tsv(self._tokenizer_name, os.path.join(path, 'ccg.test.'+self._tokenizer_name), max_seq_len,
                           s1_idx=1, s2_idx=None, label_idx=2, skip_rows = 1, col_indices=[0, 1, 2], delimiter="\t", has_labels=False)
        self.max_seq_len = max_seq_len

        # Get the mask for each sentence, where the mask is whether or not 
        # the token was split off by tokenization. We want to only count the first
        # sub-piece in the BERT tokenization in the loss and score, following Devlin's NER
        # experiment [BERT: Pretraining of Deep Bidirectional Transformers for Language Understanding]
        # (https://arxiv.org/abs/1810.04805)
        if self.bert_tokenization:
            import numpy.ma as ma
            masks = []
            for dataset in [tr_data, val_data]:
                dataset_mask = []
                for i in range(len(dataset[2])):
                    mask = ma.getmask(ma.masked_where(np.array(dataset[2][i]) != self.INTRODUCED_TOKEN, np.array(dataset[2][i])))
                    mask_indices = np.where(mask == True)[0].tolist()
                    dataset_mask.append(mask_indices)
                masks.append(dataset_mask)

        # mock labels for test data (tagging)
        te_targs = [['0'] * len(x) for x in te_data[0]]
        te_mask = [list(range(len(x))) for x in te_data[0]]
        self.train_data_text = list(tr_data) + [masks[0]]
        self.val_data_text = list(val_data) + [masks[1]]
        self.test_data_text = list(te_data[:2]) + [te_targs] + [te_mask]
        log.info('\tFinished loading CCGTagging data.')
>>>>>>> f7919daf
<|MERGE_RESOLUTION|>--- conflicted
+++ resolved
@@ -1587,19 +1587,36 @@
 
 
     def load_data(self, path, max_seq_len):
-<<<<<<< HEAD
-        '''Process the dataset located at each data file.
-           The target needs to be split into tokens because
-           it is a sequence (one tag per input token). '''
-        tr_data = load_tsv(self._tokenizer_name, os.path.join(path, "ccg_1363.train"), max_seq_len,
-                           s1_idx=0, s2_idx=None, label_idx=1, label_fn=lambda t: t.split(' '))
-        val_data = load_tsv(self._tokenizer_name, os.path.join(path, "ccg_1363.dev"), max_seq_len,
-                            s1_idx=0, s2_idx=None, label_idx=1, label_fn=lambda t: t.split(' '))
-        te_data = load_tsv(self._tokenizer_name, os.path.join(path, 'ccg_1363.test'), max_seq_len,
-                           s1_idx=0, s2_idx=None, label_idx=1, label_fn=lambda t: t.split(' '))
-        self.train_data_text = tr_data
-        self.val_data_text = val_data
-        self.test_data_text = te_data
+        tr_data = load_tsv(self._tokenizer_name, os.path.join(path, "ccg.train."+self._tokenizer_name), max_seq_len,
+                          s1_idx=1, s2_idx=None, label_idx=2, skip_rows = 1, col_indices=[0, 1, 2],  delimiter="\t", label_fn=lambda t: t.split(' '))
+        val_data = load_tsv(self._tokenizer_name, os.path.join(path, "ccg.dev."+self._tokenizer_name), max_seq_len,
+                            s1_idx=1, s2_idx=None, label_idx=2, skip_rows = 1, col_indices=[0, 1, 2], delimiter="\t", label_fn=lambda t: t.split(' '))
+        te_data = load_tsv(self._tokenizer_name, os.path.join(path, 'ccg.test.'+self._tokenizer_name), max_seq_len,
+                           s1_idx=1, s2_idx=None, label_idx=2, skip_rows = 1, col_indices=[0, 1, 2], delimiter="\t", has_labels=False)
+        self.max_seq_len = max_seq_len
+
+        # Get the mask for each sentence, where the mask is whether or not 
+        # the token was split off by tokenization. We want to only count the first
+        # sub-piece in the BERT tokenization in the loss and score, following Devlin's NER
+        # experiment [BERT: Pretraining of Deep Bidirectional Transformers for Language Understanding]
+        # (https://arxiv.org/abs/1810.04805)
+        if self.bert_tokenization:
+            import numpy.ma as ma
+            masks = []
+            for dataset in [tr_data, val_data]:
+                dataset_mask = []
+                for i in range(len(dataset[2])):
+                    mask = ma.getmask(ma.masked_where(np.array(dataset[2][i]) != self.INTRODUCED_TOKEN, np.array(dataset[2][i])))
+                    mask_indices = np.where(mask == True)[0].tolist()
+                    dataset_mask.append(mask_indices)
+                masks.append(dataset_mask)
+
+        # mock labels for test data (tagging)
+        te_targs = [['0'] * len(x) for x in te_data[0]]
+        te_mask = [list(range(len(x))) for x in te_data[0]]
+        self.train_data_text = list(tr_data) + [masks[0]]
+        self.val_data_text = list(val_data) + [masks[1]]
+        self.test_data_text = list(te_data[:2]) + [te_targs] + [te_mask]
         log.info('\tFinished loading CCGTagging data.')
 
 @register_task('commitbank', rel_path='CommitmentBank/')
@@ -1651,37 +1668,4 @@
         pcs = (pcs1 + pcs2 + pcs3) / 3
         rcl = (rcl1 + rcl2 + rcl3) / 3
         f1 = (f11 + f12 + f13) / 3
-        return {'accuracy': acc, 'f1': f1, 'precision': pcs, 'recall': rcl}
-=======
-        tr_data = load_tsv(self._tokenizer_name, os.path.join(path, "ccg.train."+self._tokenizer_name), max_seq_len,
-                          s1_idx=1, s2_idx=None, label_idx=2, skip_rows = 1, col_indices=[0, 1, 2],  delimiter="\t", label_fn=lambda t: t.split(' '))
-        val_data = load_tsv(self._tokenizer_name, os.path.join(path, "ccg.dev."+self._tokenizer_name), max_seq_len,
-                            s1_idx=1, s2_idx=None, label_idx=2, skip_rows = 1, col_indices=[0, 1, 2], delimiter="\t", label_fn=lambda t: t.split(' '))
-        te_data = load_tsv(self._tokenizer_name, os.path.join(path, 'ccg.test.'+self._tokenizer_name), max_seq_len,
-                           s1_idx=1, s2_idx=None, label_idx=2, skip_rows = 1, col_indices=[0, 1, 2], delimiter="\t", has_labels=False)
-        self.max_seq_len = max_seq_len
-
-        # Get the mask for each sentence, where the mask is whether or not 
-        # the token was split off by tokenization. We want to only count the first
-        # sub-piece in the BERT tokenization in the loss and score, following Devlin's NER
-        # experiment [BERT: Pretraining of Deep Bidirectional Transformers for Language Understanding]
-        # (https://arxiv.org/abs/1810.04805)
-        if self.bert_tokenization:
-            import numpy.ma as ma
-            masks = []
-            for dataset in [tr_data, val_data]:
-                dataset_mask = []
-                for i in range(len(dataset[2])):
-                    mask = ma.getmask(ma.masked_where(np.array(dataset[2][i]) != self.INTRODUCED_TOKEN, np.array(dataset[2][i])))
-                    mask_indices = np.where(mask == True)[0].tolist()
-                    dataset_mask.append(mask_indices)
-                masks.append(dataset_mask)
-
-        # mock labels for test data (tagging)
-        te_targs = [['0'] * len(x) for x in te_data[0]]
-        te_mask = [list(range(len(x))) for x in te_data[0]]
-        self.train_data_text = list(tr_data) + [masks[0]]
-        self.val_data_text = list(val_data) + [masks[1]]
-        self.test_data_text = list(te_data[:2]) + [te_targs] + [te_mask]
-        log.info('\tFinished loading CCGTagging data.')
->>>>>>> f7919daf
+        return {'accuracy': acc, 'f1': f1, 'precision': pcs, 'recall': rcl}