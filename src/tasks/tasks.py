--- conflicted
+++ resolved
@@ -2399,50 +2399,6 @@
         pcs = (pcs1 + pcs2 + pcs3) / 3
         rcl = (rcl1 + rcl2 + rcl3) / 3
         f1 = (f11 + f12 + f13) / 3
-<<<<<<< HEAD
-        return {'accuracy': acc, 'f1': f1, 'precision': pcs, 'recall': rcl}
-
-@register_task('winograd-coreference', rel_path='winograd-coref')
-class WinogradCoreferenceTask(SpanClassificationTask):
-    def __init__(self, path, **kw):
-        self._files_by_split = {
-            'train': "train.jsonl",
-            'val': "val.jsonl",
-            'test': "test.jsonl"}
-        self.num_spans = 2
-        super().__init__(
-            files_by_split=self._files_by_split,
-            label_file="labels.txt",
-            path=path,
-            **kw)
-        self.val_metric = "%s_acc" % self.name
-
-    def update_metrics(self, logits, labels, tagmask=None):
-        logits, labels = logits.detach(), labels.detach()
-
-        def make_one_hot(batch, depth=2):
-            """
-            Creates a one-hot embedding of dimension 2.
-            Parameters:
-            batch: list of size batch_size of class predictions
-            Returns:
-            One hot encoding of size [batch_size, 2]
-            """
-            ones = torch.sparse.torch.eye(depth).cuda()
-            return ones.index_select(0, batch)
-        binary_preds = make_one_hot(logits, depth=2)
-        # Make label_ints a batch_size list of labels
-        label_ints = torch.argmax(labels, dim=1)
-        self.f1_scorer(binary_preds, label_ints)
-        self.acc_scorer(binary_preds.long(), labels.long())
-
-    def get_metrics(self, reset=False):
-        '''Get metrics specific to the task'''
-        collected_metrics = {
-            "f1": self.f1_scorer.get_metric(reset)[2],
-            "acc": self.acc_scorer.get_metric(reset)}
-        return collected_metrics
-=======
         return {"accuracy": acc, "f1": f1, "precision": pcs, "recall": rcl}
 
 
@@ -2695,8 +2651,43 @@
         instances = map(_make_instance, *split)
         return instances
 
+@register_task('winograd-coreference', rel_path='winograd-coref')
+class WinogradCoreferenceTask(SpanClassificationTask):
+    def __init__(self, path, **kw):
+        self._files_by_split = {
+            'train': "train.jsonl",
+            'val': "val.jsonl",
+            'test': "test.jsonl"}
+        self.num_spans = 2
+        super().__init__(
+            files_by_split=self._files_by_split,
+            label_file="labels.txt",
+            path=path,
+            **kw)
+        self.val_metric = "%s_acc" % self.name
+
+    def update_metrics(self, logits, labels, tagmask=None):
+        logits, labels = logits.detach(), labels.detach()
+
+        def make_one_hot(batch, depth=2):
+            """
+            Creates a one-hot embedding of dimension 2.
+            Parameters:
+            batch: list of size batch_size of class predictions
+            Returns:
+            One hot encoding of size [batch_size, 2]
+            """
+            ones = torch.sparse.torch.eye(depth).cuda()
+            return ones.index_select(0, batch)
+        binary_preds = make_one_hot(logits, depth=2)
+        # Make label_ints a batch_size list of labels
+        label_ints = torch.argmax(labels, dim=1)
+        self.f1_scorer(binary_preds, label_ints)
+        self.acc_scorer(binary_preds.long(), labels.long())
+
     def get_metrics(self, reset=False):
-        """Get metrics specific to the task"""
-        acc = self.scorer1.get_metric(reset)
-        return {"accuracy": acc}
->>>>>>> a608b889
+        '''Get metrics specific to the task'''
+        collected_metrics = {
+            "f1": self.f1_scorer.get_metric(reset)[2],
+            "acc": self.acc_scorer.get_metric(reset)}
+        return collected_metrics