--- conflicted
+++ resolved
@@ -254,12 +254,8 @@
         return self.scorers
 
     def update_metrics(self, logits, labels, tagmask=None):
-<<<<<<< HEAD
-        assert len(self.get_scorers()) > 0, "Please specify a score metric"
-=======
         assert len(self.get_scorers()) > 0, 'Please specify a score metric'
         logits, labels = logits.detach(), labels.detach()
->>>>>>> 1ee392e8
         for scorer in self.get_scorers():
             scorer(logits, labels)
 
@@ -2157,11 +2153,7 @@
 
     @property
     def _tokenizer_suffix(self):
-<<<<<<< HEAD
-        """
-=======
         '''
->>>>>>> 1ee392e8
         Suffix to make sure we use the correct source files,
         based on the given tokenizer.
         """
@@ -2253,22 +2245,14 @@
         return iters_by_split
 
     def get_split_text(self, split: str):
-<<<<<<< HEAD
-        """
-=======
         '''
->>>>>>> 1ee392e8
         Get split text as iterable of records.
         Split should be one of 'train', 'val', or 'test'.
         """
         return self._iters_by_split[split]
 
     def get_num_examples(self, split_text):
-<<<<<<< HEAD
-        """
-=======
         '''
->>>>>>> 1ee392e8
         Return number of examples in the result of get_split_text.
         Subclass can override this if data is not stored in column format.
         """
@@ -2415,9 +2399,6 @@
         pcs = (pcs1 + pcs2 + pcs3) / 3
         rcl = (rcl1 + rcl2 + rcl3) / 3
         f1 = (f11 + f12 + f13) / 3
-<<<<<<< HEAD
-        return {"accuracy": acc, "f1": f1, "precision": pcs, "recall": rcl}
-=======
         return {'accuracy': acc, 'f1': f1, 'precision': pcs, 'recall': rcl}
 
 
@@ -2657,4 +2638,3 @@
         '''Get metrics specific to the task'''
         acc = self.scorer1.get_metric(reset)
         return {'accuracy': acc}
->>>>>>> 1ee392e8
