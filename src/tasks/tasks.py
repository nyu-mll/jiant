--- conflicted
+++ resolved
@@ -847,12 +847,9 @@
 
 
 @register_task('qnli', rel_path='QNLI/')
-<<<<<<< HEAD
-=======
 @register_task('qnli-alt', rel_path='QNLI/') # second copy for different params
 @register_task('qnliv2', rel_path='QNLIv2/')
 @register_task('qnliv2-alt', rel_path='QNLIv2/') # second copy for different params
->>>>>>> eba16a3d
 class QNLITask(PairClassificationTask):
     '''Task class for SQuAD NLI'''
 
