--- conflicted
+++ resolved
@@ -1,15 +1,5 @@
 # Import task definitions to register their tasks.
-<<<<<<< HEAD
-from . import tasks
-from . import edge_probing
-from . import lm
-from . import mt
-from . import nli_probing
-from . import reddit
-from . import qa
-=======
-from . import edge_probing, lm, mt, nli_probing, reddit, tasks
->>>>>>> fb5c189a
+from . import edge_probing, lm, mt, nli_probing, reddit, tasks, qa
 
 # REGISTRY needs to be available to modules within this package,
 # but we also import it here to make it available at the package level.
