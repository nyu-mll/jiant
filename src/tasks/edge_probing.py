--- conflicted
+++ resolved
@@ -452,7 +452,6 @@
         if not self.single_sided:
             d['span2s'] = ListField([self._make_span_field(t['span2'], text_field, 1)
                                      for t in record['targets']])
-<<<<<<< HEAD
         # Always use multilabel targets, so be sure each label is a list.
         labels = [utils.wrap_singleton_string(t['label'])
                   for t in record['targets']]
@@ -460,11 +459,7 @@
                                                  label_namespace=self._label_namespace,
                                                  skip_indexing=False)
                                  for label_set in labels])
-=======
-        labels = [[t['label']] for t in record['targets']]
-
-        d['labels'] = ListField([MultiLabelField(label_set, label_namespace=self._label_namespace, skip_indexing=False) for label_set in labels])
->>>>>>> f4b6b4e6
+
         return Instance(d)
 
     def process_split(self, split, indexers):
