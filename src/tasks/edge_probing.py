"""Task definitions for edge probing."""
import collections
import itertools
import json
import logging as log
import os

import numpy as np

from allennlp.training.metrics import CategoricalAccuracy, \
    BooleanAccuracy, F1Measure
from ..allennlp_mods.correlation import FastMatthews

from allennlp.data.tokenizers import Token
# Fields for instance processing
from allennlp.data import Instance, Token
from allennlp.data.fields import TextField, LabelField, \
    SpanField, ListField, MetadataField
from ..allennlp_mods.multilabel_field import MultiLabelField
from allennlp.data import vocabulary

from ..utils import serialize
from ..utils import utils
from ..utils import data_loaders

import torch
import torch.nn as nn
import numpy as np
import torch.nn.functional as F

from typing import Iterable, Sequence, List, Dict, Any, Type

from .tasks import Task, sentence_to_text_field, create_subset_scorers, collect_subset_scores, update_subset_scorers
from .registry import register_task, REGISTRY  # global task registry

<<<<<<< HEAD
=======
##
# Class definitions for edge probing. See below for actual task registration.


>>>>>>> 052fbe8f
class EdgeProbingTask(Task):
    ''' Generic class for fine-grained edge probing.
    Acts as a classifier, but with multiple targets for each input text.
    Targets are of the form (span1, span2, label), where span1 and span2 are
    half-open token intervals [i, j).
    Subclass this for each dataset, or use register_task with appropriate kw
    args.
    '''
    @property
    def _tokenizer_suffix(self):
        ''' Suffix to make sure we use the correct source files,
        based on the given tokenizer.
        '''
        if self.tokenizer_name:
            return ".retokenized." + self.tokenizer_name
        else:
            return ""

    def tokenizer_is_supported(self, tokenizer_name):
        ''' Check if the tokenizer is supported for this task. '''
        # Assume all tokenizers supported; if retokenized data not found
        # for this particular task, we'll just crash on file loading.
        return True

    def __init__(self, path: str, max_seq_len: int,
                 name: str,
                 label_file: str = None,
                 files_by_split: Dict[str, str] = None,
                 is_symmetric: bool = False,
                 single_sided: bool = False, **kw):
        """Construct an edge probing task.
        path, max_seq_len, and name are passed by the code in preprocess.py;
        remaining arguments should be provided by a subclass constructor or via
        @register_task.
        Args:
            path: data directory
            max_seq_len: maximum sequence length (currently ignored)
            name: task name
            label_file: relative path to labels file
            files_by_split: split name ('train', 'val', 'test') mapped to
                relative filenames (e.g. 'train': 'train.json')
            is_symmetric: if true, span1 and span2 are assumed to be the same
                type and share parameters. Otherwise, we learn a separate
                projection layer and attention weight for each.
            single_sided: if true, only use span1.
        """
        super().__init__(name, **kw)

        assert label_file is not None
        assert files_by_split is not None
        self._files_by_split = {
            split: os.path.join(path, fname) + self._tokenizer_suffix
            for split, fname in files_by_split.items()
        }
        self._iters_by_split = self.load_data()
        self.max_seq_len = max_seq_len
        self.is_symmetric = is_symmetric
        self.single_sided = single_sided

        label_file = os.path.join(path, label_file)
        self.all_labels = list(utils.load_lines(label_file))
        self.n_classes = len(self.all_labels)
        # see add_task_label_namespace in preprocess.py
        self._label_namespace = self.name + "_labels"

        # Scorers
        #  self.acc_scorer = CategoricalAccuracy()  # multiclass accuracy
        self.mcc_scorer = FastMatthews()
        self.acc_scorer = BooleanAccuracy()  # binary accuracy
        self.f1_scorer = F1Measure(positive_label=1)  # binary F1 overall
        self.val_metric = "%s_f1" % self.name  # TODO: switch to MCC?
        self.val_metric_decreases = False

    def _stream_records(self, filename):
        skip_ctr = 0
        total_ctr = 0
        for record in utils.load_json_data(filename):
            total_ctr += 1
            # Skip records with empty targets.
            # TODO(ian): don't do this if generating negatives!
            if not record.get('targets', None):
                skip_ctr += 1
                continue
            yield record
        log.info("Read=%d, Skip=%d, Total=%d from %s",
                 total_ctr - skip_ctr, skip_ctr, total_ctr,
                 filename)

    @staticmethod
    def merge_preds(record: Dict, preds: Dict) -> Dict:
        """ Merge predictions into record, in-place.
        List-valued predictions should align to targets,
        and are attached to the corresponding target entry.
        Non-list predictions are attached to the top-level record.
        """
        record['preds'] = {}
        for target in record['targets']:
            target['preds'] = {}
        for key, val in preds.items():
            if isinstance(val, list):
                assert len(val) == len(record['targets'])
                for i, target in enumerate(record['targets']):
                    target['preds'][key] = val[i]
            else:
                # non-list predictions, attach to top-level preds
                record['preds'][key] = val
        return record

    def load_data(self):
        iters_by_split = collections.OrderedDict()
        for split, filename in self._files_by_split.items():
            #  # Lazy-load using RepeatableIterator.
            #  loader = functools.partial(utils.load_json_data,
            #                             filename=filename)
            #  iter = serialize.RepeatableIterator(loader)
            iter = list(self._stream_records(filename))
            iters_by_split[split] = iter
        return iters_by_split

    def get_split_text(self, split: str):
        ''' Get split text as iterable of records.
        Split should be one of 'train', 'val', or 'test'.
        '''
        return self._iters_by_split[split]

    def get_num_examples(self, split_text):
        ''' Return number of examples in the result of get_split_text.
        Subclass can override this if data is not stored in column format.
        '''
        return len(split_text)

    def _make_span_field(self, s, text_field, offset=1):
        return SpanField(s[0] + offset, s[1] - 1 + offset, text_field)

    def _pad_tokens(self, tokens):
        """Pad tokens according to the current tokenization style."""
        if self.tokenizer_name.startswith("bert-"):
            # standard padding for BERT; see
            # https://github.com/huggingface/pytorch-pretrained-BERT/blob/master/examples/extract_features.py#L85
            return ["[CLS]"] + tokens + ["[SEP]"]
        else:
            return [utils.SOS_TOK] + tokens + [utils.EOS_TOK]

    def make_instance(self, record, idx, indexers) -> Type[Instance]:
        """Convert a single record to an AllenNLP Instance."""
        tokens = record['text'].split()  # already space-tokenized by Moses
        tokens = self._pad_tokens(tokens)
        text_field = sentence_to_text_field(tokens, indexers)

        d = {}
        d["idx"] = MetadataField(idx)

        d['input1'] = text_field

        d['span1s'] = ListField([self._make_span_field(t['span1'], text_field, 1)
                                 for t in record['targets']])
        if not self.single_sided:
            d['span2s'] = ListField([self._make_span_field(t['span2'], text_field, 1)
                                     for t in record['targets']])

        # Always use multilabel targets, so be sure each label is a list.
        labels = [utils.wrap_singleton_string(t['label'])
                  for t in record['targets']]
        d['labels'] = ListField([MultiLabelField(label_set,
                                                 label_namespace=self._label_namespace,
                                                 skip_indexing=False)
                                 for label_set in labels])
        return Instance(d)

    def process_split(self, records, indexers) -> Iterable[Type[Instance]]:
        ''' Process split text into a list of AllenNLP Instances. '''
        def _map_fn(r, idx): return self.make_instance(r, idx, indexers)
        return map(_map_fn, records, itertools.count())

    def get_all_labels(self) -> List[str]:
        return self.all_labels

    def get_sentences(self) -> Iterable[Sequence[str]]:
        ''' Yield sentences, used to compute vocabulary. '''
        for split, iter in self._iters_by_split.items():
            # Don't use test set for vocab building.
            if split.startswith("test"):
                continue
            for record in iter:
                yield record["text"].split()

    def get_metrics(self, reset=False):
        '''Get metrics specific to the task'''
        metrics = {}
        metrics['mcc'] = self.mcc_scorer.get_metric(reset)
        metrics['acc'] = self.acc_scorer.get_metric(reset)
        precision, recall, f1 = self.f1_scorer.get_metric(reset)
        metrics['precision'] = precision
        metrics['recall'] = recall
        metrics['f1'] = f1
        return metrics


class GAPScorer(object):
    """
    Container class for storing scores, and generating evaluation metrics.
    From Google. 
    Attributes:
    true_positives: Tally of true positives seen.
    false_positives: Tally of false positives seen.
    true_negatives: Tally of true negatives seen.
    false_negatives: Tally of false negatives seen.
    """
    def __init__(self):
        self.true_positives = 0
        self.false_positives = 0
        self.true_negatives = 0
        self.false_negatives = 0

    def recall(self):
        """Calculates recall based on the observed scores.
        Returns:
          float, the recall.
        """
        numerator = self.true_positives
        denominator = self.true_positives + self.false_negatives
        return 100.0 * numerator / denominator if denominator else 0.0

    def precision(self):
        """Calculates precision based on the observed scores.
        Returns:
          float, the precision.
        """
        numerator = self.true_positives
        denominator = self.true_positives + self.false_positives
        return 100.0 * numerator / denominator if denominator else 0.0

    def f1(self):
        """Calculates F1 based on the observed scores.
        Returns:
          float, the F1 score.
        """
        recall = self.recall()
        precision = self.precision()

        numerator = 2 * precision * recall
        denominator = precision + recall
        return numerator / denominator if denominator else 0.0

    def get_metric(self, reset=False):
        recall = self.recall()
        precision = self.precision()
        f1 = self.f1()
        if reset:
            self.true_positives = 0
            self.false_positives = 0
            self.true_negatives = 0
            self.false_negatives = 0
        return recall, precision, f1

    def __call__(self, predictions, labels):
        """Score the system annotations against gold.
        Args:
        predictiosn: torch tensor of batch x 3
        system_annotations: batch x 3 Torch numpy list
        Returns:
        None
        """
        pred_indices = torch.max(predictions, dim=1)[1].view(-1, 1)
        num_classes = 3
        one_hot_logits = (pred_indices == torch.arange(num_classes).reshape(1, num_classes).cuda()).float()
        predictions = one_hot_logits[:,:2].cpu().numpy()
        labels = labels[:,:2].cpu().numpy()
        b_size = predictions.shape[0]
        for i in range(b_size):
            for j in range(2):
                pred = predictions[i][j].item()
                gold = labels[i][j].item()
                if gold and pred:
                  self.true_positives += 1
                elif not gold and pred:
                  self.false_positives += 1
                elif not gold and not pred:
                  self.true_negatives += 1
                elif gold and not pred:
                  self.false_negatives += 1
            return

##
# Class definitions for edge probing. See below for actual task registration.
class GapEdgeProbingTask(EdgeProbingTask):
    ''' Generic class for fine-grained edge probing.

    Acts as a classifier, but with multiple targets for each input text.

    Targets are of the form (span1, span2, label), where span1 and span2 are
    half-open token intervals [i, j).

    Subclass this for each dataset, or use register_task with appropriate kw
    args.
    '''
    @property
    def _tokenizer_suffix(self):
        ''' Suffix to make sure we use the correct source files,
        based on the given tokenizer.
        '''
        if self.tokenizer_name:
            return ".retokenized." + self.tokenizer_name
        else:
            return ""

    def tokenizer_is_supported(self, tokenizer_name):
        ''' Check if the tokenizer is supported for this task. '''
        # Assume all tokenizers supported; if retokenized data not found
        # for this particular task, we'll just crash on file loading.
        return True

    def __init__(self, path: str, max_seq_len: int,
                 name: str,
                 label_file: str = None,
                 files_by_split: Dict[str, str] = None,
                 is_symmetric: bool = False,
                 single_sided: bool = False, **kw):
        """Construct an edge probing task.

        path, max_seq_len, and name are passed by the code in preprocess.py;
        remaining arguments should be provided by a subclass constructor or via
        @register_task.

        Args:
            path: data directory
            max_seq_len: maximum sequence length (currently ignored)
            name: task name
            label_file: relative path to labels file
            files_by_split: split name ('train', 'val', 'test') mapped to
                relative filenames (e.g. 'train': 'train.json')
            is_symmetric: if true, span1 and span2 are assumed to be the same
                type and share parameters. Otherwise, we learn a separate
                projection layer and attention weight for each.
            single_sided: if true, only use span1.
        """
        super().__init__(path, max_seq_len, name,label_file, files_by_split, is_symmetric, single_sided, **kw)

        # Scorers
        #  self.acc_scorer = CategoricalAccuracy()  # multiclass accuracy
        self.f1_scorer = GAPScorer()
        self.val_metric = "%s_f1" % self.name  # TODO: switch to MCC?
        self.val_metric_decreases = False

    def _stream_records(self, filename):
        skip_ctr = 0
        total_ctr = 0
        for record in utils.load_json_data(filename):
            total_ctr += 1
            # Skip records with empty targets.
            # TODO(ian): don't do this if generating negatives!
            if not record.get('targets', None):
                skip_ctr += 1
                continue
            yield record

        log.info("Read=%d, Skip=%d, Total=%d from %s",
                 total_ctr - skip_ctr, skip_ctr, total_ctr,
                 filename)

    def load_data(self):
        iters_by_split = collections.OrderedDict()
        for split, filename in self._files_by_split.items():
            #  # Lazy-load using RepeatableIterator.
            #  loader = functools.partial(utils.load_json_data,
            #                             filename=filename)
            #  iter = serialize.RepeatableIterator(loader)
            iter = list(self._stream_records(filename))
            iters_by_split[split] = iter
        subset_f1_scorers = create_subset_scorers(count=self.num_domains, scorer_type=GAPScorer)# binary F1 overall
        self.subset_scorers = {"f1": subset_f1_scorers}
        return iters_by_split

    def get_split_text(self, split: str):
        ''' Get split text as iterable of records.

        Split should be one of 'train', 'val', or 'test'.
        '''
        return self._iters_by_split[split]

    def get_num_examples(self, split_text):
        ''' Return number of examples in the result of get_split_text.

        Subclass can override this if data is not stored in column format.
        '''
        return len(split_text)

    def _make_span_field(self, s, text_field, offset=1):
        return SpanField(s[0] + offset, s[1] - 1 + offset, text_field)

    def _pad_tokens(self, tokens):
        """Pad tokens according to the current tokenization style."""
        if self.tokenizer_name.startswith("bert-"):
            # standard padding for BERT; see
            # https://github.com/huggingface/pytorch-pretrained-BERT/blob/master/examples/extract_features.py#L85
            return ["[CLS]"] + tokens + ["[SEP]"]
        else:
            return [utils.SOS_TOK] + tokens + [utils.EOS_TOK]

    def make_instance(self, record, idx, indexers) -> Type[Instance]:
        """Convert a single record to an AllenNLP Instance."""
        tokens = record['text'].split()  # already space-tokenized by Moses
        tokens = self._pad_tokens(tokens)
        text_field = sentence_to_text_field(tokens, indexers)

        d = {}
        d["idx"] = MetadataField(idx)

        d['input1'] = text_field

        d['span1s'] = ListField([self._make_span_field(t['span1'], text_field, 1)
                                 for t in record['targets']])
        if not self.single_sided:
            d['span2s'] = ListField([self._make_span_field(t['span2'], text_field, 1)
                                     for t in record['targets']])
        # Always use multilabel targets, so be sure each label is a list.
        labels = [utils.wrap_singleton_string(t['label'])
                  for t in record['targets']]
        d['labels'] = ListField([MultiLabelField(label_set,
                                                 label_namespace=self._label_namespace,
                                                 skip_indexing=False)
                                 for label_set in labels])
        return Instance(d)

    def process_split(self, split, indexers):
        ''' Process split text into a list of AllenNLP Instances with tag masking'''
        def _map_fn(r, idx): 
          instance = self.make_instance(r, idx, indexers)
          tag_field = MultiLabelField(r["gender"], label_namespace="tagids",skip_indexing=True, num_labels=len(self.tag_list))
          instance.add_field("tagmask", field=tag_field)
          return instance
        instances = map(_map_fn, split, itertools.count())
        return instances


    def get_all_labels(self) -> List[str]:
        return self.all_labels

    def get_sentences(self) -> Iterable[Sequence[str]]:
        ''' Yield sentences, used to compute vocabulary. '''
        for split, iter in self._iters_by_split.items():
            # Don't use test set for vocab building.
            if split.startswith("test"):
                continue
            for record in iter:
                yield record["text"].split()

    def update_subset_metrics(self, logits, labels, tagmask=None):
        logits, labels = logits.detach(), labels.detach()
        targets = (labels == 1).nonzero()[:,1]
        if tagmask is not None:
            # F1Measure() expects [total_num_targets, n_classes, 2]
            # to compute binarized F1.
            update_subset_scorers(self.subset_scorers["f1"], logits, labels, tagmask)

    def get_metrics(self, reset=False):
        '''Get metrics specific to the task'''
        collected_metrics = {"f1": self.f1_scorer.get_metric(reset)[2]}
        for score_name, scorer in list(self.subset_scorers.items()):
          collected_metrics.update(collect_subset_scores(scorer, score_name, self.tag_list, reset))
        if collected_metrics["f1_FEMININE"] != 0.0:
            collected_metrics.update({"bias": collected_metrics["f1_MASCULINE"] / collected_metrics["f1_FEMININE"]})
        return collected_metrics

@register_task('gap-coreference', rel_path = 'gap-coreference')
class GapCoreferenceTask(GapEdgeProbingTask):
    def __init__(self, path, single_sided=False, domains=["FEMININE", "MASCULINE"], **kw):
        self._files_by_split = {'train': "gap-development.json", 'val': "gap-validation.json",'test': "gap-test.json"}
        self.num_domains = len(domains)
        self.tag_list = domains
        self._domain_namespace = kw["name"] + "_tags"
        super().__init__(files_by_split=self._files_by_split, label_file="labels.txt", path=path, single_sided=single_sided, **kw)


##
# Task definitions. We call the register_task decorator explicitly so that we
# can group these in the code.
##


##
# Core probing tasks. as featured in the paper.
##
# Part-of-Speech tagging on OntoNotes.
register_task('edges-pos-ontonotes',
              rel_path='edges/ontonotes-constituents',
              label_file="labels.pos.txt", files_by_split={
                  'train': "consts_ontonotes_en_train.pos.json",
                  'val': "consts_ontonotes_en_dev.pos.json",
                  'test': "consts_ontonotes_en_test.pos.json",
              }, single_sided=True)(EdgeProbingTask)
# Constituency labeling (nonterminals) on OntoNotes.
register_task('edges-nonterminal-ontonotes',
              rel_path='edges/ontonotes-constituents',
              label_file="labels.nonterminal.txt", files_by_split={
                  'train': "consts_ontonotes_en_train.nonterminal.json",
                  'val': "consts_ontonotes_en_dev.nonterminal.json",
                  'test': "consts_ontonotes_en_test.nonterminal.json",
              }, single_sided=True)(EdgeProbingTask)
# Dependency edge labeling on English Web Treebank (UD).
register_task('edges-dep-labeling-ewt', rel_path='edges/dep_ewt',
              label_file="labels.txt", files_by_split={
                  'train': "train.edges.json",
                  'val': "dev.edges.json",
                  'test': "test.edges.json",
              }, is_symmetric=False)(EdgeProbingTask)
# Entity type labeling on OntoNotes.
register_task('edges-ner-ontonotes',
              rel_path='edges/ontonotes-ner',
              label_file="labels.txt", files_by_split={
                  'train': "ner_ontonotes_en_train.json",
                  'val': "ner_ontonotes_en_dev.json",
                  'test': "ner_ontonotes_en_test.json",
              }, single_sided=True)(EdgeProbingTask)
# SRL CoNLL 2012 (OntoNotes), formulated as an edge-labeling task.
register_task('edges-srl-conll2012', rel_path='edges/srl_conll2012',
              label_file="labels.txt", files_by_split={
                  'train': "train.edges.json",
                  'val': "dev.edges.json",
                  'test': "test.edges.json",
              }, is_symmetric=False)(EdgeProbingTask)
# Re-processed version of edges-coref-ontonotes, via AllenNLP data loaders.
register_task('edges-coref-ontonotes-conll',
<<<<<<< HEAD
               rel_path='data/glue/edges/ontonotes-coref-conll',
               label_file="labels.txt", files_by_split={
                   'train': "coref_conll_ontonotes_en_train.json",
                   'val': "coref_conll_ontonotes_en_dev.json",
                   'test': "coref_conll_ontonotes_en_test.json",
               }, is_symmetric=False)(EdgeProbingTask)
=======
              rel_path='edges/ontonotes-coref-conll',
              label_file="labels.txt", files_by_split={
                  'train': "coref_conll_ontonotes_en_train.json",
                  'val': "coref_conll_ontonotes_en_dev.json",
                  'test': "coref_conll_ontonotes_en_test.json",
              }, is_symmetric=False)(EdgeProbingTask)
>>>>>>> 052fbe8f
# SPR1, as an edge-labeling task (multilabel).
register_task('edges-spr1', rel_path='edges/spr1',
              label_file="labels.txt", files_by_split={
                  'train': "spr1.train.json",
                  'val': "spr1.dev.json",
                  'test': "spr1.test.json",
              }, is_symmetric=False)(EdgeProbingTask)
# SPR2, as an edge-labeling task (multilabel).
register_task('edges-spr2', rel_path='edges/spr2',
              label_file="labels.txt", files_by_split={
                  'train': "train.edges.json",
                  'val': "dev.edges.json",
                  'test': "test.edges.json",
              }, is_symmetric=False)(EdgeProbingTask)
# Definite pronoun resolution. Two labels.
register_task('edges-dpr', rel_path='edges/dpr',
              label_file="labels.txt", files_by_split={
                  'train': "train.edges.json",
                  'val': "dev.edges.json",
                  'test': "test.edges.json",
              }, is_symmetric=False)(EdgeProbingTask)
# Relation classification on SemEval 2010 Task8. 19 labels.
register_task('edges-rel-semeval', rel_path='edges/semeval',
              label_file="labels.txt", files_by_split={
                  'train': "train.0.85.json",
                  'val': "dev.json",
                  'test': "test.json",
              }, is_symmetric=False)(EdgeProbingTask)

##
# New or experimental tasks.
##
# Relation classification on TACRED. 42 labels.
register_task('edges-rel-tacred', rel_path='edges/tacred/rel',
              label_file="labels.txt", files_by_split={
                  'train': "train.json",
                  'val': "dev.json",
                  'test': "test.json",
              }, is_symmetric=False)(EdgeProbingTask)

##
# Older tasks or versions for backwards compatibility.
##
# Entity classification on TACRED. 17 labels.
# NOTE: these are probably silver labels from CoreNLP,
# so this is of limited use as a target.
register_task('edges-ner-tacred', rel_path='edges/tacred/entity',
              label_file="labels.txt", files_by_split={
                  'train': "train.json",
                  'val': "dev.json",
                  'test': "test.json",
              }, single_sided=True)(EdgeProbingTask)
# SRL CoNLL 2005, formulated as an edge-labeling task.
register_task('edges-srl-conll2005', rel_path='edges/srl_conll2005',
              label_file="labels.txt", files_by_split={
                  'train': "train.edges.json",
                  'val': "dev.edges.json",
                  'test': "test.wsj.edges.json",
              }, is_symmetric=False)(EdgeProbingTask)
# Coreference on OntoNotes corpus. Two labels.
<<<<<<< HEAD
register_task('edges-coref-ontonotes', rel_path='data/glue/edges/ontonotes/coref',
               label_file="labels.txt", files_by_split={
                   'train': "train.edges.json",
                   'val': "dev.edges.json",
                   'test': "test.edges.json",
               }, is_symmetric=False)(EdgeProbingTask)
=======
register_task('edges-coref-ontonotes', rel_path='edges/ontonotes-coref',
              label_file="labels.txt", files_by_split={
                  'train': "train.edges.json",
                  'val': "dev.edges.json",
                  'test': "test.edges.json",
              }, is_symmetric=False)(EdgeProbingTask)
>>>>>>> 052fbe8f
# Entity type labeling on CoNLL 2003.
register_task('edges-ner-conll2003', rel_path='edges/ner_conll2003',
              label_file="labels.txt", files_by_split={
                  'train': "CoNLL-2003_train.json",
                  'val': "CoNLL-2003_dev.json",
                  'test': "CoNLL-2003_test.json",
              }, single_sided=True)(EdgeProbingTask)
# Dependency edge labeling on UD treebank (GUM). Use 'ewt' version instead.
register_task('edges-dep-labeling', rel_path='edges/dep',
              label_file="labels.txt", files_by_split={
                  'train': "train.json",
                  'val': "dev.json",
                  'test': "test.json",
              }, is_symmetric=False)(EdgeProbingTask)
# PTB constituency membership / labeling.
register_task('edges-constituent-ptb', rel_path='edges/ptb-membership',
              label_file="labels.txt", files_by_split={
                  'train': "ptb_train.json",
                  'val': "ptb_dev.json",
                  'test': "ptb_test.json",
              }, single_sided=True)(EdgeProbingTask)
# Constituency membership / labeling on OntoNotes.
register_task('edges-constituent-ontonotes',
              rel_path='edges/ontonotes-constituents',
              label_file="labels.txt", files_by_split={
                  'train': "consts_ontonotes_en_train.json",
                  'val': "consts_ontonotes_en_dev.json",
                  'test': "consts_ontonotes_en_test.json",
              }, single_sided=True)(EdgeProbingTask)
# CCG tagging (tokens only).
register_task('edges-ccg-tag', rel_path='edges/ccg_tag',
              label_file="labels.txt", files_by_split={
                  'train': "ccg.tag.train.json",
                  'val': "ccg.tag.dev.json",
                  'test': "ccg.tag.test.json",
              }, single_sided=True)(EdgeProbingTask)
# CCG parsing (constituent labeling).
register_task('edges-ccg-parse', rel_path='edges/ccg_parse',
              label_file="labels.txt", files_by_split={
                  'train': "ccg.parse.train.json",
                  'val': "ccg.parse.dev.json",
                  'test': "ccg.parse.test.json",
              }, single_sided=True)(EdgeProbingTask)<|MERGE_RESOLUTION|>--- conflicted
+++ resolved
@@ -33,13 +33,10 @@
 from .tasks import Task, sentence_to_text_field, create_subset_scorers, collect_subset_scores, update_subset_scorers
 from .registry import register_task, REGISTRY  # global task registry
 
-<<<<<<< HEAD
-=======
 ##
 # Class definitions for edge probing. See below for actual task registration.
 
 
->>>>>>> 052fbe8f
 class EdgeProbingTask(Task):
     ''' Generic class for fine-grained edge probing.
     Acts as a classifier, but with multiple targets for each input text.
@@ -563,21 +560,12 @@
               }, is_symmetric=False)(EdgeProbingTask)
 # Re-processed version of edges-coref-ontonotes, via AllenNLP data loaders.
 register_task('edges-coref-ontonotes-conll',
-<<<<<<< HEAD
                rel_path='data/glue/edges/ontonotes-coref-conll',
                label_file="labels.txt", files_by_split={
                    'train': "coref_conll_ontonotes_en_train.json",
                    'val': "coref_conll_ontonotes_en_dev.json",
                    'test': "coref_conll_ontonotes_en_test.json",
                }, is_symmetric=False)(EdgeProbingTask)
-=======
-              rel_path='edges/ontonotes-coref-conll',
-              label_file="labels.txt", files_by_split={
-                  'train': "coref_conll_ontonotes_en_train.json",
-                  'val': "coref_conll_ontonotes_en_dev.json",
-                  'test': "coref_conll_ontonotes_en_test.json",
-              }, is_symmetric=False)(EdgeProbingTask)
->>>>>>> 052fbe8f
 # SPR1, as an edge-labeling task (multilabel).
 register_task('edges-spr1', rel_path='edges/spr1',
               label_file="labels.txt", files_by_split={
@@ -638,21 +626,12 @@
                   'test': "test.wsj.edges.json",
               }, is_symmetric=False)(EdgeProbingTask)
 # Coreference on OntoNotes corpus. Two labels.
-<<<<<<< HEAD
 register_task('edges-coref-ontonotes', rel_path='data/glue/edges/ontonotes/coref',
                label_file="labels.txt", files_by_split={
                    'train': "train.edges.json",
                    'val': "dev.edges.json",
                    'test': "test.edges.json",
                }, is_symmetric=False)(EdgeProbingTask)
-=======
-register_task('edges-coref-ontonotes', rel_path='edges/ontonotes-coref',
-              label_file="labels.txt", files_by_split={
-                  'train': "train.edges.json",
-                  'val': "dev.edges.json",
-                  'test': "test.edges.json",
-              }, is_symmetric=False)(EdgeProbingTask)
->>>>>>> 052fbe8f
 # Entity type labeling on CoNLL 2003.
 register_task('edges-ner-conll2003', rel_path='edges/ner_conll2003',
               label_file="labels.txt", files_by_split={
