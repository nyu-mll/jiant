--- conflicted
+++ resolved
@@ -344,12 +344,6 @@
     log.info("\tFinished indexing tasks")
 
     # 5) Initialize tasks with data iterators.
-<<<<<<< HEAD
-    assert not (
-        args.pretrain_data_fraction < 1 and args.target_train_data_fraction < 1
-    ), "pretraining_data_fraction and target_train_data_fraction could not be used at a same time (could not be < 1 together)"
-=======
->>>>>>> 1ee392e8
     pretrain_tasks = []
     target_tasks = []
     for task in tasks:
@@ -358,61 +352,6 @@
         task.test_data = _get_instance_generator(task.name, "test", preproc_dir)
         # When using pretrain_data_fraction, we need modified iterators for use
         # only on training datasets at pretraining time.
-<<<<<<< HEAD
-        if args.pretrain_data_fraction < 1 and task.name in train_task_names:
-            log.info("Creating trimmed pretraining-only version of " + task.name + " train.")
-            task.train_data = _get_instance_generator(
-                task.name, "train", preproc_dir, fraction=args.pretrain_data_fraction
-            )
-            pretrain_tasks.append(task)
-            if task.name in target_task_names:
-                # Rebuild the iterator so we see the full dataset in the target task training
-                # phase. It will create a deepcopy of the task object
-                # and therefore there could be two tasks with the same name
-                # (task.name).
-                log.info("Creating un-trimmed target training version of " + task.name + " train.")
-                log.warn(
-                    "When using un-trimmed target training version of train split, "
-                    "it creates a deepcopy of task object which is inefficient."
-                )
-                task = copy.deepcopy(task)
-                task.train_data = _get_instance_generator(
-                    task.name, "train", preproc_dir, fraction=1.0
-                )
-                target_tasks.append(task)
-
-        # When using target_train_data_fraction, we need modified iterators
-        # only for training datasets at do_target_task_training time.
-        elif args.target_train_data_fraction < 1 and task.name in target_task_names:
-            log.info("Creating trimmed train-for-target-only version of " + task.name + " train.")
-            task.train_data = _get_instance_generator(
-                task.name, "train", preproc_dir, fraction=args.target_train_data_fraction
-            )
-            target_tasks.append(task)
-            if task.name in train_task_names:
-                # Rebuild the iterator so we see the full dataset in the pretraining
-                # phase. It will create a deepcopy of the task object
-                # and therefore there could be two tasks with the same name
-                # (task.name).
-                log.info("Creating un-trimmed pretraining version of " + task.name + " train.")
-                log.warn(
-                    "When using un-trimmed pretraining version of train split, "
-                    "it creates a deepcopy of task object which is inefficient."
-                )
-                task = copy.deepcopy(task)
-                task.train_data = _get_instance_generator(
-                    task.name, "train", preproc_dir, fraction=1.0
-                )
-                pretrain_tasks.append(task)
-        # When neither pretrain_data_fraction nor target_train_data_fraction is specified
-        # we use unmodified iterators.
-        else:
-            task.train_data = _get_instance_generator(task.name, "train", preproc_dir, fraction=1.0)
-            if task.name in pretrain_task_names:
-                pretrain_tasks.append(task)
-            if task.name in target_task_names:
-                target_tasks.append(task)
-=======
         if task.name in pretrain_task_names:
             log.info(
                 "Creating trimmed pretraining-only version of " +
@@ -431,7 +370,6 @@
             task.train_data = _get_instance_generator(task.name, "train", preproc_dir,
                                                       fraction=args.target_train_data_fraction)
             target_tasks.append(task)
->>>>>>> 1ee392e8
 
         log.info("\tLazy-loading indexed data for task='%s' from %s", task.name, preproc_dir)
     log.info("All tasks initialized with data iterators.")
