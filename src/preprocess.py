'''Preprocessing functions and pipeline'''
import io
import os
import sys
import copy
import logging as log
from collections import defaultdict
import numpy as np
import torch

from allennlp.data import Vocabulary
from allennlp.data.token_indexers import SingleIdTokenIndexer, ELMoTokenCharactersIndexer, \
    TokenCharactersIndexer

import tasks

try:
    import fastText
except BaseException:
    log.info("fastText library not found!")

import _pickle as pkl

import serialize
import utils

from tasks import SingleClassificationTask, PairClassificationTask, \
    PairRegressionTask, SequenceGenerationTask, RankingTask, \
    CoLATask, MRPCTask, MultiNLITask, MultiNLIFictionTask, \
    MultiNLISlateTask, MultiNLIGovernmentTask, MultiNLITravelTask, \
    MultiNLITelephoneTask, QQPTask, RTETask, \
    QNLITask, SNLITask, SSTTask, STSBTask, WNLITask, \
    LanguageModelingTask, PDTBTask, \
    WikiText2LMTask, WikiText103LMTask, DisSentBWBSingleTask, \
    DisSentWikiSingleTask, DisSentWikiFullTask, \
    JOCITask, PairOrdinalRegressionTask, WeakGroundedTask, \
    GroundedTask, MTTask, BWBLMTask, WikiInsertionsTask, \
    NLITypeProbingTask, MultiNLIAltTask, VAETask, \
    RecastKGTask, RecastLexicosynTask, RecastWinogenderTask, \
    RecastFactualityTask, RecastSentimentTask, RecastVerbcornerTask, \
<<<<<<< HEAD
    RecastVerbnetTask, RecastNERTask, RecastPunTask, TaggingTask, \
    POSTaggingTask, CCGTaggingTask
=======
    RecastVerbnetTask, RecastNERTask, RecastPunTask, \
    RedditTask

>>>>>>> af6bcb97

ALL_GLUE_TASKS = ['sst', 'cola', 'mrpc', 'qqp', 'sts-b',
                  'mnli', 'qnli', 'rte', 'wnli']

NAME2INFO = {'sst': (SSTTask, 'SST-2/'),
             'cola': (CoLATask, 'CoLA/'),
             'mrpc': (MRPCTask, 'MRPC/'),
             'qqp': (QQPTask, 'QQP'),
             'sts-b': (STSBTask, 'STS-B/'),
             'mnli': (MultiNLITask, 'MNLI/'),
             'mnli-alt': (MultiNLIAltTask, 'MNLI/'),
             'mnli-fiction': (MultiNLIFictionTask, 'MNLI/'),
             'mnli-slate': (MultiNLISlateTask, 'MNLI/'),
             'mnli-government': (MultiNLIGovernmentTask, 'MNLI/'),
             'mnli-telephone': (MultiNLITelephoneTask, 'MNLI/'),
             'mnli-travel': (MultiNLITravelTask, 'MNLI/'),
             'qnli': (QNLITask, 'QNLI/'),
             'rte': (RTETask, 'RTE/'),
             'snli': (SNLITask, 'SNLI/'),
             'wnli': (WNLITask, 'WNLI/'),
             'joci': (JOCITask, 'JOCI/'),
             'wiki2': (WikiText2LMTask, 'WikiText2/'),
             'wiki103': (WikiText103LMTask, 'WikiText103/'),
             'bwb': (BWBLMTask, 'BWB/'),
             'pdtb': (PDTBTask, 'PDTB/'),
             'wmt14_en_de': (MTTask, 'wmt14_en_de'),
             'wikiins': (WikiInsertionsTask, 'wiki-insertions'),
             'dissentbwb': (DisSentBWBSingleTask, 'DisSent/bwb/'),
             'dissentwiki': (DisSentWikiSingleTask, 'DisSent/wikitext/'),
             'dissentwikifull': (DisSentWikiFullTask, 'DisSent/wikitext/'),
             'weakgrounded': (WeakGroundedTask, 'mscoco/weakgrounded/'),
             'grounded': (GroundedTask, 'mscoco/grounded/'),
<<<<<<< HEAD
	         'pos': (POSTaggingTask, 'POS/'),
	         'ccg': (CCGTaggingTask, 'CCG/'),
=======
             'reddit': (RedditTask, 'reddit_comments_replies/'),
>>>>>>> af6bcb97
             'nli-prob': (NLITypeProbingTask, 'NLI-Prob/'),
             'vae': (VAETask, 'VAE'),
             'recast-kg': (RecastKGTask, 'DNC/kg-relations'),
             'recast-lexicosyntax': (RecastLexicosynTask, 'DNC/lexicosyntactic_recasted'),
             'recast-winogender': (RecastWinogenderTask, 'DNC/manually-recast-winogender'),
             'recast-factuality': (RecastFactualityTask, 'DNC/recast_factuality_data'),
             'recast-ner': (RecastNERTask, 'DNC/recast_ner_data'),
             'recast-puns': (RecastPunTask, 'DNC/recast_puns_data'),
             'recast-sentiment': (RecastSentimentTask, 'DNC/recast_sentiment_data'),
             'recast-verbcorner': (RecastVerbcornerTask, 'DNC/recast_verbcorner_data'),
             'recast-verbnet': (RecastVerbnetTask, 'DNC/recast_verbnet_data')
             }

SOS_TOK, EOS_TOK = "<SOS>", "<EOS>"
SPECIALS = [SOS_TOK, EOS_TOK]

ALL_SPLITS = ['train', 'val', 'test']


def _get_serialized_record_path(task_name, split, preproc_dir):
    """Get the canonical path for a serialized task split."""
    serialized_record_path = os.path.join(preproc_dir,
                                          "{:s}__{:s}_data".format(task_name, split))
    return serialized_record_path


def _get_instance_generator(task_name, split, preproc_dir, fraction=None):
    """Get a lazy generator for the given task and split.

    Args:
        task_name: (string), task name
        split: (string), split name ('train', 'val', or 'test')
        preproc_dir: (string) path to preprocessing dir
        fraction: if set to a float between 0 and 1, load only the specified percentage
          of examples. Hashing is used to ensure that the same examples are loaded each
          epoch.

    Returns:
        serialize.RepeatableIterator yielding Instance objects
    """
    filename = _get_serialized_record_path(task_name, split, preproc_dir)
    assert os.path.isfile(filename), ("Record file '%s' not found!" % filename)
    return serialize.read_records(filename, repeatable=True, fraction=fraction)


def _indexed_instance_generator(instance_iter, vocab):
    """Yield indexed instances. Instances are modified in-place.

    TODO(iftenney): multiprocess the $%^& out of this.

    Args:
        instance_iter: iterable(Instance) of examples
        vocab: Vocabulary for use in indexing

    Yields:
        Instance with indexed fields.
    """
    for instance in instance_iter:
        instance.index_fields(vocab)
        # Strip token fields to save memory and disk.
        del_field_tokens(instance)
        yield instance


def del_field_tokens(instance):
    ''' Save memory by deleting the tokens that will no longer be used.

    Args:
        instance: AllenNLP Instance. Modified in-place.
    '''
    if 'input1' in instance.fields:
        field = instance.fields['input1']
        del field.tokens
    if 'input2' in instance.fields:
        field = instance.fields['input2']
        del field.tokens


def _index_split(task, split, token_indexer, vocab, record_file):
    """Index instances and stream to disk.
    Args:
        task: Task instance
        split: (string), 'train', 'val', or 'test'
        token_indexer: dict of token indexers
        vocab: Vocabulary instance
        record_file: (string) file to write serialized Instances to
    """
    log_prefix = "\tTask '%s', split '%s'" % (task.name, split)
    log.info("%s: indexing from scratch", log_prefix)
    split_text = task.get_split_text(split)
    instance_iter = task.process_split(split_text, token_indexer)
    if hasattr(instance_iter, '__len__'):  # if non-lazy
        log.warn("%s: non-lazy Instance generation. You'll want to refactor "
                 "%s.process_split to return a lazy iterator.", log_prefix,
                 type(task).__name__)
        log.info("%s: %d examples to index", log_prefix, len(instance_iter))
        # Copy so that we don't store indexed data in memory.
        # TODO: remove this case and stream everything.
        instance_iter = utils.copy_iter(instance_iter)

    # Counter for lazy-loaded data, so we can log the # of elements.
    _instance_counter = 0
    def _counter_iter(elems):
        nonlocal _instance_counter
        for elem in elems:
            _instance_counter += 1
            yield elem
    instance_iter = _counter_iter(instance_iter)

    # Actually call generators and stream to disk.
    serialize.write_records(
        _indexed_instance_generator(instance_iter, vocab), record_file)
    log.info("%s: saved %d instances to %s",
             log_prefix, _instance_counter, record_file)

def _find_cached_file(exp_dir: str, global_exp_cache_dir: str,
                      relative_path: str, log_prefix: str="") -> bool:
    """Find a cached file.

    Look in local exp_dir first, then in global_exp_cache_dir. If found in the
    global dir, make a symlink in the local dir pointing to the global one.

    Args:
        exp_dir: (string) local experiment dir
        global_exp_cache_dir: (string) global experiment cache
        relative_path: (string) relative path to file, from exp_dir
        log_prefix: (string) prefix for logging info

    Returns:
        True if file was found in either location.
    """
    if log_prefix:
        log_prefix = log_prefix + ": "
    # Try in local preproc dir.
    local_file = os.path.join(exp_dir, relative_path)
    if os.path.isfile(local_file) or os.path.islink(local_file):
        log.info("%sFound preprocessed copy in %s", log_prefix, local_file)
        return True
    # Try in global preproc dir; if found, make a symlink.
    global_file = os.path.join(global_exp_cache_dir, relative_path)
    if os.path.exists(global_file):
        log.info("%sFound (global) preprocessed copy in %s", log_prefix, global_file)
        os.symlink(global_file, local_file)
        log.info("%sCreated symlink: %s -> %s", log_prefix, local_file, global_file)
        return True
    return False

def build_tasks(args):
    '''Main logic for preparing tasks, doing so by
    1) creating / loading the tasks
    2) building / loading the vocabulary
    3) building / loading the word vectors
    4) indexing each task's data
    5) initializing lazy loaders (streaming iterators)
    '''

    # 1) create / load tasks
    prepreproc_dir = os.path.join(args.exp_dir, "prepreproc")
    utils.maybe_make_dir(prepreproc_dir)
    tasks, train_task_names, eval_task_names = \
        get_tasks(args.train_tasks, args.eval_tasks, args.max_seq_len,
                  path=args.data_dir, scratch_path=args.exp_dir,
                  load_pkl=bool(not args.reload_tasks))

    # 2 + 3) build / load vocab and word vectors
    vocab_path = os.path.join(args.exp_dir, 'vocab')
    emb_file = os.path.join(args.exp_dir, 'embs.pkl')
    token_indexer = {}
    if not args.word_embs == 'none':
        token_indexer["words"] = SingleIdTokenIndexer()
    if args.elmo:
        token_indexer["elmo"] = ELMoTokenCharactersIndexer("elmo")
    if args.char_embs:
        token_indexer["chars"] = TokenCharactersIndexer("chars")
    if not args.reload_vocab and os.path.exists(vocab_path):
        vocab = Vocabulary.from_files(vocab_path)
        log.info("\tLoaded vocab from %s", vocab_path)
    else:
        log.info("\tBuilding vocab from scratch")
        ### FIXME MAGIC NUMBER
        max_v_sizes = {'word': args.max_word_v_size, 'char': args.max_char_v_size, 'target': 20000} # TODO target max size
        word2freq, char2freq, target2freq = get_words(tasks)
        vocab = get_vocab(word2freq, char2freq, target2freq, max_v_sizes)
        vocab.save_to_files(vocab_path)
        log.info("\tSaved vocab to %s", vocab_path)
        del word2freq, char2freq, target2freq
    word_v_size = vocab.get_vocab_size('tokens')
    char_v_size = vocab.get_vocab_size('chars')
    target_v_size = vocab.get_vocab_size('targets')
    log.info("\tFinished building vocab. Using %d words, %d chars, %d targets.",
             word_v_size, char_v_size, target_v_size)
    args.max_word_v_size, args.max_char_v_size = word_v_size, char_v_size
    if args.word_embs != 'none':
        if not args.reload_vocab and os.path.exists(emb_file):
            word_embs = pkl.load(open(emb_file, 'rb'))
        else:
            log.info("\tBuilding embeddings from scratch")
            if args.fastText:
                word_embs, _ = get_fastText_model(vocab, args.d_word,
                                                  model_file=args.fastText_model_file)
                log.info("\tNo pickling")
            else:
                word_embs = get_embeddings(vocab, args.word_embs_file, args.d_word)
                pkl.dump(word_embs, open(emb_file, 'wb'))
                log.info("\tSaved embeddings to %s", emb_file)
    else:
        word_embs = None

    # 4) Index tasks using vocab (if preprocessed copy not available).
    preproc_dir = os.path.join(args.exp_dir, "preproc")
    utils.maybe_make_dir(preproc_dir)
    reindex_tasks = _parse_task_list_arg(args.reindex_tasks)
    for task in tasks:
        force_reindex = (args.reload_indexing and
                         task.name in reindex_tasks)
        for split in ALL_SPLITS:
            log_prefix = "\tTask '%s', split '%s'" % (task.name, split)
            relative_path = _get_serialized_record_path(task.name, split,
                                                        "preproc")
            cache_found = _find_cached_file(args.exp_dir, args.global_ro_exp_dir,
                                            relative_path, log_prefix=log_prefix)
            if force_reindex or not cache_found:
                # Re-index from scratch.
                record_file = _get_serialized_record_path(task.name, split,
                                                          preproc_dir)
                _index_split(task, split, token_indexer, vocab, record_file)

        # Delete in-memory data - we'll lazy-load from disk later.
        task.train_data = None
        task.val_data = None
        task.test_data = None
        log.info("\tTask '%s': cleared in-memory data.", task.name)

    log.info("\tFinished indexing tasks")

    # 5) Initialize tasks with data iterators.
    train_tasks = []
    eval_tasks = []
    for task in tasks:
        # Replace lists of instances with lazy generators from disk.
        task.train_data = _get_instance_generator(task.name, "train", preproc_dir,
                                                  fraction=args.training_data_fraction)
        task.val_data = _get_instance_generator(task.name, "val", preproc_dir)
        task.test_data = _get_instance_generator(task.name, "test", preproc_dir)
        if task.name in train_task_names:
            train_tasks.append(task)
        if task.name in eval_task_names:
            if args.training_data_fraction < 1 and task.name in train_task_names:
                # Rebuild the iterator so you see the full dataset in the eval training
                # phase.
                task = copy.deepcopy(task)
                task.train_data = _get_instance_generator(
                    task.name, "train", preproc_dir, fraction=1.0) 
            eval_tasks.append(task)

        log.info("\tLazy-loading indexed data for task='%s' from %s",
                 task.name, preproc_dir)
    log.info("All tasks initialized with data iterators.")
    log.info('\t  Training on %s', ', '.join(train_task_names))
    log.info('\t  Evaluating on %s', ', '.join(eval_task_names))
    return train_tasks, eval_tasks, vocab, word_embs


def _parse_task_list_arg(task_list):
    '''Parse task list argument into a list of task names.'''
    if task_list == 'glue':
        return ALL_GLUE_TASKS
    elif task_list == 'none':
        return []
    else:
        return task_list.split(',')


def get_tasks(train_tasks, eval_tasks, max_seq_len, path=None,
              scratch_path=None, load_pkl=1):
    ''' Load tasks '''
    train_task_names = _parse_task_list_arg(train_tasks)
    eval_task_names = _parse_task_list_arg(eval_tasks)
    task_names = list(set(train_task_names + eval_task_names))

    assert path is not None
    scratch_path = (scratch_path or path)
    log.info("Writing pre-preprocessed tasks to %s", scratch_path)

    tasks = []
    for name in task_names:
        assert name in NAME2INFO, 'Task not found!'
        task_src_path = os.path.join(path, NAME2INFO[name][1])
        task_scratch_path = os.path.join(scratch_path, NAME2INFO[name][1])
        pkl_path = os.path.join(task_scratch_path, "%s_task.pkl" % name)
        if os.path.isfile(pkl_path) and load_pkl:
            task = pkl.load(open(pkl_path, 'rb'))
            log.info('\tLoaded existing task %s', name)
        else:
            log.info('\tCreating task %s from scratch', name)
            task = NAME2INFO[name][0](task_src_path, max_seq_len, name)
            if not os.path.isdir(task_scratch_path):
                utils.maybe_make_dir(task_scratch_path)
            pkl.dump(task, open(pkl_path, 'wb'))
        #task.truncate(max_seq_len, SOS_TOK, EOS_TOK)
        tasks.append(task)

    for task in tasks:  # hacky
        if isinstance(task, LanguageModelingTask):  # should be true to seq task?
            task.n_tr_examples = len(task.train_data_text)
            task.n_val_examples = len(task.val_data_text)
            task.n_te_examples = len(task.test_data_text)
        else:
            task.n_tr_examples = len(task.train_data_text[0])
            task.n_val_examples = len(task.val_data_text[0])
            task.n_te_examples = len(task.test_data_text[0])

    log.info("\tFinished loading tasks: %s.", ' '.join([task.name for task in tasks]))
    return tasks, train_task_names, eval_task_names


def get_words(tasks):
    '''
    Get all words for all tasks for all splits for all sentences
    Return dictionary mapping words to frequencies.
    '''
    word2freq, char2freq, target2freq = defaultdict(int), defaultdict(int), defaultdict(int)

    def count_sentence(sentence):
        '''Update counts for words in the sentence'''
        for word in sentence:
            word2freq[word] += 1
            for char in list(word):
                char2freq[char] += 1
        return

    for task in tasks:
        log.info("\tCounting words for task: '%s'", task.name)
        for sentence in task.get_sentences():
            count_sentence(sentence)

    for task in tasks:
        if hasattr(task, "target_sentences"):
            for sentence in task.target_sentences:
                for word in sentence:
                    target2freq[word] += 1

    log.info("\tFinished counting words")
    return word2freq, char2freq, target2freq


def get_vocab(word2freq, char2freq, target2freq, max_v_sizes):
    '''Build vocabulary'''
    vocab = Vocabulary(counter=None, max_vocab_size=max_v_sizes)
    for special in SPECIALS:
        vocab.add_token_to_namespace(special, 'tokens')

    words_by_freq = [(word, freq) for word, freq in word2freq.items()]
    words_by_freq.sort(key=lambda x: x[1], reverse=True)
    for word, _ in words_by_freq[:max_v_sizes['word']]:
        vocab.add_token_to_namespace(word, 'tokens')

    chars_by_freq = [(char, freq) for char, freq in char2freq.items()]
    chars_by_freq.sort(key=lambda x: x[1], reverse=True)
    for char, _ in chars_by_freq[:max_v_sizes['char']]:
        vocab.add_token_to_namespace(char, 'chars')

    targets_by_freq = [(target, freq) for target, freq in target2freq.items()]
    targets_by_freq.sort(key=lambda x: x[1], reverse=True)
    for target, _ in targets_by_freq[:max_v_sizes['target']]:
        vocab.add_token_to_namespace(target, 'targets') # TODO namespace
    return vocab


def get_embeddings(vocab, vec_file, d_word):
    '''Get embeddings for the words in vocab'''
    word_v_size, unk_idx = vocab.get_vocab_size('tokens'), vocab.get_token_index(vocab._oov_token)
    embeddings = np.random.randn(word_v_size, d_word)
    with io.open(vec_file, 'r', encoding='utf-8', newline='\n', errors='ignore') as vec_fh:
        for line in vec_fh:
            word, vec = line.split(' ', 1)
            idx = vocab.get_token_index(word)
            if idx != unk_idx:
                embeddings[idx] = np.array(list(map(float, vec.split())))
    embeddings[vocab.get_token_index(vocab._padding_token)] = 0.
    embeddings = torch.FloatTensor(embeddings)
    log.info("\tFinished loading embeddings")
    return embeddings


def get_fastText_model(vocab, d_word, model_file=None):
    '''
    Same interface as get_embeddings except for fastText. Note that if the path to the model
    is provided, the embeddings will rely on that model instead.
    **Crucially, the embeddings from the pretrained model DO NOT match those from the released
    vector file**
    '''
    word_v_size, unk_idx = vocab.get_vocab_size('tokens'), vocab.get_token_index(vocab._oov_token)
    embeddings = np.random.randn(word_v_size, d_word)
    model = fastText.FastText.load_model(model_file)
    special_tokens = [vocab._padding_token, vocab._oov_token]
    # We can also just check if idx >= 2
    for idx in range(word_v_size):
        word = vocab.get_token_from_index(idx)
        if word in special_tokens:
            continue
        embeddings[idx] = model.get_word_vector(word)
    embeddings[vocab.get_token_index(vocab._padding_token)] = 0.
    embeddings = torch.FloatTensor(embeddings)
    log.info("\tFinished loading pretrained fastText model and embeddings")
    return embeddings, model


<<<<<<< HEAD




=======
def process_task_split(task, split, token_indexer):
    '''
    Convert a task split into AllenNLP fields.
    Different tasks have different formats and fields, so process_task routes tasks
    to the corresponding processing based on the task type. These task specific processing
    functions should return three splits, which are lists (possibly empty) of AllenNLP instances.

    Args:
        task: Task object
        split: (string) split name
        token_indexer: token indexer

    Returns:
        list(Instance) of AllenNLP instances, not indexed.
    '''
    split_text = getattr(task, '%s_data_text' % split)
    if isinstance(task, SingleClassificationTask):
        instances = process_single_pair_task_split(split_text,
                                                   token_indexer, is_pair=False)
    elif isinstance(task, PairClassificationTask):
        instances = process_single_pair_task_split(split_text,
                                                   token_indexer, is_pair=True)
    elif isinstance(task, PairRegressionTask):
        instances = process_single_pair_task_split(split_text, token_indexer,
                                                   is_pair=True, classification=False)
    elif isinstance(task, PairOrdinalRegressionTask):
        instances = process_single_pair_task_split(split_text, token_indexer,
                                                   is_pair=True, classification=False)
    elif isinstance(task, LanguageModelingTask):
        instances = process_lm_task_split(split_text, token_indexer)
    elif isinstance(task, MTTask):
        instances = process_mt_task_split(split_text, token_indexer)
    elif isinstance(task, SequenceGenerationTask):
        pass
    elif isinstance(task, GroundedTask):
        instances = process_grounded_task_split(split_text, token_indexer,
                                                is_pair=False, classification=True)
    elif isinstance(task, RankingTask):
        instances = process_ranking_task_split(split_text, token_indexer, 
                                                is_pair=True, classification=False)
    else:
        raise ValueError("Preprocessing procedure not found for %s" % task.name)
    return instances


def process_grounded_task_split(split, indexers, is_pair=True, classification=True):
    '''
    Convert a dataset of sentences into padded sequences of indices.

    Args:
        - split (list[list[str]]): list of inputs (possibly pair) and outputs
        - pair_input (int)
        - tok2idx (dict)

    Returns:
    '''
    inputs1 = [TextField(list(map(Token, sent)), token_indexers=indexers) for sent in split[0]]
    labels = [NumericField(l) for l in split[1]]
    ids = [NumericField(l) for l in split[2]]
    instances = [Instance({"input1": input1, "labels": label, "ids": ids})
                 for (input1, label, ids) in zip(inputs1, labels, ids)]

    return instances  # DatasetReader(instances) #Batch(instances) #Dataset(instances)


def process_single_pair_task_split(split, indexers, is_pair=True, classification=True):
    '''
    Convert a dataset of sentences into padded sequences of indices.

    Args:
        - split (list[list[str]]): list of inputs (possibly pair) and outputs
        - pair_input (int)
        - tok2idx (dict)

    Returns:
    '''
    if is_pair:
        inputs1 = [TextField(list(map(Token, sent)), token_indexers=indexers) for sent in split[0]]
        inputs2 = [TextField(list(map(Token, sent)), token_indexers=indexers) for sent in split[1]]
        if classification:
            labels = [LabelField(l, label_namespace="labels", skip_indexing=True) for l in split[2]]
        else:
            labels = [NumericField(l) for l in split[-1]]

        if len(split) == 4:  # numbered test examples
            idxs = [LabelField(l, label_namespace="idxs", skip_indexing=True) for l in split[3]]
            instances = [Instance({"input1": input1, "input2": input2, "labels": label, "idx": idx})
                         for (input1, input2, label, idx) in zip(inputs1, inputs2, labels, idxs)]

        else:
            instances = [Instance({"input1": input1, "input2": input2, "labels": label}) for
                         (input1, input2, label) in zip(inputs1, inputs2, labels)]

    else:
        inputs1 = [TextField(list(map(Token, sent)), token_indexers=indexers) for sent in split[0]]
        if classification:
            labels = [LabelField(l, label_namespace="labels", skip_indexing=True) for l in split[2]]
        else:
            labels = [NumericField(l) for l in split[2]]

        if len(split) == 4:
            idxs = [LabelField(l, label_namespace="idxs", skip_indexing=True) for l in split[3]]
            instances = [Instance({"input1": input1, "labels": label, "idx": idx}) for
                         (input1, label, idx) in zip(inputs1, labels, idxs)]
        else:
            instances = [Instance({"input1": input1, "labels": label}) for (input1, label) in
                         zip(inputs1, labels)]
    return instances  # DatasetReader(instances) #Batch(instances) #Dataset(instances)


def process_lm_task_split(split, indexers):
    ''' Process a language modeling split '''
    inp_fwd = [TextField(list(map(Token, sent[:-1])), token_indexers=indexers) for sent in split]
    inp_bwd = [TextField(list(map(Token, sent[::-1][:-1])), token_indexers=indexers)
               for sent in split]
    if "chars" not in indexers:
        targs_indexers = {"words": SingleIdTokenIndexer()}
    else:
        targs_indexers = indexers
    trg_fwd = [TextField(list(map(Token, sent[1:])), token_indexers=targs_indexers)
               for sent in split]
    trg_bwd = [TextField(list(map(Token, sent[::-1][1:])), token_indexers=targs_indexers)
               for sent in split]
    # instances = [Instance({"input": inp, "targs": trg_f, "targs_b": trg_b})
    #             for (inp, trg_f, trg_b) in zip(inputs, trg_fwd, trg_bwd)]
    instances = [Instance({"input": inp_f, "input_bwd": inp_b, "targs": trg_f, "targs_b": trg_b})
                 for (inp_f, inp_b, trg_f, trg_b) in zip(inp_fwd, inp_bwd, trg_fwd, trg_bwd)]
    #instances = [Instance({"input": inp_f, "targs": trg_f}) for (inp_f, trg_f) in zip(inp_fwd, trg_fwd)]
    return instances


def process_mt_task_split(split, indexers):
    ''' Process a machine translation split '''
    inputs = [TextField(list(map(Token, sent)), token_indexers=indexers) for sent in split[0]]
    targs = [TextField(list(map(Token, sent)), token_indexers=indexers) for sent in split[2]]
    instances = [Instance({"inputs": x, "targs": t}) for (x, t) in zip(inputs, targs)]
    return instances

def process_ranking_task_split(split, indexers, is_pair=True, classification=False):
    ''' Process reddit data set split '''
    inputs1 = [TextField(list(map(Token, sent)), token_indexers=indexers) for sent in split[0]]  
    inputs2 = [TextField(list(map(Token, sent)), token_indexers=indexers) for sent in split[1]]  
        
    labels = [LabelField(1, label_namespace="labels", skip_indexing=True) for _ in range(len(split[0]))]    
    instances = [Instance({"input1": input1, "input2": input2, "labels": label}) for
                         (input1, input2, label) in zip(inputs1, inputs2, labels)]
    return instances
>>>>>>> af6bcb97
<|MERGE_RESOLUTION|>--- conflicted
+++ resolved
@@ -38,14 +38,10 @@
     NLITypeProbingTask, MultiNLIAltTask, VAETask, \
     RecastKGTask, RecastLexicosynTask, RecastWinogenderTask, \
     RecastFactualityTask, RecastSentimentTask, RecastVerbcornerTask, \
-<<<<<<< HEAD
+    RedditTask
     RecastVerbnetTask, RecastNERTask, RecastPunTask, TaggingTask, \
     POSTaggingTask, CCGTaggingTask
-=======
-    RecastVerbnetTask, RecastNERTask, RecastPunTask, \
-    RedditTask
-
->>>>>>> af6bcb97
+
 
 ALL_GLUE_TASKS = ['sst', 'cola', 'mrpc', 'qqp', 'sts-b',
                   'mnli', 'qnli', 'rte', 'wnli']
@@ -78,12 +74,9 @@
              'dissentwikifull': (DisSentWikiFullTask, 'DisSent/wikitext/'),
              'weakgrounded': (WeakGroundedTask, 'mscoco/weakgrounded/'),
              'grounded': (GroundedTask, 'mscoco/grounded/'),
-<<<<<<< HEAD
+             'reddit': (RedditTask, 'reddit_comments_replies/'),
 	         'pos': (POSTaggingTask, 'POS/'),
 	         'ccg': (CCGTaggingTask, 'CCG/'),
-=======
-             'reddit': (RedditTask, 'reddit_comments_replies/'),
->>>>>>> af6bcb97
              'nli-prob': (NLITypeProbingTask, 'NLI-Prob/'),
              'vae': (VAETask, 'VAE'),
              'recast-kg': (RecastKGTask, 'DNC/kg-relations'),
@@ -492,157 +485,7 @@
     return embeddings, model
 
 
-<<<<<<< HEAD
-
-
-
-
-=======
-def process_task_split(task, split, token_indexer):
-    '''
-    Convert a task split into AllenNLP fields.
-    Different tasks have different formats and fields, so process_task routes tasks
-    to the corresponding processing based on the task type. These task specific processing
-    functions should return three splits, which are lists (possibly empty) of AllenNLP instances.
-
-    Args:
-        task: Task object
-        split: (string) split name
-        token_indexer: token indexer
-
-    Returns:
-        list(Instance) of AllenNLP instances, not indexed.
-    '''
-    split_text = getattr(task, '%s_data_text' % split)
-    if isinstance(task, SingleClassificationTask):
-        instances = process_single_pair_task_split(split_text,
-                                                   token_indexer, is_pair=False)
-    elif isinstance(task, PairClassificationTask):
-        instances = process_single_pair_task_split(split_text,
-                                                   token_indexer, is_pair=True)
-    elif isinstance(task, PairRegressionTask):
-        instances = process_single_pair_task_split(split_text, token_indexer,
-                                                   is_pair=True, classification=False)
-    elif isinstance(task, PairOrdinalRegressionTask):
-        instances = process_single_pair_task_split(split_text, token_indexer,
-                                                   is_pair=True, classification=False)
-    elif isinstance(task, LanguageModelingTask):
-        instances = process_lm_task_split(split_text, token_indexer)
-    elif isinstance(task, MTTask):
-        instances = process_mt_task_split(split_text, token_indexer)
-    elif isinstance(task, SequenceGenerationTask):
-        pass
-    elif isinstance(task, GroundedTask):
-        instances = process_grounded_task_split(split_text, token_indexer,
-                                                is_pair=False, classification=True)
-    elif isinstance(task, RankingTask):
-        instances = process_ranking_task_split(split_text, token_indexer, 
-                                                is_pair=True, classification=False)
-    else:
-        raise ValueError("Preprocessing procedure not found for %s" % task.name)
-    return instances
-
-
-def process_grounded_task_split(split, indexers, is_pair=True, classification=True):
-    '''
-    Convert a dataset of sentences into padded sequences of indices.
-
-    Args:
-        - split (list[list[str]]): list of inputs (possibly pair) and outputs
-        - pair_input (int)
-        - tok2idx (dict)
-
-    Returns:
-    '''
-    inputs1 = [TextField(list(map(Token, sent)), token_indexers=indexers) for sent in split[0]]
-    labels = [NumericField(l) for l in split[1]]
-    ids = [NumericField(l) for l in split[2]]
-    instances = [Instance({"input1": input1, "labels": label, "ids": ids})
-                 for (input1, label, ids) in zip(inputs1, labels, ids)]
-
-    return instances  # DatasetReader(instances) #Batch(instances) #Dataset(instances)
-
-
-def process_single_pair_task_split(split, indexers, is_pair=True, classification=True):
-    '''
-    Convert a dataset of sentences into padded sequences of indices.
-
-    Args:
-        - split (list[list[str]]): list of inputs (possibly pair) and outputs
-        - pair_input (int)
-        - tok2idx (dict)
-
-    Returns:
-    '''
-    if is_pair:
-        inputs1 = [TextField(list(map(Token, sent)), token_indexers=indexers) for sent in split[0]]
-        inputs2 = [TextField(list(map(Token, sent)), token_indexers=indexers) for sent in split[1]]
-        if classification:
-            labels = [LabelField(l, label_namespace="labels", skip_indexing=True) for l in split[2]]
-        else:
-            labels = [NumericField(l) for l in split[-1]]
-
-        if len(split) == 4:  # numbered test examples
-            idxs = [LabelField(l, label_namespace="idxs", skip_indexing=True) for l in split[3]]
-            instances = [Instance({"input1": input1, "input2": input2, "labels": label, "idx": idx})
-                         for (input1, input2, label, idx) in zip(inputs1, inputs2, labels, idxs)]
-
-        else:
-            instances = [Instance({"input1": input1, "input2": input2, "labels": label}) for
-                         (input1, input2, label) in zip(inputs1, inputs2, labels)]
-
-    else:
-        inputs1 = [TextField(list(map(Token, sent)), token_indexers=indexers) for sent in split[0]]
-        if classification:
-            labels = [LabelField(l, label_namespace="labels", skip_indexing=True) for l in split[2]]
-        else:
-            labels = [NumericField(l) for l in split[2]]
-
-        if len(split) == 4:
-            idxs = [LabelField(l, label_namespace="idxs", skip_indexing=True) for l in split[3]]
-            instances = [Instance({"input1": input1, "labels": label, "idx": idx}) for
-                         (input1, label, idx) in zip(inputs1, labels, idxs)]
-        else:
-            instances = [Instance({"input1": input1, "labels": label}) for (input1, label) in
-                         zip(inputs1, labels)]
-    return instances  # DatasetReader(instances) #Batch(instances) #Dataset(instances)
-
-
-def process_lm_task_split(split, indexers):
-    ''' Process a language modeling split '''
-    inp_fwd = [TextField(list(map(Token, sent[:-1])), token_indexers=indexers) for sent in split]
-    inp_bwd = [TextField(list(map(Token, sent[::-1][:-1])), token_indexers=indexers)
-               for sent in split]
-    if "chars" not in indexers:
-        targs_indexers = {"words": SingleIdTokenIndexer()}
-    else:
-        targs_indexers = indexers
-    trg_fwd = [TextField(list(map(Token, sent[1:])), token_indexers=targs_indexers)
-               for sent in split]
-    trg_bwd = [TextField(list(map(Token, sent[::-1][1:])), token_indexers=targs_indexers)
-               for sent in split]
-    # instances = [Instance({"input": inp, "targs": trg_f, "targs_b": trg_b})
-    #             for (inp, trg_f, trg_b) in zip(inputs, trg_fwd, trg_bwd)]
-    instances = [Instance({"input": inp_f, "input_bwd": inp_b, "targs": trg_f, "targs_b": trg_b})
-                 for (inp_f, inp_b, trg_f, trg_b) in zip(inp_fwd, inp_bwd, trg_fwd, trg_bwd)]
-    #instances = [Instance({"input": inp_f, "targs": trg_f}) for (inp_f, trg_f) in zip(inp_fwd, trg_fwd)]
-    return instances
-
-
-def process_mt_task_split(split, indexers):
-    ''' Process a machine translation split '''
-    inputs = [TextField(list(map(Token, sent)), token_indexers=indexers) for sent in split[0]]
-    targs = [TextField(list(map(Token, sent)), token_indexers=indexers) for sent in split[2]]
-    instances = [Instance({"inputs": x, "targs": t}) for (x, t) in zip(inputs, targs)]
-    return instances
-
-def process_ranking_task_split(split, indexers, is_pair=True, classification=False):
-    ''' Process reddit data set split '''
-    inputs1 = [TextField(list(map(Token, sent)), token_indexers=indexers) for sent in split[0]]  
-    inputs2 = [TextField(list(map(Token, sent)), token_indexers=indexers) for sent in split[1]]  
-        
-    labels = [LabelField(1, label_namespace="labels", skip_indexing=True) for _ in range(len(split[0]))]    
-    instances = [Instance({"input1": input1, "input2": input2, "labels": label}) for
-                         (input1, input2, label) in zip(inputs1, inputs2, labels)]
-    return instances
->>>>>>> af6bcb97
+
+
+
+
