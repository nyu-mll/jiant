'''Preprocessing functions and pipeline'''
import io
import os
import sys
import copy
import logging as log
from collections import defaultdict
import numpy as np
import torch

from allennlp.data import Vocabulary
from allennlp.data.token_indexers import \
    SingleIdTokenIndexer, ELMoTokenCharactersIndexer, \
    TokenCharactersIndexer

try:
    import fastText
except BaseException:
    log.info("fastText library not found!")

import _pickle as pkl

from . import serialize
from . import utils
from . import tasks as tasks_module

from .tasks import \
    CoLATask, MRPCTask, MultiNLITask, QQPTask, RTETask, \
    QNLITask, SNLITask, SSTTask, STSBTask, WNLITask, \
    PDTBTask, \
    WikiText2LMTask, WikiText103LMTask, DisSentBWBSingleTask, \
    DisSentWikiSingleTask, DisSentWikiFullTask, \
    JOCITask, PairOrdinalRegressionTask, WeakGroundedTask, \
    GroundedTask, MTTask, BWBLMTask, WikiInsertionsTask, \
    NLITypeProbingTask, MultiNLIAltTask, VAETask, \
    RedditTask
from .tasks import \
    RecastKGTask, RecastLexicosynTask, RecastWinogenderTask, \
    RecastFactualityTask, RecastSentimentTask, RecastVerbcornerTask, \
    RecastVerbnetTask, RecastNERTask, RecastPunTask
from .tasks import MultiNLIFictionTask, \
    MultiNLISlateTask, MultiNLIGovernmentTask, MultiNLITravelTask, \
    MultiNLITelephoneTask
from .tasks import POSTaggingTask, CCGTaggingTask

ALL_GLUE_TASKS = ['sst', 'cola', 'mrpc', 'qqp', 'sts-b',
                  'mnli', 'qnli', 'rte', 'wnli']

# DEPRECATED: use @register_task in tasks.py instead.
NAME2INFO = {'sst': (SSTTask, 'SST-2/'),
             'cola': (CoLATask, 'CoLA/'),
             'mrpc': (MRPCTask, 'MRPC/'),
             'qqp': (QQPTask, 'QQP'),
             'sts-b': (STSBTask, 'STS-B/'),
             'mnli': (MultiNLITask, 'MNLI/'),
             'mnli-alt': (MultiNLIAltTask, 'MNLI/'),
             'mnli-fiction': (MultiNLIFictionTask, 'MNLI/'),
             'mnli-slate': (MultiNLISlateTask, 'MNLI/'),
             'mnli-government': (MultiNLIGovernmentTask, 'MNLI/'),
             'mnli-telephone': (MultiNLITelephoneTask, 'MNLI/'),
             'mnli-travel': (MultiNLITravelTask, 'MNLI/'),
             'qnli': (QNLITask, 'QNLI/'),
             'rte': (RTETask, 'RTE/'),
             'snli': (SNLITask, 'SNLI/'),
             'wnli': (WNLITask, 'WNLI/'),
             'joci': (JOCITask, 'JOCI/'),
             'wiki2': (WikiText2LMTask, 'WikiText2/'),
             'wiki103': (WikiText103LMTask, 'WikiText103/'),
             'bwb': (BWBLMTask, 'BWB/'),
             'pdtb': (PDTBTask, 'PDTB/'),
             'wmt14_en_de': (MTTask, 'wmt14_en_de'),
             'wikiins': (WikiInsertionsTask, 'wiki-insertions'),
             'dissentbwb': (DisSentBWBSingleTask, 'DisSent/bwb/'),
             'dissentwiki': (DisSentWikiSingleTask, 'DisSent/wikitext/'),
             'dissentwikifull': (DisSentWikiFullTask, 'DisSent/wikitext/'),
             'weakgrounded': (WeakGroundedTask, 'mscoco/weakgrounded/'),
             'grounded': (GroundedTask, 'mscoco/grounded/'),
             'reddit': (RedditTask, 'reddit_comments_replies/'),
             'pos': (POSTaggingTask, 'POS/'),
             'ccg': (CCGTaggingTask, 'CCG/'),
             'nli-prob': (NLITypeProbingTask, 'NLI-Prob/'),
             'vae': (VAETask, 'VAE'),
             'recast-kg': (RecastKGTask, 'DNC/kg-relations'),
             'recast-lexicosyntax': (RecastLexicosynTask, 'DNC/lexicosyntactic_recasted'),
             'recast-winogender': (RecastWinogenderTask, 'DNC/manually-recast-winogender'),
             'recast-factuality': (RecastFactualityTask, 'DNC/recast_factuality_data'),
             'recast-ner': (RecastNERTask, 'DNC/recast_ner_data'),
             'recast-puns': (RecastPunTask, 'DNC/recast_puns_data'),
             'recast-sentiment': (RecastSentimentTask, 'DNC/recast_sentiment_data'),
             'recast-verbcorner': (RecastVerbcornerTask, 'DNC/recast_verbcorner_data'),
             'recast-verbnet': (RecastVerbnetTask, 'DNC/recast_verbnet_data'),
             }
# Add any tasks registered in tasks.py
NAME2INFO.update(tasks_module.REGISTRY)

SOS_TOK, EOS_TOK = "<SOS>", "<EOS>"
SPECIALS = [SOS_TOK, EOS_TOK]

ALL_SPLITS = ['train', 'val', 'test']


def _get_serialized_record_path(task_name, split, preproc_dir):
    """Get the canonical path for a serialized task split."""
    serialized_record_path = os.path.join(preproc_dir,
                                          "{:s}__{:s}_data".format(task_name, split))
    return serialized_record_path


def _get_instance_generator(task_name, split, preproc_dir, fraction=None):
    """Get a lazy generator for the given task and split.

    Args:
        task_name: (string), task name
        split: (string), split name ('train', 'val', or 'test')
        preproc_dir: (string) path to preprocessing dir
        fraction: if set to a float between 0 and 1, load only the specified percentage
          of examples. Hashing is used to ensure that the same examples are loaded each
          epoch.

    Returns:
        serialize.RepeatableIterator yielding Instance objects
    """
    filename = _get_serialized_record_path(task_name, split, preproc_dir)
    assert os.path.isfile(filename), ("Record file '%s' not found!" % filename)
    return serialize.read_records(filename, repeatable=True, fraction=fraction)


def _indexed_instance_generator(instance_iter, vocab):
    """Yield indexed instances. Instances are modified in-place.

    TODO(iftenney): multiprocess the $%^& out of this.

    Args:
        instance_iter: iterable(Instance) of examples
        vocab: Vocabulary for use in indexing

    Yields:
        Instance with indexed fields.
    """
    for instance in instance_iter:
        instance.index_fields(vocab)
        # Strip token fields to save memory and disk.
        del_field_tokens(instance)
        yield instance


def del_field_tokens(instance):
    ''' Save memory by deleting the tokens that will no longer be used.

    Args:
        instance: AllenNLP Instance. Modified in-place.
    '''
    if 'input1' in instance.fields:
        field = instance.fields['input1']
        del field.tokens
    if 'input2' in instance.fields:
        field = instance.fields['input2']
        del field.tokens


def _index_split(task, split, indexers, vocab, record_file):
    """Index instances and stream to disk.
    Args:
        task: Task instance
        split: (string), 'train', 'val', or 'test'
        indexers: dict of token indexers
        vocab: Vocabulary instance
        record_file: (string) file to write serialized Instances to
    """
    log_prefix = "\tTask '%s', split '%s'" % (task.name, split)
    log.info("%s: indexing from scratch", log_prefix)
    split_text = task.get_split_text(split)
    instance_iter = task.process_split(split_text, indexers)
    if hasattr(instance_iter, '__len__'):  # if non-lazy
        log.warn("%s: non-lazy Instance generation. You'll want to refactor "
                 "%s.process_split to return a lazy iterator.", log_prefix,
                 type(task).__name__)
        log.info("%s: %d examples to index", log_prefix, len(instance_iter))
        # Copy so that we don't store indexed data in memory.
        # TODO: remove this case and stream everything.
        instance_iter = utils.copy_iter(instance_iter)

    # Counter for lazy-loaded data, so we can log the # of elements.
    _instance_counter = 0
    def _counter_iter(elems):
        nonlocal _instance_counter
        for elem in elems:
            _instance_counter += 1
            yield elem
    instance_iter = _counter_iter(instance_iter)

    # Actually call generators and stream to disk.
    serialize.write_records(
        _indexed_instance_generator(instance_iter, vocab), record_file)
    log.info("%s: saved %d instances to %s",
             log_prefix, _instance_counter, record_file)

def _find_cached_file(exp_dir: str, global_exp_cache_dir: str,
                      relative_path: str, log_prefix: str="") -> bool:
    """Find a cached file.

    Look in local exp_dir first, then in global_exp_cache_dir. If found in the
    global dir, make a symlink in the local dir pointing to the global one.

    Args:
        exp_dir: (string) local experiment dir
        global_exp_cache_dir: (string) global experiment cache
        relative_path: (string) relative path to file, from exp_dir
        log_prefix: (string) prefix for logging info

    Returns:
        True if file was found in either location.
    """
    if log_prefix:
        log_prefix = log_prefix + ": "
    # Try in local preproc dir.
    local_file = os.path.join(exp_dir, relative_path)
    if os.path.isfile(local_file) or os.path.islink(local_file):
        log.info("%sFound preprocessed copy in %s", log_prefix, local_file)
        return True
    # Try in global preproc dir; if found, make a symlink.
    global_file = os.path.join(global_exp_cache_dir, relative_path)
    if os.path.exists(global_file):
        log.info("%sFound (global) preprocessed copy in %s", log_prefix, global_file)
        os.symlink(global_file, local_file)
        log.info("%sCreated symlink: %s -> %s", log_prefix, local_file, global_file)
        return True
    return False

def _build_embeddings(args, vocab, emb_file: str):
    ''' Build word embeddings from from scratch. '''
    log.info("\tBuilding embeddings from scratch")
    if args.fastText:
        word_embs, _ = get_fastText_model(vocab, args.d_word,
                                          model_file=args.fastText_model_file)
        log.info("\tUsing fastText; no pickling of embeddings.")
        return word_embs

    word_embs = get_embeddings(vocab, args.word_embs_file, args.d_word)
    pkl.dump(word_embs, open(emb_file, 'wb'))
    log.info("\tSaved embeddings to %s", emb_file)
    return word_embs

def _build_vocab(args, tasks, vocab_path: str):
    ''' Build vocabulary from scratch, reading data from tasks. '''
    log.info("\tBuilding vocab from scratch")
    ### FIXME MAGIC NUMBER
    max_v_sizes = {
        'word': args.max_word_v_size,
        'char': args.max_char_v_size,
        'target': 20000, # TODO target max size
    }
    word2freq, char2freq, target2freq = get_words(tasks)
    vocab = get_vocab(word2freq, char2freq, target2freq, max_v_sizes)
    vocab.save_to_files(vocab_path)
    log.info("\tSaved vocab to %s", vocab_path)
    #  del word2freq, char2freq, target2freq

def build_tasks(args):
    '''Main logic for preparing tasks, doing so by
    1) creating / loading the tasks
    2) building / loading the vocabulary
    3) building / loading the word vectors
    4) indexing each task's data
    5) initializing lazy loaders (streaming iterators)
    '''

    # 1) create / load tasks
    prepreproc_dir = os.path.join(args.exp_dir, "prepreproc")
    utils.maybe_make_dir(prepreproc_dir)
    tasks, train_task_names, eval_task_names = \
        get_tasks(_parse_task_list_arg(args.train_tasks), _parse_task_list_arg(args.eval_tasks), args.max_seq_len,
                  path=args.data_dir, scratch_path=args.exp_dir,
                  load_pkl=bool(not args.reload_tasks),
                  nli_prob_probe_path=args['nli-prob'].probe_path)

    # 2) build / load vocab and indexers
    vocab_path = os.path.join(args.exp_dir, 'vocab')
    indexers = {}
    if not args.word_embs == 'none':
        indexers["words"] = SingleIdTokenIndexer()
    if args.elmo:
        indexers["elmo"] = ELMoTokenCharactersIndexer("elmo")
    if args.char_embs:
        indexers["chars"] = TokenCharactersIndexer("chars")

    if args.reload_vocab or not os.path.exists(vocab_path):
        _build_vocab(args, tasks, vocab_path)

    # Always load vocab from file.
    vocab = Vocabulary.from_files(vocab_path)
    log.info("\tLoaded vocab from %s", vocab_path)

    word_v_size = vocab.get_vocab_size('tokens')
    char_v_size = vocab.get_vocab_size('chars')
    target_v_size = vocab.get_vocab_size('targets')
    log.info("\tFinished building vocab. Using %d words, %d chars, %d targets.",
             word_v_size, char_v_size, target_v_size)
    args.max_word_v_size, args.max_char_v_size = word_v_size, char_v_size

    # 3) build / load word vectors
    word_embs = None
    if args.word_embs != 'none':
        emb_file = os.path.join(args.exp_dir, 'embs.pkl')
        if args.reload_vocab or not os.path.exists(emb_file):
            word_embs = _build_embeddings(args, vocab, emb_file)
        else:  # load from file
            word_embs = pkl.load(open(emb_file, 'rb'))

    # 4) Index tasks using vocab (if preprocessed copy not available).
    preproc_dir = os.path.join(args.exp_dir, "preproc")
    utils.maybe_make_dir(preproc_dir)
    reindex_tasks = _parse_task_list_arg(args.reindex_tasks)
    for task in tasks:
        force_reindex = (args.reload_indexing and task.name in reindex_tasks)
        for split in ALL_SPLITS:
            log_prefix = "\tTask '%s', split '%s'" % (task.name, split)
            relative_path = _get_serialized_record_path(task.name, split, "preproc")
            cache_found = _find_cached_file(args.exp_dir, args.global_ro_exp_dir,
                                            relative_path, log_prefix=log_prefix)
            if force_reindex or not cache_found:
                # Re-index from scratch.
                record_file = _get_serialized_record_path(task.name, split,
                                                          preproc_dir)
                _index_split(task, split, indexers, vocab, record_file)

        # Delete in-memory data - we'll lazy-load from disk later.
        # TODO: delete task.{split}_data_text as well?
        task.train_data = None
        task.val_data = None
        task.test_data = None
        log.info("\tTask '%s': cleared in-memory data.", task.name)

    log.info("\tFinished indexing tasks")

    # 5) Initialize tasks with data iterators.
    train_tasks = []
    eval_tasks = []
    for task in tasks:
        # Replace lists of instances with lazy generators from disk.
        task.train_data = _get_instance_generator(task.name, "train", preproc_dir,
                                                  fraction=args.training_data_fraction)
        task.val_data = _get_instance_generator(task.name, "val", preproc_dir)
        task.test_data = _get_instance_generator(task.name, "test", preproc_dir)
        if task.name in train_task_names:
            train_tasks.append(task)
        if task.name in eval_task_names:
            if args.training_data_fraction < 1 and task.name in train_task_names:
                # Rebuild the iterator so you see the full dataset in the eval training
                # phase.
                task = copy.deepcopy(task)
                task.train_data = _get_instance_generator(
                    task.name, "train", preproc_dir, fraction=1.0)
            eval_tasks.append(task)

        log.info("\tLazy-loading indexed data for task='%s' from %s",
                 task.name, preproc_dir)
    log.info("All tasks initialized with data iterators.")
    log.info('\t  Training on %s', ', '.join(train_task_names))
    log.info('\t  Evaluating on %s', ', '.join(eval_task_names))
    return train_tasks, eval_tasks, vocab, word_embs


def _parse_task_list_arg(task_list):
    '''Parse task list argument into a list of task names.'''
    if task_list == 'glue':
        return ALL_GLUE_TASKS
    elif task_list == 'none':
        return []
    else:
        return task_list.split(',')

def get_tasks(train_task_names, eval_task_names, max_seq_len, path=None,
              scratch_path=None, load_pkl=1, nli_prob_probe_path=None):
    ''' Load tasks '''
<<<<<<< HEAD
    task_names = list(set(train_task_names + eval_task_names))
=======
    train_task_names = _parse_task_list_arg(train_tasks)
    eval_task_names = _parse_task_list_arg(eval_tasks)
    task_names = sorted(set(train_task_names + eval_task_names))

>>>>>>> a9b3ae0f
    assert path is not None
    scratch_path = (scratch_path or path)
    log.info("Writing pre-preprocessed tasks to %s", scratch_path)

    tasks = []
    for name in task_names:
        assert name in NAME2INFO, "Task '{:s}' not found!".format(name)
        task_info = NAME2INFO[name]
        task_src_path = os.path.join(path, task_info[1])
        task_scratch_path = os.path.join(scratch_path, task_info[1])
        pkl_path = os.path.join(task_scratch_path, "%s_task.pkl" % name)
        if os.path.isfile(pkl_path) and load_pkl:
            task = pkl.load(open(pkl_path, 'rb'))
            log.info('\tLoaded existing task %s', name)
        else:
            log.info('\tCreating task %s from scratch', name)
            task_cls = task_info[0]
            kw = task_info[2] if len(task_info) > 2 else {}
            if name == 'nli-prob':  # this task takes additional kw
                # TODO: remove special case, replace with something general
                # to pass custom loader args to task.
                kw['probe_path'] = nli_prob_probe_path
            task = task_cls(task_src_path, max_seq_len, name=name, **kw)
            utils.maybe_make_dir(task_scratch_path)
            pkl.dump(task, open(pkl_path, 'wb'))
        #task.truncate(max_seq_len, SOS_TOK, EOS_TOK)

        # Count examples, store in example_counts.
        if not hasattr(task, 'example_counts'):
            task.count_examples()
        log.info("\tTask '%s': %s", task.name,
                 " ".join(("%s=%d" % kv for kv in
                           task.example_counts.items())))
        tasks.append(task)

    log.info("\tFinished loading tasks: %s.", ' '.join([task.name for task in tasks]))
    return tasks, train_task_names, eval_task_names


def get_words(tasks):
    '''
    Get all words for all tasks for all splits for all sentences
    Return dictionary mapping words to frequencies.
    '''
    word2freq, char2freq, target2freq = defaultdict(int), defaultdict(int), defaultdict(int)

    def count_sentence(sentence):
        '''Update counts for words in the sentence'''
        for word in sentence:
            word2freq[word] += 1
            for char in list(word):
                char2freq[char] += 1
        return

    for task in tasks:
        log.info("\tCounting words for task: '%s'", task.name)
        for sentence in task.get_sentences():
            count_sentence(sentence)

    for task in tasks:
        if hasattr(task, "target_sentences"):
            for sentence in task.target_sentences:
                for word in sentence:
                    target2freq[word] += 1

    log.info("\tFinished counting words")
    return word2freq, char2freq, target2freq


def get_vocab(word2freq, char2freq, target2freq, max_v_sizes):
    '''Build vocabulary'''
    vocab = Vocabulary(counter=None, max_vocab_size=max_v_sizes)
    for special in SPECIALS:
        vocab.add_token_to_namespace(special, 'tokens')

    words_by_freq = [(word, freq) for word, freq in word2freq.items()]
    words_by_freq.sort(key=lambda x: x[1], reverse=True)
    for word, _ in words_by_freq[:max_v_sizes['word']]:
        vocab.add_token_to_namespace(word, 'tokens')

    chars_by_freq = [(char, freq) for char, freq in char2freq.items()]
    chars_by_freq.sort(key=lambda x: x[1], reverse=True)
    for char, _ in chars_by_freq[:max_v_sizes['char']]:
        vocab.add_token_to_namespace(char, 'chars')

    targets_by_freq = [(target, freq) for target, freq in target2freq.items()]
    targets_by_freq.sort(key=lambda x: x[1], reverse=True)
    for target, _ in targets_by_freq[:max_v_sizes['target']]:
        vocab.add_token_to_namespace(target, 'targets') # TODO namespace
    return vocab


def get_embeddings(vocab, vec_file, d_word):
    '''Get embeddings for the words in vocab'''
    word_v_size, unk_idx = vocab.get_vocab_size('tokens'), vocab.get_token_index(vocab._oov_token)
    embeddings = np.random.randn(word_v_size, d_word)
    with io.open(vec_file, 'r', encoding='utf-8', newline='\n', errors='ignore') as vec_fh:
        for line in vec_fh:
            word, vec = line.split(' ', 1)
            idx = vocab.get_token_index(word)
            if idx != unk_idx:
                embeddings[idx] = np.array(list(map(float, vec.split())))
    embeddings[vocab.get_token_index(vocab._padding_token)] = 0.
    embeddings = torch.FloatTensor(embeddings)
    log.info("\tFinished loading embeddings")
    return embeddings


def get_fastText_model(vocab, d_word, model_file=None):
    '''
    Same interface as get_embeddings except for fastText. Note that if the path to the model
    is provided, the embeddings will rely on that model instead.
    **Crucially, the embeddings from the pretrained model DO NOT match those from the released
    vector file**
    '''
    word_v_size, unk_idx = vocab.get_vocab_size('tokens'), vocab.get_token_index(vocab._oov_token)
    embeddings = np.random.randn(word_v_size, d_word)
    model = fastText.FastText.load_model(model_file)
    special_tokens = [vocab._padding_token, vocab._oov_token]
    # We can also just check if idx >= 2
    for idx in range(word_v_size):
        word = vocab.get_token_from_index(idx)
        if word in special_tokens:
            continue
        embeddings[idx] = model.get_word_vector(word)
    embeddings[vocab.get_token_index(vocab._padding_token)] = 0.
    embeddings = torch.FloatTensor(embeddings)
    log.info("\tFinished loading pretrained fastText model and embeddings")
    return embeddings, model<|MERGE_RESOLUTION|>--- conflicted
+++ resolved
@@ -373,14 +373,7 @@
 def get_tasks(train_task_names, eval_task_names, max_seq_len, path=None,
               scratch_path=None, load_pkl=1, nli_prob_probe_path=None):
     ''' Load tasks '''
-<<<<<<< HEAD
     task_names = list(set(train_task_names + eval_task_names))
-=======
-    train_task_names = _parse_task_list_arg(train_tasks)
-    eval_task_names = _parse_task_list_arg(eval_tasks)
-    task_names = sorted(set(train_task_names + eval_task_names))
-
->>>>>>> a9b3ae0f
     assert path is not None
     scratch_path = (scratch_path or path)
     log.info("Writing pre-preprocessed tasks to %s", scratch_path)
