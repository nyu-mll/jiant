--- conflicted
+++ resolved
@@ -52,13 +52,9 @@
     RecastFactualityTask, RecastSentimentTask, RecastVerbcornerTask, \
     RecastVerbnetTask, RecastNERTask, RecastPunTask, TaggingTask, \
     MultiNLIFictionTask, MultiNLISlateTask, MultiNLIGovernmentTask, \
-<<<<<<< HEAD
-    MultiNLITravelTask, MultiNLITelephoneTask
+    MultiNLITravelTask, MultiNLITelephoneTask, NPSTask
 from .tasks import CCGTaggingTask, MultiNLIDiagnosticTask
-=======
-    MultiNLITravelTask, MultiNLITelephoneTask, NPSTask
-from .tasks import POSTaggingTask, CCGTaggingTask, MultiNLIDiagnosticTask
->>>>>>> 1c98e2d6
+
 
 ALL_GLUE_TASKS = ['sst', 'cola', 'mrpc', 'qqp', 'sts-b',
                   'mnli', 'qnli', 'rte', 'wnli', 'mnli-diagnostic']
