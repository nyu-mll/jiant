'''Preprocessing functions and pipeline'''
import io
import os
import sys
import copy
import logging as log
from collections import defaultdict
import numpy as np
import torch

from allennlp.data import Vocabulary
from allennlp.data.token_indexers import \
    SingleIdTokenIndexer, ELMoTokenCharactersIndexer, \
    TokenCharactersIndexer

try:
    import fastText
except BaseException:
    log.info("fastText library not found!")

import _pickle as pkl

from . import serialize
from . import utils
from . import tasks as tasks_module

from .tasks import \
    CoLATask, MRPCTask, MultiNLITask, QQPTask, RTETask, \
    QNLITask, SNLITask, SSTTask, STSBTask, WNLITask, \
    PDTBTask, \
    WikiText2LMTask, WikiText103LMTask, DisSentBWBSingleTask, \
    DisSentWikiSingleTask, DisSentWikiFullTask, \
    JOCITask, PairOrdinalRegressionTask, WeakGroundedTask, \
    GroundedTask, MTTask, BWBLMTask, WikiInsertionsTask, \
    NLITypeProbingTask, MultiNLIAltTask, VAETask, \
    RedditTask
from .tasks import \
    RecastKGTask, RecastLexicosynTask, RecastWinogenderTask, \
    RecastFactualityTask, RecastSentimentTask, RecastVerbcornerTask, \
    RecastVerbnetTask, RecastNERTask, RecastPunTask
from .tasks import MultiNLIFictionTask, \
    MultiNLISlateTask, MultiNLIGovernmentTask, MultiNLITravelTask, \
    MultiNLITelephoneTask
from .tasks import POSTaggingTask, CCGTaggingTask

ALL_GLUE_TASKS = ['sst', 'cola', 'mrpc', 'qqp', 'sts-b',
                  'mnli', 'qnli', 'rte', 'wnli']

# DEPRECATED: use @register_task in tasks.py instead.
NAME2INFO = {'sst': (SSTTask, 'SST-2/'),
             'cola': (CoLATask, 'CoLA/'),
             'mrpc': (MRPCTask, 'MRPC/'),
             'qqp': (QQPTask, 'QQP'),
             'sts-b': (STSBTask, 'STS-B/'),
             'mnli': (MultiNLITask, 'MNLI/'),
             'mnli-alt': (MultiNLIAltTask, 'MNLI/'),
             'mnli-fiction': (MultiNLIFictionTask, 'MNLI/'),
             'mnli-slate': (MultiNLISlateTask, 'MNLI/'),
             'mnli-government': (MultiNLIGovernmentTask, 'MNLI/'),
             'mnli-telephone': (MultiNLITelephoneTask, 'MNLI/'),
             'mnli-travel': (MultiNLITravelTask, 'MNLI/'),
             'qnli': (QNLITask, 'QNLI/'),
             'rte': (RTETask, 'RTE/'),
             'snli': (SNLITask, 'SNLI/'),
             'wnli': (WNLITask, 'WNLI/'),
             'joci': (JOCITask, 'JOCI/'),
             'wiki2': (WikiText2LMTask, 'WikiText2/'),
             'wiki103': (WikiText103LMTask, 'WikiText103/'),
             'bwb': (BWBLMTask, 'BWB/'),
             'pdtb': (PDTBTask, 'PDTB/'),
             'wmt14_en_de': (MTTask, 'wmt14_en_de'),
             'wikiins': (WikiInsertionsTask, 'wiki-insertions'),
             'dissentbwb': (DisSentBWBSingleTask, 'DisSent/bwb/'),
             'dissentwiki': (DisSentWikiSingleTask, 'DisSent/wikitext/'),
             'dissentwikifull': (DisSentWikiFullTask, 'DisSent/wikitext/'),
             'weakgrounded': (WeakGroundedTask, 'mscoco/weakgrounded/'),
             'grounded': (GroundedTask, 'mscoco/grounded/'),
             'reddit': (RedditTask, 'reddit_comments_replies/'),
             'pos': (POSTaggingTask, 'POS/'),
             'ccg': (CCGTaggingTask, 'CCG/'),
             'nli-prob': (NLITypeProbingTask, 'NLI-Prob/'),
             'vae': (VAETask, 'VAE'),
             'recast-kg': (RecastKGTask, 'DNC/kg-relations'),
             'recast-lexicosyntax': (RecastLexicosynTask, 'DNC/lexicosyntactic_recasted'),
             'recast-winogender': (RecastWinogenderTask, 'DNC/manually-recast-winogender'),
             'recast-factuality': (RecastFactualityTask, 'DNC/recast_factuality_data'),
             'recast-ner': (RecastNERTask, 'DNC/recast_ner_data'),
             'recast-puns': (RecastPunTask, 'DNC/recast_puns_data'),
             'recast-sentiment': (RecastSentimentTask, 'DNC/recast_sentiment_data'),
             'recast-verbcorner': (RecastVerbcornerTask, 'DNC/recast_verbcorner_data'),
             'recast-verbnet': (RecastVerbnetTask, 'DNC/recast_verbnet_data'),
             }
# Add any tasks registered in tasks.py
NAME2INFO.update(tasks_module.REGISTRY)

SOS_TOK, EOS_TOK = "<SOS>", "<EOS>"
SPECIALS = [SOS_TOK, EOS_TOK]

ALL_SPLITS = ['train', 'val', 'test']


def _get_serialized_record_path(task_name, split, preproc_dir):
    """Get the canonical path for a serialized task split."""
    serialized_record_path = os.path.join(preproc_dir,
                                          "{:s}__{:s}_data".format(task_name, split))
    return serialized_record_path


def _get_instance_generator(task_name, split, preproc_dir, fraction=None):
    """Get a lazy generator for the given task and split.

    Args:
        task_name: (string), task name
        split: (string), split name ('train', 'val', or 'test')
        preproc_dir: (string) path to preprocessing dir
        fraction: if set to a float between 0 and 1, load only the specified percentage
          of examples. Hashing is used to ensure that the same examples are loaded each
          epoch.

    Returns:
        serialize.RepeatableIterator yielding Instance objects
    """
    filename = _get_serialized_record_path(task_name, split, preproc_dir)
    assert os.path.isfile(filename), ("Record file '%s' not found!" % filename)
    return serialize.read_records(filename, repeatable=True, fraction=fraction)


def _indexed_instance_generator(instance_iter, vocab):
    """Yield indexed instances. Instances are modified in-place.

    TODO(iftenney): multiprocess the $%^& out of this.

    Args:
        instance_iter: iterable(Instance) of examples
        vocab: Vocabulary for use in indexing

    Yields:
        Instance with indexed fields.
    """
    for instance in instance_iter:
        instance.index_fields(vocab)
        # Strip token fields to save memory and disk.
        del_field_tokens(instance)
        yield instance


def del_field_tokens(instance):
    ''' Save memory by deleting the tokens that will no longer be used.

    Args:
        instance: AllenNLP Instance. Modified in-place.
    '''
    if 'input1' in instance.fields:
        field = instance.fields['input1']
        del field.tokens
    if 'input2' in instance.fields:
        field = instance.fields['input2']
        del field.tokens


def _index_split(task, split, indexers, vocab, record_file):
    """Index instances and stream to disk.
    Args:
        task: Task instance
        split: (string), 'train', 'val', or 'test'
        indexers: dict of token indexers
        vocab: Vocabulary instance
        record_file: (string) file to write serialized Instances to
    """
    log_prefix = "\tTask '%s', split '%s'" % (task.name, split)
    log.info("%s: indexing from scratch", log_prefix)
    split_text = task.get_split_text(split)
    instance_iter = task.process_split(split_text, indexers)
    if hasattr(instance_iter, '__len__'):  # if non-lazy
        log.warn("%s: non-lazy Instance generation. You'll want to refactor "
                 "%s.process_split to return a lazy iterator.", log_prefix,
                 type(task).__name__)
        log.info("%s: %d examples to index", log_prefix, len(instance_iter))
        # Copy so that we don't store indexed data in memory.
        # TODO: remove this case and stream everything.
        instance_iter = utils.copy_iter(instance_iter)

    # Counter for lazy-loaded data, so we can log the # of elements.
    _instance_counter = 0
    def _counter_iter(elems):
        nonlocal _instance_counter
        for elem in elems:
            _instance_counter += 1
            yield elem
    instance_iter = _counter_iter(instance_iter)

    # Actually call generators and stream to disk.
    serialize.write_records(
        _indexed_instance_generator(instance_iter, vocab), record_file)
    log.info("%s: saved %d instances to %s",
             log_prefix, _instance_counter, record_file)

def _find_cached_file(exp_dir: str, global_exp_cache_dir: str,
                      relative_path: str, log_prefix: str="") -> bool:
    """Find a cached file.

    Look in local exp_dir first, then in global_exp_cache_dir. If found in the
    global dir, make a symlink in the local dir pointing to the global one.

    Args:
        exp_dir: (string) local experiment dir
        global_exp_cache_dir: (string) global experiment cache
        relative_path: (string) relative path to file, from exp_dir
        log_prefix: (string) prefix for logging info

    Returns:
        True if file was found in either location.
    """
    if log_prefix:
        log_prefix = log_prefix + ": "
    # Try in local preproc dir.
    local_file = os.path.join(exp_dir, relative_path)
    if os.path.isfile(local_file) or os.path.islink(local_file):
        log.info("%sFound preprocessed copy in %s", log_prefix, local_file)
        return True
    # Try in global preproc dir; if found, make a symlink.
    global_file = os.path.join(global_exp_cache_dir, relative_path)
    if os.path.exists(global_file):
        log.info("%sFound (global) preprocessed copy in %s", log_prefix, global_file)
        os.symlink(global_file, local_file)
        log.info("%sCreated symlink: %s -> %s", log_prefix, local_file, global_file)
        return True
    return False

def _build_embeddings(args, vocab, emb_file: str):
    ''' Build word embeddings from from scratch. '''
    log.info("\tBuilding embeddings from scratch")
    if args.fastText:
        word_embs, _ = get_fastText_model(vocab, args.d_word,
                                          model_file=args.fastText_model_file)
        log.info("\tUsing fastText; no pickling of embeddings.")
        return word_embs

    word_embs = get_embeddings(vocab, args.word_embs_file, args.d_word)
    pkl.dump(word_embs, open(emb_file, 'wb'))
    log.info("\tSaved embeddings to %s", emb_file)
    return word_embs

def _build_vocab(args, tasks, vocab_path: str):
    ''' Build vocabulary from scratch, reading data from tasks. '''
    log.info("\tBuilding vocab from scratch")
    ### FIXME MAGIC NUMBER
    max_v_sizes = {
        'word': args.max_word_v_size,
        'char': args.max_char_v_size,
        'target': 20000, # TODO target max size
    }
    word2freq, char2freq, target2freq = get_words(tasks)
    vocab = get_vocab(word2freq, char2freq, target2freq, max_v_sizes)
    vocab.save_to_files(vocab_path)
    log.info("\tSaved vocab to %s", vocab_path)
    #  del word2freq, char2freq, target2freq

def build_tasks(args):
    '''Main logic for preparing tasks, doing so by
    1) creating / loading the tasks
    2) building / loading the vocabulary
    3) building / loading the word vectors
    4) indexing each task's data
    5) initializing lazy loaders (streaming iterators)
    '''

    # 1) create / load tasks
    prepreproc_dir = os.path.join(args.exp_dir, "prepreproc")
    utils.maybe_make_dir(prepreproc_dir)
    tasks, train_task_names, eval_task_names = \
        get_tasks(args.train_tasks, args.eval_tasks, args.max_seq_len,
                  path=args.data_dir, scratch_path=args.exp_dir,
                  load_pkl=bool(not args.reload_tasks), probe_path=args.probe_path)

    # 2) build / load vocab and indexers
    vocab_path = os.path.join(args.exp_dir, 'vocab')
    indexers = {}
    if not args.word_embs == 'none':
        indexers["words"] = SingleIdTokenIndexer()
    if args.elmo:
        indexers["elmo"] = ELMoTokenCharactersIndexer("elmo")
    if args.char_embs:
        indexers["chars"] = TokenCharactersIndexer("chars")

    if args.reload_vocab or not os.path.exists(vocab_path):
        _build_vocab(args, tasks, vocab_path)

    # Always load vocab from file.
    vocab = Vocabulary.from_files(vocab_path)
    log.info("\tLoaded vocab from %s", vocab_path)

    word_v_size = vocab.get_vocab_size('tokens')
    char_v_size = vocab.get_vocab_size('chars')
    target_v_size = vocab.get_vocab_size('targets')
    log.info("\tFinished building vocab. Using %d words, %d chars, %d targets.",
             word_v_size, char_v_size, target_v_size)
    args.max_word_v_size, args.max_char_v_size = word_v_size, char_v_size

    # 3) build / load word vectors
    word_embs = None
    if args.word_embs != 'none':
        emb_file = os.path.join(args.exp_dir, 'embs.pkl')
        if args.reload_vocab or not os.path.exists(emb_file):
            word_embs = _build_embeddings(args, vocab, emb_file)
        else:  # load from file
            word_embs = pkl.load(open(emb_file, 'rb'))

    # 4) Index tasks using vocab (if preprocessed copy not available).
    preproc_dir = os.path.join(args.exp_dir, "preproc")
    utils.maybe_make_dir(preproc_dir)
    reindex_tasks = _parse_task_list_arg(args.reindex_tasks)
    for task in tasks:
        force_reindex = (args.reload_indexing and task.name in reindex_tasks)
        for split in ALL_SPLITS:
            log_prefix = "\tTask '%s', split '%s'" % (task.name, split)
            relative_path = _get_serialized_record_path(task.name, split, "preproc")
            cache_found = _find_cached_file(args.exp_dir, args.global_ro_exp_dir,
                                            relative_path, log_prefix=log_prefix)
            if force_reindex or not cache_found:
                # Re-index from scratch.
                record_file = _get_serialized_record_path(task.name, split,
                                                          preproc_dir)
                _index_split(task, split, indexers, vocab, record_file)

        # Delete in-memory data - we'll lazy-load from disk later.
        # TODO: delete task.{split}_data_text as well?
        task.train_data = None
        task.val_data = None
        task.test_data = None
        log.info("\tTask '%s': cleared in-memory data.", task.name)

    log.info("\tFinished indexing tasks")

    # 5) Initialize tasks with data iterators.
    train_tasks = []
    eval_tasks = []
    for task in tasks:
        # Replace lists of instances with lazy generators from disk.
        task.train_data = _get_instance_generator(task.name, "train", preproc_dir,
                                                  fraction=args.training_data_fraction)
        task.val_data = _get_instance_generator(task.name, "val", preproc_dir)
        task.test_data = _get_instance_generator(task.name, "test", preproc_dir)
        if task.name in train_task_names:
            train_tasks.append(task)
        if task.name in eval_task_names:
            if args.training_data_fraction < 1 and task.name in train_task_names:
                # Rebuild the iterator so you see the full dataset in the eval training
                # phase.
                task = copy.deepcopy(task)
                task.train_data = _get_instance_generator(
                    task.name, "train", preproc_dir, fraction=1.0)
            eval_tasks.append(task)

        log.info("\tLazy-loading indexed data for task='%s' from %s",
                 task.name, preproc_dir)
    log.info("All tasks initialized with data iterators.")
    log.info('\t  Training on %s', ', '.join(train_task_names))
    log.info('\t  Evaluating on %s', ', '.join(eval_task_names))
    return train_tasks, eval_tasks, vocab, word_embs


def _parse_task_list_arg(task_list):
    '''Parse task list argument into a list of task names.'''
    if task_list == 'glue':
        return ALL_GLUE_TASKS
    elif task_list == 'none':
        return []
    else:
        return task_list.split(',')


def get_tasks(train_tasks, eval_tasks, max_seq_len, path=None,
              scratch_path=None, load_pkl=1, probe_path=None):
    ''' Load tasks '''
    train_task_names = _parse_task_list_arg(train_tasks)
    eval_task_names = _parse_task_list_arg(eval_tasks)
    task_names = list(set(train_task_names + eval_task_names))

    assert path is not None
    scratch_path = (scratch_path or path)
    log.info("Writing pre-preprocessed tasks to %s", scratch_path)

    tasks = []
    for name in task_names:
        assert name in NAME2INFO, 'Task not found!'
        task_info = NAME2INFO[name]
        task_src_path = os.path.join(path, task_info[1])
        task_scratch_path = os.path.join(scratch_path, task_info[1])
        pkl_path = os.path.join(task_scratch_path, "%s_task.pkl" % name)
        if os.path.isfile(pkl_path) and load_pkl:
            task = pkl.load(open(pkl_path, 'rb'))
            log.info('\tLoaded existing task %s', name)
        else:
            log.info('\tCreating task %s from scratch', name)
<<<<<<< HEAD
            task_cls = task_info[0]
            kw = task_info[2] if len(task_info) > 2 else {}
            task = task_cls(task_src_path, max_seq_len, name=name, **kw)
            utils.maybe_make_dir(task_scratch_path)
=======
            if name == 'nli-prob':
                task = NAME2INFO[name][0](task_src_path, max_seq_len, name, probe_path)
            else:
                task = NAME2INFO[name][0](task_src_path, max_seq_len, name)
            if not os.path.isdir(task_scratch_path):
                utils.maybe_make_dir(task_scratch_path)
>>>>>>> 5819c924
            pkl.dump(task, open(pkl_path, 'wb'))
        #task.truncate(max_seq_len, SOS_TOK, EOS_TOK)

        # Count examples, store in example_counts.
        if not hasattr(task, 'example_counts'):
            task.count_examples()
        log.info("\tTask '%s': %s", task.name,
                 " ".join(("%s=%d" % kv for kv in
                           task.example_counts.items())))
        tasks.append(task)

    log.info("\tFinished loading tasks: %s.", ' '.join([task.name for task in tasks]))
    return tasks, train_task_names, eval_task_names


def get_words(tasks):
    '''
    Get all words for all tasks for all splits for all sentences
    Return dictionary mapping words to frequencies.
    '''
    word2freq, char2freq, target2freq = defaultdict(int), defaultdict(int), defaultdict(int)

    def count_sentence(sentence):
        '''Update counts for words in the sentence'''
        for word in sentence:
            word2freq[word] += 1
            for char in list(word):
                char2freq[char] += 1
        return

    for task in tasks:
        log.info("\tCounting words for task: '%s'", task.name)
        for sentence in task.get_sentences():
            count_sentence(sentence)

    for task in tasks:
        if hasattr(task, "target_sentences"):
            for sentence in task.target_sentences:
                for word in sentence:
                    target2freq[word] += 1

    log.info("\tFinished counting words")
    return word2freq, char2freq, target2freq


def get_vocab(word2freq, char2freq, target2freq, max_v_sizes):
    '''Build vocabulary'''
    vocab = Vocabulary(counter=None, max_vocab_size=max_v_sizes)
    for special in SPECIALS:
        vocab.add_token_to_namespace(special, 'tokens')

    words_by_freq = [(word, freq) for word, freq in word2freq.items()]
    words_by_freq.sort(key=lambda x: x[1], reverse=True)
    for word, _ in words_by_freq[:max_v_sizes['word']]:
        vocab.add_token_to_namespace(word, 'tokens')

    chars_by_freq = [(char, freq) for char, freq in char2freq.items()]
    chars_by_freq.sort(key=lambda x: x[1], reverse=True)
    for char, _ in chars_by_freq[:max_v_sizes['char']]:
        vocab.add_token_to_namespace(char, 'chars')

    targets_by_freq = [(target, freq) for target, freq in target2freq.items()]
    targets_by_freq.sort(key=lambda x: x[1], reverse=True)
    for target, _ in targets_by_freq[:max_v_sizes['target']]:
        vocab.add_token_to_namespace(target, 'targets') # TODO namespace
    return vocab


def get_embeddings(vocab, vec_file, d_word):
    '''Get embeddings for the words in vocab'''
    word_v_size, unk_idx = vocab.get_vocab_size('tokens'), vocab.get_token_index(vocab._oov_token)
    embeddings = np.random.randn(word_v_size, d_word)
    with io.open(vec_file, 'r', encoding='utf-8', newline='\n', errors='ignore') as vec_fh:
        for line in vec_fh:
            word, vec = line.split(' ', 1)
            idx = vocab.get_token_index(word)
            if idx != unk_idx:
                embeddings[idx] = np.array(list(map(float, vec.split())))
    embeddings[vocab.get_token_index(vocab._padding_token)] = 0.
    embeddings = torch.FloatTensor(embeddings)
    log.info("\tFinished loading embeddings")
    return embeddings


def get_fastText_model(vocab, d_word, model_file=None):
    '''
    Same interface as get_embeddings except for fastText. Note that if the path to the model
    is provided, the embeddings will rely on that model instead.
    **Crucially, the embeddings from the pretrained model DO NOT match those from the released
    vector file**
    '''
    word_v_size, unk_idx = vocab.get_vocab_size('tokens'), vocab.get_token_index(vocab._oov_token)
    embeddings = np.random.randn(word_v_size, d_word)
    model = fastText.FastText.load_model(model_file)
    special_tokens = [vocab._padding_token, vocab._oov_token]
    # We can also just check if idx >= 2
    for idx in range(word_v_size):
        word = vocab.get_token_from_index(idx)
        if word in special_tokens:
            continue
        embeddings[idx] = model.get_word_vector(word)
    embeddings[vocab.get_token_index(vocab._padding_token)] = 0.
    embeddings = torch.FloatTensor(embeddings)
    log.info("\tFinished loading pretrained fastText model and embeddings")
    return embeddings, model






<|MERGE_RESOLUTION|>--- conflicted
+++ resolved
@@ -393,19 +393,12 @@
             log.info('\tLoaded existing task %s', name)
         else:
             log.info('\tCreating task %s from scratch', name)
-<<<<<<< HEAD
             task_cls = task_info[0]
             kw = task_info[2] if len(task_info) > 2 else {}
             task = task_cls(task_src_path, max_seq_len, name=name, **kw)
             utils.maybe_make_dir(task_scratch_path)
-=======
-            if name == 'nli-prob':
-                task = NAME2INFO[name][0](task_src_path, max_seq_len, name, probe_path)
-            else:
-                task = NAME2INFO[name][0](task_src_path, max_seq_len, name)
-            if not os.path.isdir(task_scratch_path):
-                utils.maybe_make_dir(task_scratch_path)
->>>>>>> 5819c924
+            #  if name == 'nli-prob':
+            #  task = NAME2INFO[name][0](task_src_path, max_seq_len, name, probe_path)
             pkl.dump(task, open(pkl_path, 'wb'))
         #task.truncate(max_seq_len, SOS_TOK, EOS_TOK)
 
