--- conflicted
+++ resolved
@@ -85,14 +85,9 @@
         vocab = get_vocab(word2freq, char2freq, max_v_sizes)
         vocab.save_to_files(vocab_path)
         log.info("\tSaved vocab to %s", vocab_path)
-<<<<<<< HEAD
-        del word2freq
-    log.info("\tFinished building vocab. Using %d words", vocab.get_vocab_size('tokens'))
-=======
         del word2freq, char2freq
     log.info("\tFinished building vocab. Using %d words, %d chars.",
              vocab.get_vocab_size('tokens'), vocab.get_vocab_size("chars"))
->>>>>>> 2612014e
     if not args.reload_vocab and os.path.exists(emb_file):
         word_embs = pkl.load(open(emb_file, 'rb'))
     else:
