--- conflicted
+++ resolved
@@ -240,12 +240,8 @@
 
     # 1) create / load tasks
     tasks, train_task_names, eval_task_names = \
-<<<<<<< HEAD
-        get_tasks(parse_task_list_arg(args.pretrain_tasks), parse_task_list_arg(args.target_tasks), args.max_seq_len,
-=======
-        get_tasks(parse_task_list_arg(args.train_tasks),
-                  parse_task_list_arg(args.eval_tasks), args.max_seq_len,
->>>>>>> 36c6fd20
+        get_tasks(parse_task_list_arg(args.pretrain_tasks),
+                  parse_task_list_arg(args.target_tasks), args.max_seq_len,
                   path=args.data_dir, scratch_path=args.exp_dir,
                   load_pkl=bool(not args.reload_tasks),
                   nli_prob_probe_path=args['nli-prob'].probe_path,
