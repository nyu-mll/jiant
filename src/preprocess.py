'''Preprocessing functions and pipeline'''
import io
import os
import sys
import copy
import logging as log
from collections import defaultdict
import numpy as np
import torch

from allennlp.data import Vocabulary
from allennlp.data.token_indexers import \
    SingleIdTokenIndexer, ELMoTokenCharactersIndexer, \
    TokenCharactersIndexer

try:
    import fastText
except BaseException:
    log.info("fastText library not found!")

import _pickle as pkl  #  :(

from . import serialize
from . import utils
from . import tasks as tasks_module

from .tasks import \
    CoLATask, MRPCTask, MultiNLITask, QQPTask, QQPAltTask, RTETask, \
    QNLITask, QNLIAltTask, SNLITask, SSTTask, STSBTask, STSBAltTask, WNLITask, \
    PDTBTask, \
    WikiText2LMTask, WikiText103LMTask, DisSentBWBSingleTask, \
    DisSentWikiSingleTask, DisSentWikiFullTask, DisSentWikiBigTask, \
    DisSentWikiHugeTask, DisSentWikiBigFullTask, \
    JOCITask, PairOrdinalRegressionTask, WeakGroundedTask, \
    GroundedTask, MTTask, BWBLMTask, WikiInsertionsTask, \
    NLITypeProbingTask, MultiNLIAltTask, VAETask, \
<<<<<<< HEAD
    RedditTask, Reddit_MTTask, GroundedSWTask
=======
    RedditTask, Reddit_MTTask, Wiki103_Seq2Seq 
>>>>>>> 078c9c01
from .tasks import \
    RecastKGTask, RecastLexicosynTask, RecastWinogenderTask, \
    RecastFactualityTask, RecastSentimentTask, RecastVerbcornerTask, \
    RecastVerbnetTask, RecastNERTask, RecastPunTask, TaggingTask, \
    MultiNLIFictionTask, MultiNLISlateTask, MultiNLIGovernmentTask, \
    MultiNLITravelTask, MultiNLITelephoneTask
from .tasks import POSTaggingTask, CCGTaggingTask, MultiNLIDiagnosticTask

ALL_GLUE_TASKS = ['sst', 'cola', 'mrpc', 'qqp', 'sts-b',
                  'mnli', 'qnli', 'rte', 'wnli', 'mnli-diagnostic']

# people are mostly using nli-prob for now, but we will change to
# using individual tasks later, so better to have as a list
ALL_NLI_PROBING_TASKS = ['nli-prob']

# Edge probing suite.
ALL_EDGE_TASKS = ['edges-srl-conll2005', 'edges-spr2',
                  'edges-dpr', 'edges-ner-conll2003',
                  'edges-coref-ontonotes',
                  'edges-dep-labeling']

# DEPRECATED: use @register_task in tasks.py instead.
NAME2INFO = {'sst': (SSTTask, 'SST-2/'),
             'cola': (CoLATask, 'CoLA/'),
             'mrpc': (MRPCTask, 'MRPC/'),
             'qqp': (QQPTask, 'QQP'),
             'qqp-alt': (QQPAltTask, 'QQP'),
             'sts-b': (STSBTask, 'STS-B/'),
             'sts-b-alt': (STSBAltTask, 'STS-B/'),
             'mnli': (MultiNLITask, 'MNLI/'),
             'mnli-alt': (MultiNLIAltTask, 'MNLI/'),
             'mnli-fiction': (MultiNLIFictionTask, 'MNLI/'),
             'mnli-slate': (MultiNLISlateTask, 'MNLI/'),
             'mnli-government': (MultiNLIGovernmentTask, 'MNLI/'),
             'mnli-telephone': (MultiNLITelephoneTask, 'MNLI/'),
             'mnli-travel': (MultiNLITravelTask, 'MNLI/'),
             'mnli-diagnostic': (MultiNLIDiagnosticTask, 'MNLI/'),
             'qnli': (QNLITask, 'QNLI/'),
             'qnli-alt': (QNLIAltTask, 'QNLI/'),
             'rte': (RTETask, 'RTE/'),
             'snli': (SNLITask, 'SNLI/'),
             'wnli': (WNLITask, 'WNLI/'),
             'joci': (JOCITask, 'JOCI/'),
             'wiki2': (WikiText2LMTask, 'WikiText2/'),
             'wiki103': (WikiText103LMTask, 'WikiText103/'),
             'bwb': (BWBLMTask, 'BWB/'),
             'wiki103_s2s': (Wiki103_Seq2Seq, 'WikiText103/'), 
             'pdtb': (PDTBTask, 'PDTB/'),
             'wmt14_en_de': (MTTask, 'wmt14_en_de'),
             'wikiins': (WikiInsertionsTask, 'wiki-insertions'),
             'dissentbwb': (DisSentBWBSingleTask, 'DisSent/bwb/'),
             'dissentwiki': (DisSentWikiSingleTask, 'DisSent/wikitext/'),
             'dissentwikifull': (DisSentWikiFullTask, 'DisSent/wikitext/'),
             'dissentwikifullbig': (DisSentWikiBigFullTask, 'DisSent/wikitext/'),
             'dissentbig': (DisSentWikiBigTask, 'DisSent/wikitext/'),
             'dissenthuge': (DisSentWikiHugeTask, 'DisSent/wikitext/'),
             'weakgrounded': (WeakGroundedTask, 'mscoco/weakgrounded/'),
             'grounded': (GroundedTask, 'mscoco/grounded/'),
             'reddit': (RedditTask, 'Reddit/'),
             'reddit_MTtask': (Reddit_MTTask, 'reddit_comments_replies_MT/'),
             'pos': (POSTaggingTask, 'POS/'),
             'ccg': (CCGTaggingTask, 'CCG/'),
             'nli-prob': (NLITypeProbingTask, 'NLI-Prob/'),
             'vae': (VAETask, 'VAE'),
             'recast-kg': (RecastKGTask, 'DNC/kg-relations'),
             'recast-lexicosyntax': (RecastLexicosynTask, 'DNC/lexicosyntactic_recasted'),
             'recast-winogender': (RecastWinogenderTask, 'DNC/manually-recast-winogender'),
             'recast-factuality': (RecastFactualityTask, 'DNC/recast_factuality_data'),
             'recast-ner': (RecastNERTask, 'DNC/recast_ner_data'),
             'recast-puns': (RecastPunTask, 'DNC/recast_puns_data'),
             'recast-sentiment': (RecastSentimentTask, 'DNC/recast_sentiment_data'),
             'recast-verbcorner': (RecastVerbcornerTask, 'DNC/recast_verbcorner_data'),
             'recast-verbnet': (RecastVerbnetTask, 'DNC/recast_verbnet_data'),
             'groundedsw': (GroundedSWTask, 'mscoco/grounded/'),

             }
# Add any tasks registered in tasks.py
NAME2INFO.update(tasks_module.REGISTRY)

SOS_TOK, EOS_TOK = "<SOS>", "<EOS>"
SPECIALS = [SOS_TOK, EOS_TOK]

ALL_SPLITS = ['train', 'val', 'test']


def _get_serialized_record_path(task_name, split, preproc_dir):
    """Get the canonical path for a serialized task split."""
    serialized_record_path = os.path.join(preproc_dir,
                                          "{:s}__{:s}_data".format(task_name, split))
    return serialized_record_path


def _get_instance_generator(task_name, split, preproc_dir, fraction=None):
    """Get a lazy generator for the given task and split.

    Args:
        task_name: (string), task name
        split: (string), split name ('train', 'val', or 'test')
        preproc_dir: (string) path to preprocessing dir
        fraction: if set to a float between 0 and 1, load only the specified percentage
          of examples. Hashing is used to ensure that the same examples are loaded each
          epoch.

    Returns:
        serialize.RepeatableIterator yielding Instance objects
    """
    filename = _get_serialized_record_path(task_name, split, preproc_dir)
    assert os.path.isfile(filename), ("Record file '%s' not found!" % filename)
    return serialize.read_records(filename, repeatable=True, fraction=fraction)


def _indexed_instance_generator(instance_iter, vocab):
    """Yield indexed instances. Instances are modified in-place.

    TODO(iftenney): multiprocess the $%^& out of this.

    Args:
        instance_iter: iterable(Instance) of examples
        vocab: Vocabulary for use in indexing

    Yields:
        Instance with indexed fields.
    """
    for instance in instance_iter:
        instance.index_fields(vocab)
        # Strip token fields to save memory and disk.
        del_field_tokens(instance)
        yield instance


def del_field_tokens(instance):
    ''' Save memory by deleting the tokens that will no longer be used.

    Args:
        instance: AllenNLP Instance. Modified in-place.
    '''
    if 'input1' in instance.fields:
        field = instance.fields['input1']
        del field.tokens
    if 'input2' in instance.fields:
        field = instance.fields['input2']
        del field.tokens


def _index_split(task, split, indexers, vocab, record_file):
    """Index instances and stream to disk.
    Args:
        task: Task instance
        split: (string), 'train', 'val', or 'test'
        indexers: dict of token indexers
        vocab: Vocabulary instance
        record_file: (string) file to write serialized Instances to
    """
    log_prefix = "\tTask '%s', split '%s'" % (task.name, split)
    log.info("%s: indexing from scratch", log_prefix)
    split_text = task.get_split_text(split)
    instance_iter = task.process_split(split_text, indexers)
    if hasattr(instance_iter, '__len__'):  # if non-lazy
        log.warn("%s: non-lazy Instance generation. You'll want to refactor "
                 "%s.process_split to return a lazy iterator.", log_prefix,
                 type(task).__name__)
        log.info("%s: %d examples to index", log_prefix, len(instance_iter))
        # Copy so that we don't store indexed data in memory.
        # TODO: remove this case and stream everything.
        instance_iter = utils.copy_iter(instance_iter)

    # Counter for lazy-loaded data, so we can log the # of elements.
    _instance_counter = 0
    def _counter_iter(elems):
        nonlocal _instance_counter
        for elem in elems:
            _instance_counter += 1
            yield elem
    instance_iter = _counter_iter(instance_iter)

    # Actually call generators and stream to disk.
    serialize.write_records(
        _indexed_instance_generator(instance_iter, vocab), record_file)
    log.info("%s: saved %d instances to %s",
             log_prefix, _instance_counter, record_file)

def _find_cached_file(exp_dir: str, global_exp_cache_dir: str,
                      relative_path: str, log_prefix: str="") -> bool:
    """Find a cached file.

    Look in local exp_dir first, then in global_exp_cache_dir. If found in the
    global dir, make a symlink in the local dir pointing to the global one.

    Args:
        exp_dir: (string) local experiment dir
        global_exp_cache_dir: (string) global experiment cache
        relative_path: (string) relative path to file, from exp_dir
        log_prefix: (string) prefix for logging info

    Returns:
        True if file was found in either location.
    """
    if log_prefix:
        log_prefix = log_prefix + ": "
    # Try in local preproc dir.
    local_file = os.path.join(exp_dir, relative_path)
    if os.path.isfile(local_file) or os.path.islink(local_file):
        log.info("%sFound preprocessed copy in %s", log_prefix, local_file)
        return True
    # Try in global preproc dir; if found, make a symlink.
    global_file = os.path.join(global_exp_cache_dir, relative_path)
    if os.path.exists(global_file):
        log.info("%sFound (global) preprocessed copy in %s", log_prefix, global_file)
        os.symlink(global_file, local_file)
        log.info("%sCreated symlink: %s -> %s", log_prefix, local_file, global_file)
        return True
    return False

def _build_embeddings(args, vocab, emb_file: str):
    ''' Build word embeddings from from scratch. '''
    log.info("\tBuilding embeddings from scratch")
    if args.fastText:
        word_embs, _ = get_fastText_model(vocab, args.d_word,
                                          model_file=args.fastText_model_file)
        log.info("\tUsing fastText; no pickling of embeddings.")
        return word_embs

    word_embs = get_embeddings(vocab, args.word_embs_file, args.d_word)
    pkl.dump(word_embs, open(emb_file, 'wb'))
    log.info("\tSaved embeddings to %s", emb_file)
    return word_embs

def _build_vocab(args, tasks, vocab_path: str):
    ''' Build vocabulary from scratch, reading data from tasks. '''
    log.info("\tBuilding vocab from scratch")
    max_v_sizes = {
        'word': args.max_word_v_size,
        'char': args.max_char_v_size,
        'target': args.max_targ_word_v_size
    }
    word2freq, char2freq, target2freq = get_words(tasks)
    vocab = get_vocab(word2freq, char2freq, target2freq, max_v_sizes)
    for task in tasks:  # add custom label namespaces
        add_task_label_vocab(vocab, task)
    vocab.save_to_files(vocab_path)
    log.info("\tSaved vocab to %s", vocab_path)
    #  del word2freq, char2freq, target2freq

def build_tasks(args):
    '''Main logic for preparing tasks, doing so by
    1) creating / loading the tasks
    2) building / loading the vocabulary
    3) building / loading the word vectors
    4) indexing each task's data
    5) initializing lazy loaders (streaming iterators)
    '''

    # 1) create / load tasks
    tasks, train_task_names, eval_task_names = \
        get_tasks(parse_task_list_arg(args.train_tasks), parse_task_list_arg(args.eval_tasks), args.max_seq_len,
                  path=args.data_dir, scratch_path=args.exp_dir,
                  load_pkl=bool(not args.reload_tasks),
                  nli_prob_probe_path=args['nli-prob'].probe_path)

    # 2) build / load vocab and indexers
    vocab_path = os.path.join(args.exp_dir, 'vocab')
    indexers = {}
    if not args.word_embs == 'none':
        indexers["words"] = SingleIdTokenIndexer()
    if args.elmo:
        indexers["elmo"] = ELMoTokenCharactersIndexer("elmo")
    if args.char_embs:
        indexers["chars"] = TokenCharactersIndexer("chars")

    if args.reload_vocab or not os.path.exists(vocab_path):
        _build_vocab(args, tasks, vocab_path)

    # Always load vocab from file.
    vocab = Vocabulary.from_files(vocab_path)
    log.info("\tLoaded vocab from %s", vocab_path)

    word_v_size = vocab.get_vocab_size('tokens')
    char_v_size = vocab.get_vocab_size('chars')
    target_v_size = vocab.get_vocab_size('targets')
    log.info("\tFinished building vocab. Using %d words, %d chars, %d targets.",
             word_v_size, char_v_size, target_v_size)
    args.max_word_v_size, args.max_char_v_size = word_v_size, char_v_size

    # 3) build / load word vectors
    word_embs = None
    if args.word_embs != 'none':
        emb_file = os.path.join(args.exp_dir, 'embs.pkl')
        if args.reload_vocab or not os.path.exists(emb_file):
            word_embs = _build_embeddings(args, vocab, emb_file)
        else:  # load from file
            word_embs = pkl.load(open(emb_file, 'rb'))

    # 4) Index tasks using vocab (if preprocessed copy not available).
    preproc_dir = os.path.join(args.exp_dir, "preproc")
    utils.maybe_make_dir(preproc_dir)
    reindex_tasks = parse_task_list_arg(args.reindex_tasks)
    utils.assert_for_log(not (args.reload_indexing and not reindex_tasks),
                         "Flag reload_indexing was set, but no tasks are set to reindex (use -o \"args.reindex_tasks = \"task1,task2,...\"\")")
    for task in tasks:
        force_reindex = (args.reload_indexing and task.name in reindex_tasks)
        for split in ALL_SPLITS:
            log_prefix = "\tTask '%s', split '%s'" % (task.name, split)
            relative_path = _get_serialized_record_path(task.name, split, "preproc")
            cache_found = _find_cached_file(args.exp_dir, args.global_ro_exp_dir,
                                            relative_path, log_prefix=log_prefix)
            if force_reindex or not cache_found:
                # Re-index from scratch.
                record_file = _get_serialized_record_path(task.name, split,
                                                          preproc_dir)
                if os.path.exists(record_file) and os.path.islink(record_file):
                    os.remove(record_file)

                _index_split(task, split, indexers, vocab, record_file)

        # Delete in-memory data - we'll lazy-load from disk later.
        # TODO: delete task.{split}_data_text as well?
        task.train_data = None
        task.val_data = None
        task.test_data = None
        log.info("\tTask '%s': cleared in-memory data.", task.name)

    log.info("\tFinished indexing tasks")

    # 5) Initialize tasks with data iterators.
    train_tasks = []
    eval_tasks = []
    for task in tasks:
        # Replace lists of instances with lazy generators from disk.
        # When using training_data_fraction, we need modified iterators for use
        # only on training datasets at pretraining time.
        if args.training_data_fraction < 1 and task.name in train_task_names:
            log.info("Creating trimmed pretraining-only version of " + task.name + " train.")
            task.train_data = _get_instance_generator(task.name, "train", preproc_dir,
                                                      fraction=args.training_data_fraction)
        else:
            task.train_data = _get_instance_generator(task.name, "train", preproc_dir,
                                                      fraction=1.0)
        task.val_data = _get_instance_generator(task.name, "val", preproc_dir)
        task.test_data = _get_instance_generator(task.name, "test", preproc_dir)

        if task.name in train_task_names:
            train_tasks.append(task)
        if task.name in eval_task_names:
            if args.training_data_fraction < 1 and task.name in train_task_names:
                # Rebuild the iterator so we see the full dataset in the eval training
                # phase.
                log.info("Creating un-trimmed eval training version of " + task.name + " train.")
                task = copy.deepcopy(task)
                task.train_data = _get_instance_generator(
                    task.name, "train", preproc_dir, fraction=1.0)
            eval_tasks.append(task)

        log.info("\tLazy-loading indexed data for task='%s' from %s",
                 task.name, preproc_dir)
    log.info("All tasks initialized with data iterators.")
    log.info('\t  Training on %s', ', '.join(train_task_names))
    log.info('\t  Evaluating on %s', ', '.join(eval_task_names))
    return train_tasks, eval_tasks, vocab, word_embs


def parse_task_list_arg(task_list):
    '''Parse task list argument into a list of task names.'''
    task_names = []
    for task_name in task_list.split(','):
        if task_name == 'glue':
            task_names.extend(ALL_GLUE_TASKS)
        elif task_name == 'edges-all':
            task_names.extend(ALL_EDGE_TASKS)
        elif task_name == 'none' or task_name == '':
            continue
        else:
            task_names.append(task_name)
    return task_names

def get_tasks(train_task_names, eval_task_names, max_seq_len, path=None,
              scratch_path=None, load_pkl=1, nli_prob_probe_path=None):
    # We don't want mnli-diagnostic in train_task_names
    train_task_names = [name for name in train_task_names if name not in {'mnli-diagnostic'}]
    ''' Load tasks '''
    task_names = sorted(set(train_task_names + eval_task_names))
    assert path is not None
    scratch_path = (scratch_path or path)
    log.info("Writing pre-preprocessed tasks to %s", scratch_path)

    tasks = []
    for name in task_names:
        assert name in NAME2INFO, "Task '{:s}' not found!".format(name)
        task_info = NAME2INFO[name]
        task_src_path = os.path.join(path, task_info[1])
        task_scratch_path = os.path.join(scratch_path, task_info[1])
        pkl_path = os.path.join(task_scratch_path, "%s_task.pkl" % name)
        if os.path.isfile(pkl_path) and load_pkl:
            task = pkl.load(open(pkl_path, 'rb'))
            log.info('\tLoaded existing task %s', name)
        else:
            log.info('\tCreating task %s from scratch', name)
            task_cls = task_info[0]
            kw = task_info[2] if len(task_info) > 2 else {}
            if name == 'nli-prob' or name=='nli-alt':  # this task takes additional kw
                # TODO: remove special case, replace with something general
                # to pass custom loader args to task.
                kw['probe_path'] = nli_prob_probe_path
            task = task_cls(task_src_path, max_seq_len, name=name, **kw)
            utils.maybe_make_dir(task_scratch_path)
            pkl.dump(task, open(pkl_path, 'wb'))
        #task.truncate(max_seq_len, SOS_TOK, EOS_TOK)

        # Count examples, store in example_counts.
        if not hasattr(task, 'example_counts'):
            task.count_examples()
        log.info("\tTask '%s': %s", task.name,
                 " ".join(("%s=%d" % kv for kv in
                           task.example_counts.items())))
        tasks.append(task)

    log.info("\tFinished loading tasks: %s.", ' '.join([task.name for task in tasks]))
    return tasks, train_task_names, eval_task_names


def get_words(tasks):
    '''
    Get all words for all tasks for all splits for all sentences
    Return dictionary mapping words to frequencies.
    '''
    word2freq, char2freq, target2freq = defaultdict(int), defaultdict(int), defaultdict(int)

    def count_sentence(sentence):
        '''Update counts for words in the sentence'''
        for word in sentence:
            word2freq[word] += 1
            for char in list(word):
                char2freq[char] += 1
        return

    for task in tasks:
        log.info("\tCounting words for task: '%s'", task.name)
        for sentence in task.get_sentences():
            count_sentence(sentence)

    for task in tasks:
        if hasattr(task, "target_sentences"):
            for sentence in task.target_sentences:
                for word in sentence:
                    target2freq[word] += 1

    log.info("\tFinished counting words")
    return word2freq, char2freq, target2freq


def get_vocab(word2freq, char2freq, target2freq, max_v_sizes):
    '''Build vocabulary'''
    vocab = Vocabulary(counter=None, max_vocab_size=max_v_sizes)
    for special in SPECIALS:
        vocab.add_token_to_namespace(special, 'tokens')

    words_by_freq = [(word, freq) for word, freq in word2freq.items()]
    words_by_freq.sort(key=lambda x: x[1], reverse=True)
    for word, _ in words_by_freq[:max_v_sizes['word']]:
        vocab.add_token_to_namespace(word, 'tokens')

    chars_by_freq = [(char, freq) for char, freq in char2freq.items()]
    chars_by_freq.sort(key=lambda x: x[1], reverse=True)
    for char, _ in chars_by_freq[:max_v_sizes['char']]:
        vocab.add_token_to_namespace(char, 'chars')

    targets_by_freq = [(target, freq) for target, freq in target2freq.items()]
    targets_by_freq.sort(key=lambda x: x[1], reverse=True)
    for target, _ in targets_by_freq[:max_v_sizes['target']]:
        vocab.add_token_to_namespace(target, 'targets')
    return vocab

def add_task_label_vocab(vocab, task):
    '''Add custom task labels to a separate namespace.

    If task has a 'get_all_labels' method, call that to get a list of labels
    to populate the <task_name>_labels vocabulary namespace.

    This is the recommended way to implement multiclass models: in your task's
    process_split code, make instances that use LabelFields with the task label
    namespace, e.g.:
        label_namespace = "%s_labels" % self.name
        label = LabelField(label_string, label_namespace=label_namespace)
    This will cause them to be properly indexed by the Vocabulary.

    This can then be accessed when generating Instances, either via a custom
    Indexer or by invoking the namespace when creating a LabelField.
    '''
    if not hasattr(task, 'get_all_labels'):
        return
    namespace = task.name + "_labels"
    log.info("\tTask '%s': adding vocab namespace '%s'", task.name, namespace)
    for label in task.get_all_labels():
        vocab.add_token_to_namespace(label, namespace)

def get_embeddings(vocab, vec_file, d_word):
    '''Get embeddings for the words in vocab'''
    word_v_size, unk_idx = vocab.get_vocab_size('tokens'), vocab.get_token_index(vocab._oov_token)
    embeddings = np.random.randn(word_v_size, d_word)
    with io.open(vec_file, 'r', encoding='utf-8', newline='\n', errors='ignore') as vec_fh:
        for line in vec_fh:
            word, vec = line.split(' ', 1)
            idx = vocab.get_token_index(word)
            if idx != unk_idx:
                embeddings[idx] = np.array(list(map(float, vec.split())))
    embeddings[vocab.get_token_index(vocab._padding_token)] = 0.
    embeddings = torch.FloatTensor(embeddings)
    log.info("\tFinished loading embeddings")
    return embeddings


def get_fastText_model(vocab, d_word, model_file=None):
    '''
    Same interface as get_embeddings except for fastText. Note that if the path to the model
    is provided, the embeddings will rely on that model instead.
    **Crucially, the embeddings from the pretrained model DO NOT match those from the released
    vector file**
    '''
    word_v_size, unk_idx = vocab.get_vocab_size('tokens'), vocab.get_token_index(vocab._oov_token)
    embeddings = np.random.randn(word_v_size, d_word)
    model = fastText.FastText.load_model(model_file)
    special_tokens = [vocab._padding_token, vocab._oov_token]
    # We can also just check if idx >= 2
    for idx in range(word_v_size):
        word = vocab.get_token_from_index(idx)
        if word in special_tokens:
            continue
        embeddings[idx] = model.get_word_vector(word)
    embeddings[vocab.get_token_index(vocab._padding_token)] = 0.
    embeddings = torch.FloatTensor(embeddings)
    log.info("\tFinished loading pretrained fastText model and embeddings")
    return embeddings, model<|MERGE_RESOLUTION|>--- conflicted
+++ resolved
@@ -34,11 +34,7 @@
     JOCITask, PairOrdinalRegressionTask, WeakGroundedTask, \
     GroundedTask, MTTask, BWBLMTask, WikiInsertionsTask, \
     NLITypeProbingTask, MultiNLIAltTask, VAETask, \
-<<<<<<< HEAD
-    RedditTask, Reddit_MTTask, GroundedSWTask
-=======
-    RedditTask, Reddit_MTTask, Wiki103_Seq2Seq 
->>>>>>> 078c9c01
+    RedditTask, Reddit_MTTask, Wiki103_Seq2Seq, GroundedSWTask
 from .tasks import \
     RecastKGTask, RecastLexicosynTask, RecastWinogenderTask, \
     RecastFactualityTask, RecastSentimentTask, RecastVerbcornerTask, \
