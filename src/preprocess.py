--- conflicted
+++ resolved
@@ -39,11 +39,8 @@
 from .tasks import ALL_GLUE_TASKS, ALL_NLI_PROBING_TASKS, ALL_TARG_VOC_TASKS
 from .tasks.mt import MTTask
 
-
-# NOTE: these are not that same as AllenNLP SOS, EOS tokens
-SOS_TOK, EOS_TOK = "<SOS>", "<EOS>"
-# NOTE: pad and unk tokens are created by AllenNLP vocabs by default
-SPECIALS = [SOS_TOK, EOS_TOK]
+SOS_TOK, EOS_TOK = "<SOS>", "<EOS>"  # NOTE: these are not that same as AllenNLP SOS, EOS tokens
+SPECIALS = [SOS_TOK, EOS_TOK]  # NOTE: pad and unk tokens are created by AllenNLP vocabs by default
 UNK_TOK = "@@UNKNOWN@@"  # AllenNLP unk token
 
 ALL_SPLITS = ['train', 'val', 'test']
@@ -150,7 +147,7 @@
 
 
 def _find_cached_file(exp_dir: str, global_exp_cache_dir: str,
-                      relative_path: str, log_prefix: str = "") -> bool:
+                      relative_path: str, log_prefix: str="") -> bool:
     """Find a cached file.
 
     Look in local exp_dir first, then in global_exp_cache_dir. If found in the
@@ -175,16 +172,9 @@
     # Try in global preproc dir; if found, make a symlink.
     global_file = os.path.join(global_exp_cache_dir, relative_path)
     if os.path.exists(global_file):
-        log.info(
-            "%sFound (global) preprocessed copy in %s",
-            log_prefix,
-            global_file)
+        log.info("%sFound (global) preprocessed copy in %s", log_prefix, global_file)
         os.symlink(global_file, local_file)
-        log.info(
-            "%sCreated symlink: %s -> %s",
-            log_prefix,
-            local_file,
-            global_file)
+        log.info("%sCreated symlink: %s -> %s", log_prefix, local_file, global_file)
         return True
     return False
 
@@ -234,7 +224,28 @@
     #  del word2freq, char2freq, target2freq
 
 
-def build_indexers(args):
+def build_tasks(args):
+    '''Main logic for preparing tasks, doing so by
+    1) creating / loading the tasks
+    2) building / loading the vocabulary
+    3) building / loading the word vectors
+    4) indexing each task's data
+    5) initializing lazy loaders (streaming iterators)
+    '''
+
+    # 1) create / load tasks
+    tasks, train_task_names, eval_task_names = get_tasks(args)
+    for task in tasks:
+        task_classifier = config.get_task_attr(args, task.name, "use_classifier")
+        setattr(task, "_classifier_name",
+                task_classifier if task_classifier else task.name)
+
+    tokenizer_names = {task.name:task.tokenizer_name for task in tasks}
+    assert len(set(tokenizer_names.values())) == 1, \
+            (f"Error: mixing tasks with different tokenizers!"
+              " Tokenizations: {tokenizer_names:s}")
+
+    # 2) build / load vocab and indexers
     indexers = {}
     if not args.word_embs == 'none':
         indexers["words"] = SingleIdTokenIndexer()
@@ -245,52 +256,23 @@
         indexers["chars"] = TokenCharactersIndexer("chars")
     if args.cove:
         assert args.tokenizer == "MosesTokenizer", \
-            (f"CoVe model expects Moses tokenization (MosesTokenizer);"
-             " you are using args.tokenizer = {args.tokenizer}")
+                (f"CoVe model expects Moses tokenization (MosesTokenizer);"
+                 " you are using args.tokenizer = {args.tokenizer}")
     if args.openai_transformer:
         assert not indexers, ("OpenAI transformer is not supported alongside"
                               " other indexers due to tokenization!")
         assert args.tokenizer == "OpenAI.BPE", \
-            ("OpenAI transformer is not supported alongside"
-             " other indexers due to tokenization!")
-        indexers["openai_bpe_pretokenized"] = SingleIdTokenIndexer(
-            "openai_bpe")
+                             ("OpenAI transformer is not supported alongside"
+                              " other indexers due to tokenization!")
+        indexers["openai_bpe_pretokenized"] = SingleIdTokenIndexer("openai_bpe")
     if args.bert_model_name:
         assert not indexers, ("BERT is not supported alongside"
                               " other indexers due to tokenization!")
         assert args.tokenizer == args.bert_model_name, \
-            ("BERT models use custom WPM tokenization for "
-             "each model, so tokenizer must match the "
-             "specified BERT model.")
-        indexers["bert_wpm_pretokenized"] = SingleIdTokenIndexer(
-            args.bert_model_name)
-    return indexers
-
-
-def build_tasks(args):
-    '''Main logic for preparing tasks, doing so by
-    1) creating / loading the tasks
-    2) building / loading the vocabulary
-    3) building / loading the word vectors
-    4) indexing each task's data
-    5) initializing lazy loaders (streaming iterators)
-    '''
-
-    # 1) create / load tasks
-    tasks, train_task_names, eval_task_names = get_tasks(args)
-    for task in tasks:
-        task_classifier = config.get_task_attr(
-            args, task.name, "use_classifier")
-        setattr(task, "_classifier_name",
-                task_classifier if task_classifier else task.name)
-
-    tokenizer_names = {task.name: task.tokenizer_name for task in tasks}
-    assert len(set(tokenizer_names.values())) == 1, \
-        (f"Error: mixing tasks with different tokenizers!"
-         " Tokenizations: {tokenizer_names:s}")
-
-    # 2) build / load vocab and indexers
-    indexers = build_indexers(args)
+                             ("BERT models use custom WPM tokenization for "
+                              "each model, so tokenizer must match the "
+                              "specified BERT model.")
+        indexers["bert_wpm_pretokenized"] = SingleIdTokenIndexer(args.bert_model_name)
 
     vocab_path = os.path.join(args.exp_dir, 'vocab')
     if args.reload_vocab or not os.path.exists(vocab_path):
@@ -308,7 +290,7 @@
 
     # 3) build / load word vectors
     word_embs = None
-    if args.word_embs not in ['none', 'scratch']:
+    if args.word_embs not in ['none' ,'scratch']:
         emb_file = os.path.join(args.exp_dir, 'embs.pkl')
         if args.reload_vocab or not os.path.exists(emb_file):
             word_embs = _build_embeddings(args, vocab, emb_file)
@@ -328,8 +310,7 @@
         force_reindex = (args.reload_indexing and task.name in reindex_tasks)
         for split in ALL_SPLITS:
             log_prefix = "\tTask '%s', split '%s'" % (task.name, split)
-            relative_path = _get_serialized_record_path(
-                task.name, split, "preproc")
+            relative_path = _get_serialized_record_path(task.name, split, "preproc")
             cache_found = _find_cached_file(args.exp_dir, args.global_ro_exp_dir,
                                             relative_path, log_prefix=log_prefix)
             if force_reindex or not cache_found:
@@ -358,27 +339,19 @@
     for task in tasks:
         # Replace lists of instances with lazy generators from disk.
         task.val_data = _get_instance_generator(task.name, "val", preproc_dir)
-        task.test_data = _get_instance_generator(
-            task.name, "test", preproc_dir)
+        task.test_data = _get_instance_generator(task.name, "test", preproc_dir)
         # When using training_data_fraction, we need modified iterators for use
         # only on training datasets at pretraining time.
         if args.training_data_fraction < 1 and task.name in train_task_names:
-            log.info(
-                "Creating trimmed pretraining-only version of " +
-                task.name +
-                " train.")
+            log.info("Creating trimmed pretraining-only version of " + task.name + " train.")
             task.train_data = _get_instance_generator(task.name, "train", preproc_dir,
                                                       fraction=args.training_data_fraction)
             pretrain_tasks.append(task)
             if task.name in eval_task_names:
                 # Rebuild the iterator so we see the full dataset in the eval training
                 # phase. It will create a deepcopy of the task object
-                # and therefore there could be two tasks with the same name
-                # (task.name).
-                log.info(
-                    "Creating un-trimmed eval training version of " +
-                    task.name +
-                    " train.")
+                # and therefore there could be two tasks with the same name (task.name).
+                log.info("Creating un-trimmed eval training version of " + task.name + " train.")
                 log.warn("When using un-trimmed eval training version of train split, "
                          "it creates a deepcopy of task object which is inefficient.")
                 task = copy.deepcopy(task)
@@ -389,22 +362,15 @@
         # When using eval_data_fraction, we need modified iterators
         # only for training datasets at do_target_task_training time.
         elif args.eval_data_fraction < 1 and task.name in eval_task_names:
-            log.info(
-                "Creating trimmed train-for-eval-only version of " +
-                task.name +
-                " train.")
+            log.info("Creating trimmed train-for-eval-only version of " + task.name + " train.")
             task.train_data = _get_instance_generator(task.name, "train", preproc_dir,
                                                       fraction=args.eval_data_fraction)
             target_tasks.append(task)
             if task.name in train_task_names:
                 # Rebuild the iterator so we see the full dataset in the pretraining
                 # phase. It will create a deepcopy of the task object
-                # and therefore there could be two tasks with the same name
-                # (task.name).
-                log.info(
-                    "Creating un-trimmed pretraining version of " +
-                    task.name +
-                    " train.")
+                # and therefore there could be two tasks with the same name (task.name).
+                log.info("Creating un-trimmed pretraining version of " + task.name + " train.")
                 log.warn("When using un-trimmed pretraining version of train split, "
                          "it creates a deepcopy of task object which is inefficient.")
                 task = copy.deepcopy(task)
@@ -440,7 +406,6 @@
         else:
             task_names.append(task_name)
     return task_names
-
 
 def _get_task(name, args, data_path, scratch_path):
     ''' Build or load a single task. '''
@@ -461,7 +426,7 @@
             # to pass custom loader args to task.
             task_kw['probe_path'] = args['nli-prob'].probe_path
         if name in ALL_TARG_VOC_TASKS:
-            task_kw['max_targ_v_size'] = args.max_targ_word_v_size
+            task_kw['max_targ_v_size'] = args.max_targ_v_size
         task_src_path = os.path.join(data_path, rel_path)
         task = task_cls(task_src_path, max_seq_len=args.max_seq_len, name=name,
                         tokenizer_name=args.tokenizer, **task_kw)
@@ -470,7 +435,6 @@
     #task.truncate(max_seq_len, SOS_TOK, EOS_TOK)
     return task
 
-
 def get_tasks(args):
     ''' Actually build or load (from pickles) the tasks. '''
     data_path = args.data_dir
@@ -500,8 +464,7 @@
                  " ".join(("%s=%d" % kv for kv in
                            task.example_counts.items())))
 
-    log.info("\tFinished loading tasks: %s.",
-             ' '.join([task.name for task in tasks]))
+    log.info("\tFinished loading tasks: %s.", ' '.join([task.name for task in tasks]))
     return tasks, train_task_names, eval_task_names
 
 
@@ -588,7 +551,6 @@
     for label in task.get_all_labels():
         vocab.add_token_to_namespace(label, namespace)
 
-
 def add_bert_wpm_vocab(vocab, bert_model_name):
     '''Add BERT WPM vocabulary for use with pre-tokenized data.
 
@@ -599,13 +561,11 @@
     do_lower_case = bert_model_name.endswith('uncased')
     tokenizer = BertTokenizer.from_pretrained(bert_model_name,
                                               do_lower_case=do_lower_case)
-    ordered_vocab = tokenizer.convert_ids_to_tokens(
-        range(len(tokenizer.vocab)))
+    ordered_vocab = tokenizer.convert_ids_to_tokens(range(len(tokenizer.vocab)))
     log.info("BERT WPM vocab (model=%s): %d tokens", bert_model_name,
              len(ordered_vocab))
     for word in ordered_vocab:
         vocab.add_token_to_namespace(word, bert_model_name)
-
 
 def add_openai_bpe_vocab(vocab, namespace='openai_bpe'):
     '''Add OpenAI BPE vocabulary for use with pre-tokenized data.'''
@@ -619,8 +579,6 @@
     vocab.add_token_to_namespace(utils.EOS_TOK, namespace)
 
 
-<<<<<<< HEAD
-=======
 def add_wsj_vocab(vocab, data_dir, namespace='tokens'):
     '''Add WSJ vocabulary for PTB parsing models.'''
     wsj_vocab_path = os.path.join(data_dir, 'WSJ/tokens.txt')
@@ -631,12 +589,10 @@
     log.info("\tAdded WSJ vocabulary from %s", wsj_tokens)
 
 
->>>>>>> 3b50bbdb
 def get_embeddings(vocab, vec_file, d_word) -> torch.FloatTensor:
     '''Get embeddings for the words in vocab from a file of precomputed vectors.
     Works for fastText and GloVe embedding files. '''
-    word_v_size, unk_idx = vocab.get_vocab_size(
-        'tokens'), vocab.get_token_index(vocab._oov_token)
+    word_v_size, unk_idx = vocab.get_vocab_size('tokens'), vocab.get_token_index(vocab._oov_token)
     embeddings = np.random.randn(word_v_size, d_word)
     with io.open(vec_file, 'r', encoding='utf-8', newline='\n', errors='ignore') as vec_fh:
         for line in vec_fh:
@@ -657,8 +613,7 @@
     **Crucially, the embeddings from the pretrained model DO NOT match those from the released
     vector file**
     '''
-    word_v_size, unk_idx = vocab.get_vocab_size(
-        'tokens'), vocab.get_token_index(vocab._oov_token)
+    word_v_size, unk_idx = vocab.get_vocab_size('tokens'), vocab.get_token_index(vocab._oov_token)
     embeddings = np.random.randn(word_v_size, d_word)
     model = fastText.FastText.load_model(model_file)
     special_tokens = [vocab._padding_token, vocab._oov_token]
