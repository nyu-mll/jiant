--- conflicted
+++ resolved
@@ -209,11 +209,8 @@
     vocab = get_vocab(word2freq, char2freq, max_v_sizes)
     for task in tasks:  # add custom label namespaces
         add_task_label_vocab(vocab, task)
-<<<<<<< HEAD
-    if args.wsj_parsing:
-=======
+
     if args.force_include_wsj_vocabulary:
->>>>>>> 57990740
         # Add WSJ full vocabulary for PTB F1 parsing tasks.
         add_wsj_vocab(vocab, args.data_dir)
     if args.openai_transformer:
@@ -586,12 +583,9 @@
 def add_wsj_vocab(vocab, data_dir, namespace='tokens'):
     '''Add WSJ vocabulary for PTB parsing models.'''
     wsj_vocab_path = os.path.join(data_dir, 'WSJ/tokens.txt')
-<<<<<<< HEAD
-    assert os.path.exists(wsj_vocab_path), "WSJ vocab doesn't exist."
-=======
+
     # To create the tokens.txt file: Run only WSJ LM baseline on jiant, and duplicate the vocab file generated.
     assert os.path.exists(wsj_vocab_path), "WSJ vocab file doesn't exist."
->>>>>>> 57990740
     wsj_tokens = open(wsj_vocab_path)
     for line in wsj_tokens.readlines():
         vocab.add_token_to_namespace(line.strip(), namespace)
