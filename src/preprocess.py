--- conflicted
+++ resolved
@@ -34,16 +34,13 @@
     WikiText2LMTask, WikiText103LMTask, DisSentBWBSingleTask, \
     DisSentWikiSingleTask, DisSentWikiFullTask, \
     JOCITask, PairOrdinalRegressionTask, WeakGroundedTask, \
-<<<<<<< HEAD
-    GroundedTask, MTTask, BWBLMTask, TaggingTask, \
-    POSTaggingTask, CCGTaggingTask
-=======
     GroundedTask, MTTask, BWBLMTask, WikiInsertionsTask, \
     NLITypeProbingTask, MultiNLIAltTask, VAETask, \
     RecastKGTask, RecastLexicosynTask, RecastWinogenderTask, \
     RecastFactualityTask, RecastSentimentTask, RecastVerbcornerTask, \
     RecastVerbnetTask, RecastNERTask, RecastPunTask
->>>>>>> 7a286b53
+    GroundedTask, MTTask, BWBLMTask, TaggingTask, \
+    POSTaggingTask, CCGTaggingTask
 
 ALL_GLUE_TASKS = ['sst', 'cola', 'mrpc', 'qqp', 'sts-b',
                   'mnli', 'qnli', 'rte', 'wnli']
@@ -76,10 +73,8 @@
              'dissentwikifull': (DisSentWikiFullTask, 'DisSent/wikitext/'),
              'weakgrounded': (WeakGroundedTask, 'mscoco/weakgrounded/'),
              'grounded': (GroundedTask, 'mscoco/grounded/'),
-<<<<<<< HEAD
 	     'pos': (POSTaggingTask, 'POS/'),
 	     'ccg': (CCGTaggingTask, 'CCG/')
-=======
              'nli-prob': (NLITypeProbingTask, 'NLI-Prob/'),
              'vae': (VAETask, 'VAE'),
              'recast-kg': (RecastKGTask, 'DNC/kg-relations'),
@@ -91,7 +86,6 @@
              'recast-sentiment': (RecastSentimentTask, 'DNC/recast_sentiment_data'),
              'recast-verbcorner': (RecastVerbcornerTask, 'DNC/recast_verbcorner_data'),
              'recast-verbnet': (RecastVerbnetTask, 'DNC/recast_verbnet_data')
->>>>>>> 7a286b53
              }
 
 SOS_TOK, EOS_TOK = "<SOS>", "<EOS>"
@@ -170,11 +164,6 @@
     """
     log_prefix = "\tTask '%s', split '%s'" % (task.name, split)
     log.info("%s: indexing from scratch", log_prefix)
-<<<<<<< HEAD
-    log.info("%s: processing to tokens", log_prefix)
-    instance_list = process_task_split(task, split, token_indexer, target_indexer)
-    log.info("%s: %d examples to index", log_prefix, len(instance_list))
-=======
     split_text = task.get_split_text(split)
     instance_iter = task.process_split(split_text, token_indexer)
     if hasattr(instance_iter, '__len__'):  # if non-lazy
@@ -196,7 +185,6 @@
     instance_iter = _counter_iter(instance_iter)
 
     # Actually call generators and stream to disk.
->>>>>>> 7a286b53
     serialize.write_records(
         _indexed_instance_generator(instance_iter, vocab), record_file)
     log.info("%s: saved %d instances to %s",
@@ -305,25 +293,6 @@
                          task.name in reindex_tasks)
         for split in ALL_SPLITS:
             log_prefix = "\tTask '%s', split '%s'" % (task.name, split)
-<<<<<<< HEAD
-            # Try in local preproc dir.
-            record_file = _get_serialized_record_path(task.name, split, preproc_dir)
-            if os.path.isfile(record_file) or os.path.islink(record_file):
-                log.info("%s: found preprocessed copy in %s", log_prefix, record_file)
-                continue
-            # Try in global preproc dir; if found, make a symlink.
-            global_record_file = _get_serialized_record_path(task.name, split,
-                                                             global_preproc_dir)
-            if os.path.exists(global_record_file):
-                log.info("%s: found (global) preprocessed copy in %s",
-                         log_prefix, global_record_file)
-                os.symlink(global_record_file, record_file)
-                log.info("\tCreated symlink: %s -> %s", record_file,
-                         global_record_file)
-                continue
-            # If all else fails, reindex from scratch.
-            _index_split(task, split, token_indexer, target_indexer, vocab, record_file)
-=======
             relative_path = _get_serialized_record_path(task.name, split,
                                                         "preproc")
             cache_found = _find_cached_file(args.exp_dir, args.global_ro_exp_dir,
@@ -333,7 +302,6 @@
                 record_file = _get_serialized_record_path(task.name, split,
                                                           preproc_dir)
                 _index_split(task, split, token_indexer, vocab, record_file)
->>>>>>> 7a286b53
 
         # Delete in-memory data - we'll lazy-load from disk later.
         task.train_data = None
@@ -514,7 +482,6 @@
     embeddings = torch.FloatTensor(embeddings)
     log.info("\tFinished loading pretrained fastText model and embeddings")
     return embeddings, model
-<<<<<<< HEAD
 
 
 def process_task_split(task, split, token_indexer, target_indexer=None):
@@ -667,5 +634,3 @@
 
 
 
-=======
->>>>>>> 7a286b53
