'''Preprocessing functions and pipeline

To add new tasks, add task-specific preprocessing functions to process_task()'''
import io
import os
import logging as log
from collections import defaultdict
import ipdb as pdb
import numpy as np
import torch

from allennlp.data import Instance, Vocabulary, Token
from allennlp.data.fields import TextField, LabelField
from allennlp.data.token_indexers import SingleIdTokenIndexer, ELMoTokenCharactersIndexer, \
    TokenCharactersIndexer
from allennlp_mods.numeric_field import NumericField

try:
    import fastText
except BaseException:
    log.info("fastText library not found!")

import _pickle as pkl

from tasks import SingleClassificationTask, PairClassificationTask, \
    PairRegressionTask, SequenceGenerationTask, RankingTask, \
    CoLATask, MRPCTask, MultiNLITask, MultiNLIFictionTask, \
    MultiNLISlateTask, MultiNLIGovernmentTask, MultiNLITravelTask, \
    MultiNLITelephoneTask, QQPTask, RTETask, \
    QNLITask, SNLITask, SSTTask, STSBTask, WNLITask, \
    LanguageModelingTask, PDTBTask, \
    WikiText2LMTask, WikiText103LMTask

NAME2INFO = {'sst': (SSTTask, 'SST-2/'),
             'cola': (CoLATask, 'CoLA/'),
             'mrpc': (MRPCTask, 'MRPC/'),
             'qqp': (QQPTask, 'QQP'),
             'sts-b': (STSBTask, 'STS-B/'),
             'mnli': (MultiNLITask, 'MNLI/'),
             'mnli-fiction': (MultiNLIFictionTask, 'MNLI/'),
             'mnli-slate': (MultiNLISlateTask, 'MNLI/'),
             'mnli-government': (MultiNLIGovernmentTask, 'MNLI/'),
             'mnli-telephone': (MultiNLITelephoneTask, 'MNLI/'),
             'mnli-travel': (MultiNLITravelTask, 'MNLI/'),
             'qnli': (QNLITask, 'QNLI/'),
             'rte': (RTETask, 'RTE/'),
             'snli': (SNLITask, 'SNLI/'),
             'wnli': (WNLITask, 'WNLI/'),
             'wiki2': (WikiText2LMTask, 'WikiText2/'),
             'wiki103': (WikiText103LMTask, 'WikiText103/'),
             'pdtb': (PDTBTask, 'PDTB/')
             }

SOS_TOK, EOS_TOK = "<SOS>", "<EOS>"
SPECIALS = [SOS_TOK, EOS_TOK]


def build_tasks(args):
    '''Main logic for preparing tasks, doing so by
    1) creating / loading the tasks
    2) building / loading the vocabulary
    3) building / loading the word vectors
    4) indexing each task's data
    '''

    # 1) create / load tasks
    prepreproc_dir = os.path.join(args.exp_dir, "prepreproc")
    if not os.path.isdir(prepreproc_dir):
        os.mkdir(prepreproc_dir)
    tasks, train_task_names, eval_task_names = \
<<<<<<< HEAD
        get_tasks(args.train_tasks, args.eval_tasks, args.max_seq_len,
                  path=args.data_dir, scratch_path=prepreproc_dir,
                  load_pkl=bool(not args.reload_tasks))
=======
        get_tasks(args.train_tasks, args.eval_tasks, args.data_dir,
                  args.max_seq_len, bool(not args.reload_tasks))

>>>>>>> 365476b4

    # 2 + 3) build / load vocab and word vectors
    vocab_path = os.path.join(args.exp_dir, 'vocab')
    emb_file = os.path.join(args.exp_dir, 'embs.pkl')
    token_indexer = {}
    if not args.word_embs == 'none':
        token_indexer["words"] = SingleIdTokenIndexer()
    if args.elmo:
        token_indexer["elmo"] = ELMoTokenCharactersIndexer("elmo")
    if args.char_embs:
        token_indexer["chars"] = TokenCharactersIndexer("chars")
    if not args.reload_vocab and os.path.exists(vocab_path):
        vocab = Vocabulary.from_files(vocab_path)
        log.info("\tLoaded vocab from %s", vocab_path)
    else:
        log.info("\tBuilding vocab from scratch")
        max_v_sizes = {'word': args.max_word_v_size, 'char': args.max_char_v_size}
        word2freq, char2freq = get_words(tasks)
        vocab = get_vocab(word2freq, char2freq, max_v_sizes)
        vocab.save_to_files(vocab_path)
        log.info("\tSaved vocab to %s", vocab_path)
        del word2freq, char2freq
    word_v_size = vocab.get_vocab_size('tokens')
    char_v_size = vocab.get_vocab_size('chars')
    log.info("\tFinished building vocab. Using %d words, %d chars.",
             word_v_size, char_v_size)
    args.max_word_v_size, args.max_char_v_size = word_v_size, char_v_size
    if not args.reload_vocab and os.path.exists(emb_file):
        word_embs = pkl.load(open(emb_file, 'rb'))
    else:
        log.info("\tBuilding embeddings from scratch")
        if args.fastText:
            word_embs, _ = get_fastText_model(vocab, args.d_word,
                                              model_file=args.fastText_model_file)
            log.info("\tNo pickling")
        else:
            word_embs = get_embeddings(vocab, args.word_embs_file, args.d_word)
            pkl.dump(word_embs, open(emb_file, 'wb'))
            log.info("\tSaved embeddings to %s", emb_file)


    # 4) Index tasks using vocab, using previous preprocessing if available.
    preproc_file = os.path.join(args.exp_dir, args.preproc_file)
    if os.path.exists(preproc_file) and not args.reload_vocab and not args.reload_indexing:
        preproc = pkl.load(open(preproc_file, 'rb'))
        save_preproc = 0
    else:
        preproc = {}
    for task in tasks:
        if task.name in preproc:
            train, val, test = preproc[task.name]
            task.train_data = train
            task.val_data = val
            task.test_data = test
            log.info("\tLoaded indexed data for %s from %s", task.name, preproc_file)
        else:
            log.info("\tIndexing task %s from scratch", task.name)
            process_task(task, token_indexer, vocab)
            del_field_tokens(task)
            preproc[task.name] = (task.train_data, task.val_data, task.test_data)
            save_preproc = 1
    log.info("\tFinished indexing tasks")
    if save_preproc:  # save preprocessing again because we processed something from scratch
        pkl.dump(preproc, open(preproc_file, 'wb'))
        log.info("\tSaved data to %s", preproc_file)
    del preproc

    train_tasks = [task for task in tasks if task.name in train_task_names]
    eval_tasks = [task for task in tasks if task.name in eval_task_names]
    log.info('\t  Training on %s', ', '.join(train_task_names))
    log.info('\t  Evaluating on %s', ', '.join(eval_task_names))
    return train_tasks, eval_tasks, vocab, word_embs


<<<<<<< HEAD
def get_tasks(train_tasks, eval_tasks, max_seq_len, path=None, 
              scratch_path=None, load_pkl=True):
=======
def get_tasks(train_tasks, eval_tasks, path, max_seq_len, load=1):
>>>>>>> 365476b4
    ''' Load tasks '''
    def parse_tasks(task_list):
        '''parse string of tasks'''
        if task_list == 'all':
            tasks = sorted(NAME2INFO.keys())
        elif task_list == 'none':
            tasks = []
        else:
            tasks = task_list.split(',')
        return tasks

    train_task_names = parse_tasks(train_tasks)
    eval_task_names = parse_tasks(eval_tasks)
    task_names = list(set(train_task_names + eval_task_names))

    assert path is not None
    scratch_path = (scratch_path or path)
    log.info("Writing pre-preprocessed tasks to %s", scratch_path)

    tasks = []
    for name in task_names:
        assert name in NAME2INFO, 'Task not found!'
        task_src_path = os.path.join(path, NAME2INFO[name][1])
        task_scratch_path = os.path.join(scratch_path, NAME2INFO[name][1])
        pkl_path = os.path.join(task_scratch_path, "%s_task.pkl" % name)
        if os.path.isfile(pkl_path) and load_pkl:
            task = pkl.load(open(pkl_path, 'rb'))
            log.info('\tLoaded existing task %s', name)
        else:
            log.info('\tCreating task %s from scratch', name)
            task = NAME2INFO[name][0](task_src_path, max_seq_len, name)
            if not os.path.isdir(task_scratch_path):
                os.mkdir(task_scratch_path)
            pkl.dump(task, open(pkl_path, 'wb'))
        #task.truncate(max_seq_len, SOS_TOK, EOS_TOK)
        tasks.append(task)
    log.info("\tFinished loading tasks: %s.", ' '.join([task.name for task in tasks]))
    return tasks, train_task_names, eval_task_names


def get_words(tasks):
    '''
    Get all words for all tasks for all splits for all sentences
    Return dictionary mapping words to frequencies.
    '''
    word2freq, char2freq = defaultdict(int), defaultdict(int)

    def count_sentence(sentence):
        '''Update counts for words in the sentence'''
        for word in sentence:
            word2freq[word] += 1
            for char in list(word):
                char2freq[char] += 1
        return

    for task in tasks:
        for sentence in task.sentences:
            count_sentence(sentence)

    log.info("\tFinished counting words")
    return word2freq, char2freq


def get_vocab(word2freq, char2freq, max_v_sizes):
    '''Build vocabulary'''
    vocab = Vocabulary(counter=None, max_vocab_size=max_v_sizes)
    for special in SPECIALS:
        vocab.add_token_to_namespace(special, 'tokens')

    words_by_freq = [(word, freq) for word, freq in word2freq.items()]
    words_by_freq.sort(key=lambda x: x[1], reverse=True)
    for word, _ in words_by_freq[:max_v_sizes['word']]:
        vocab.add_token_to_namespace(word, 'tokens')

    chars_by_freq = [(char, freq) for char, freq in char2freq.items()]
    chars_by_freq.sort(key=lambda x: x[1], reverse=True)
    for char, _ in chars_by_freq[:max_v_sizes['char']]:
        vocab.add_token_to_namespace(char, 'chars')
    return vocab


def del_field_tokens(task):
    ''' Save memory by deleting the tokens that will no longer be used '''
    all_instances = task.train_data + task.val_data + task.test_data
    for instance in all_instances:
        if 'input1' in instance.fields:
            field = instance.fields['input1']
            del field.tokens
        if 'input2' in instance.fields:
            field = instance.fields['input2']
            del field.tokens


def get_embeddings(vocab, vec_file, d_word):
    '''Get embeddings for the words in vocab'''
    word_v_size, unk_idx = vocab.get_vocab_size('tokens'), vocab.get_token_index(vocab._oov_token)
    embeddings = np.random.randn(word_v_size, d_word)
    with io.open(vec_file, 'r', encoding='utf-8', newline='\n', errors='ignore') as vec_fh:
        for line in vec_fh:
            word, vec = line.split(' ', 1)
            idx = vocab.get_token_index(word)
            if idx != unk_idx:
                embeddings[idx] = np.array(list(map(float, vec.split())))
    embeddings[vocab.get_token_index(vocab._padding_token)] = 0.
    embeddings = torch.FloatTensor(embeddings)
    log.info("\tFinished loading embeddings")
    return embeddings


def get_fastText_model(vocab, d_word, model_file=None):
    '''
    Same interface as get_embeddings except for fastText. Note that if the path to the model
    is provided, the embeddings will rely on that model instead.
    **Crucially, the embeddings from the pretrained model DO NOT match those from the released
    vector file**
    '''
    word_v_size, unk_idx = vocab.get_vocab_size('tokens'), vocab.get_token_index(vocab._oov_token)
    embeddings = np.random.randn(word_v_size, d_word)
    model = fastText.FastText.load_model(model_file)
    special_tokens = [vocab._padding_token, vocab._oov_token]
    # We can also just check if idx >= 2
    for idx in range(word_v_size):
        word = vocab.get_token_from_index(idx)
        if word in special_tokens:
            continue
        embeddings[idx] = model.get_word_vector(word)
    embeddings[vocab.get_token_index(vocab._padding_token)] = 0.
    embeddings = torch.FloatTensor(embeddings)
    log.info("\tFinished loading pretrained fastText model and embeddings")
    return embeddings, model


def process_task(task, token_indexer, vocab):
    '''
    Convert a task's splits into AllenNLP fields then index the splits using vocab.
    Different tasks have different formats and fields, so process_task routes tasks
    to the corresponding processing based on the task type. These task specific processing
    functions should return three splits, which are lists (possibly empty) of AllenNLP instances.
    These instances are then indexed using the vocab
    '''
    for split_name in ['train', 'val', 'test']:
        split_text = getattr(task, '%s_data_text' % split_name)
        if isinstance(task, SingleClassificationTask):
            split = process_single_pair_task_split(split_text, token_indexer, is_pair=False)
        elif isinstance(task, PairClassificationTask):
            split = process_single_pair_task_split(split_text, token_indexer, is_pair=True)
        elif isinstance(task, PairRegressionTask):
            split = process_single_pair_task_split(split_text, token_indexer, is_pair=True,
                                                   classification=False)
        elif isinstance(task, LanguageModelingTask):
            split = process_lm_task_split(split_text, token_indexer)
        elif isinstance(task, SequenceGenerationTask):
            pass
        elif isinstance(task, RankingTask):
            pass
        else:
            raise ValueError("Preprocessing procedure not found for %s" % task.name)
        for instance in split:
            instance.index_fields(vocab)
        setattr(task, '%s_data' % split_name, split)
    return


def process_single_pair_task_split(split, indexers, is_pair=True, classification=True):
    '''
    Convert a dataset of sentences into padded sequences of indices.

    Args:
        - split (list[list[str]]): list of inputs (possibly pair) and outputs
        - pair_input (int)
        - tok2idx (dict)

    Returns:
    '''
    if is_pair:
        inputs1 = [TextField(list(map(Token, sent)), token_indexers=indexers) for sent in split[0]]
        inputs2 = [TextField(list(map(Token, sent)), token_indexers=indexers) for sent in split[1]]
        if classification:
            labels = [LabelField(l, label_namespace="labels", skip_indexing=True) for l in split[2]]
        else:
            labels = [NumericField(l) for l in split[-1]]

        if len(split) == 4:  # numbered test examples
            idxs = [LabelField(l, label_namespace="idxs", skip_indexing=True) for l in split[3]]
            instances = [Instance({"input1": input1, "input2": input2, "labels": label, "idx": idx})
                         for (input1, input2, label, idx) in zip(inputs1, inputs2, labels, idxs)]

        else:
            instances = [Instance({"input1": input1, "input2": input2, "labels": label}) for
                         (input1, input2, label) in zip(inputs1, inputs2, labels)]

    else:
        inputs1 = [TextField(list(map(Token, sent)), token_indexers=indexers) for sent in split[0]]
        if classification:
            labels = [LabelField(l, label_namespace="labels", skip_indexing=True) for l in split[2]]
        else:
            labels = [NumericField(l) for l in split[2]]

        if len(split) == 4:
            idxs = [LabelField(l, label_namespace="idxs", skip_indexing=True) for l in split[3]]
            instances = [Instance({"input1": input1, "labels": label, "idx": idx}) for
                         (input1, label, idx) in zip(inputs1, labels, idxs)]
        else:
            instances = [Instance({"input1": input1, "labels": label}) for (input1, label) in
                         zip(inputs1, labels)]
    return instances  # DatasetReader(instances) #Batch(instances) #Dataset(instances)


def process_lm_task_split(split, indexers):
    ''' Process a language modeling split '''
    inputs = [TextField(list(map(Token, sent)), token_indexers=indexers) for sent in split]
    trg_fwd = [TextField(list(map(Token, sent[1:])), token_indexers=indexers) for sent in split]
    trg_bwd = [TextField(list(map(Token, sent[:-1])), token_indexers=indexers) for sent in split]
    instances = [Instance({"input": inp, "targs": trg_f, "targs_b": trg_b}) \
                 for (inp, trg_f, trg_b) in zip(inputs, trg_fwd, trg_bwd)]
    return instances<|MERGE_RESOLUTION|>--- conflicted
+++ resolved
@@ -68,15 +68,8 @@
     if not os.path.isdir(prepreproc_dir):
         os.mkdir(prepreproc_dir)
     tasks, train_task_names, eval_task_names = \
-<<<<<<< HEAD
-        get_tasks(args.train_tasks, args.eval_tasks, args.max_seq_len,
-                  path=args.data_dir, scratch_path=prepreproc_dir,
-                  load_pkl=bool(not args.reload_tasks))
-=======
         get_tasks(args.train_tasks, args.eval_tasks, args.data_dir,
                   args.max_seq_len, bool(not args.reload_tasks))
-
->>>>>>> 365476b4
 
     # 2 + 3) build / load vocab and word vectors
     vocab_path = os.path.join(args.exp_dir, 'vocab')
@@ -151,12 +144,7 @@
     return train_tasks, eval_tasks, vocab, word_embs
 
 
-<<<<<<< HEAD
-def get_tasks(train_tasks, eval_tasks, max_seq_len, path=None, 
-              scratch_path=None, load_pkl=True):
-=======
 def get_tasks(train_tasks, eval_tasks, path, max_seq_len, load=1):
->>>>>>> 365476b4
     ''' Load tasks '''
     def parse_tasks(task_list):
         '''parse string of tasks'''
