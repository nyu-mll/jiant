--- conflicted
+++ resolved
@@ -14,12 +14,6 @@
 import csv
 import numpy as np
 
-<<<<<<< HEAD
-from nltk.tokenize.moses import MosesTokenizer, MosesDetokenizer
-
-=======
-import numpy as np
->>>>>>> c6024109
 import torch
 import itertools
 from torch.autograd import Variable
@@ -27,14 +21,9 @@
 from torch.nn import Parameter
 from torch.nn import init
 
-<<<<<<< HEAD
-from allennlp.data import Vocabulary
-from allennlp.nn.util import masked_softmax
-=======
 from nltk.tokenize.moses import MosesDetokenizer
 
 from allennlp.nn.util import masked_softmax, device_mapping
->>>>>>> c6024109
 from allennlp.common.checks import ConfigurationError
 from allennlp.modules.seq2seq_encoders.seq2seq_encoder import Seq2SeqEncoder
 from allennlp.common.params import Params
@@ -167,20 +156,6 @@
     return [_MOSES_DETOKENIZER.unescape_xml(t) for t in moses_tokens]
 
 
-<<<<<<< HEAD
-def process_sentence(sent, max_seq_len, sos_tok=SOS_TOK, eos_tok=EOS_TOK):
-    '''Tokenizes a sentence and appends EOS, SOS to sentence '''
-    max_seq_len -= 2
-    assert max_seq_len > 0, "Max sequence length should be at least 2!"
-    if isinstance(sent, str):
-        return [sos_tok] + TOKENIZER.tokenize(sent)[:max_seq_len] + [eos_tok]
-    elif isinstance(sent, list):
-        assert isinstance(sent[0], str), "Invalid sentence found!"
-        return [sos_tok] + sent[:max_seq_len] + [eos_tok]
-
-
-=======
->>>>>>> c6024109
 def truncate(sents, max_seq_len, sos, eos):
     return [[sos] + s[:max_seq_len - 2] + [eos] for s in sents]
 
@@ -199,152 +174,6 @@
             yield line.strip()
 
 
-<<<<<<< HEAD
-def load_diagnostic_tsv(
-        data_file,
-        max_seq_len,
-        label_col,
-        s1_col="",
-        s2_col="",
-        label_fn=None,
-        skip_rows=0,
-        delimiter='\t'):
-    '''Load a tsv and  indexes the columns from the diagnostic tsv.
-        This is only used for MNLI-diagnostic right now.
-
-    Args:
-        data_file: string
-        max_seq_len: int
-        s1_col: string
-        s2_col: string
-        label_col: string
-        label_fn: function
-        skip_rows: list of ints
-        delimiter: string
-
-    Returns:
-        A dictionary of the necessary indexed fields, the tokenized sent1 and sent2
-        and indices
-        Note: If a field in a particular row in the dataset is empty, we return []
-        for that field for that row, otherwise we return an array of ints (indices)
-        Else, we return an array of indices
-    '''
-    # TODO: Abstract indexing layer from this function so that MNLI-diagnostic calls load_tsv
-    assert len(s1_col) > 0 and len(label_col) > 0, "Make sure you passed in column names for sentence 1 and labels"
-    sent1s, sent2s, targs, idxs, lex_sem, pr_ar_str, logic, knowledge = pd.Series(), pd.Series(), pd.Series(), pd.Series(), pd.Series(), pd.Series(), pd.Series(), pd.Series()
-    try:
-        rows = pd.read_csv(data_file, \
-                            sep=delimiter, \
-                            error_bad_lines=False, \
-                            quoting=csv.QUOTE_NONE,\
-                            encoding='utf-8')
-        rows = rows.fillna('')
-        def targs_to_idx(col_name):
-            # This function builds the index to vocab (and its inverse) mapping
-            values = set(rows[col_name].values)
-            vocab = Vocabulary(counter=None)
-            for value in values:
-                vocab.add_token_to_namespace(value, col_name)
-            idx_to_word = vocab.get_index_to_token_vocabulary(col_name)
-            word_to_idx = vocab.get_token_to_index_vocabulary(col_name)
-            rows[col_name] = rows[col_name].apply(lambda x: [word_to_idx[x]] if x != '' else [])
-            return word_to_idx, idx_to_word, rows[col_name]
-
-        sent1s = rows[s1_col].apply(lambda x: process_sentence(x, max_seq_len))
-        sent2s = rows[s2_col].apply(lambda x: process_sentence(x, max_seq_len))
-        labels = rows[label_col].apply(lambda x: label_fn(x))
-        # Build indices for field attributes
-        lex_sem_to_ix_dic, ix_to_lex_sem_dic, lex_sem = targs_to_idx("Lexical Semantics")
-        pr_ar_str_to_ix_di, ix_to_pr_ar_str_dic, pr_ar_str = targs_to_idx("Predicate-Argument Structure")
-        logic_to_ix_dic, ix_to_logic_dic, logic = targs_to_idx("Logic")
-        knowledge_to_ix_dic, ix_to_knowledge_dic, knowledge = targs_to_idx("Knowledge")
-        idxs = rows.index
-
-    except Exception as e:
-        print(e, " file: %s" % (data_file))
-
-    return {'sents1': sent1s.tolist(),
-            'sents2': sent2s.tolist(),
-            'targs': labels.tolist(),
-            'idxs': idxs.tolist(),
-            'lex_sem': lex_sem.tolist(),
-            'pr_ar_str': pr_ar_str.tolist(),
-            'logic': logic.tolist(),
-            'knowledge': knowledge.tolist(),
-            'ix_to_lex_sem_dic': ix_to_lex_sem_dic,
-            'ix_to_pr_ar_str_dic': ix_to_pr_ar_str_dic,
-            'ix_to_logic_dic': ix_to_logic_dic,
-            'ix_to_knowledge_dic': ix_to_knowledge_dic
-            }
-
-
-def load_tsv(
-        data_file,
-        max_seq_len,
-        label_idx=2,
-        s1_idx=0,
-        s2_idx=1,
-        label_fn=None,
-        skip_rows=0,
-        return_indices=False,
-        delimiter='\t',
-        filter_idx=None,
-        has_labels=True,
-        filter_value=None):
-    '''
-    Load a tsv.
-    To load only rows that have a certain value for a certain column,
-    like genre in MNLI, set filter_idx and filter_value.
-    Args:
-        s1_idx; int
-        s2_idx: int
-        targ_idx: int
-        return_indices: bool that describes if you need to return indices (for purposes of matching)
-        label_fn is a function that expects a row and outputs the label
-
-    Returns:
-        List of first and second sentences, labels, and if applicable indices
-    '''
-    # TODO: Instead of index integers, adjust this to pass ins column names
-    sent1s, sent2s, labels = pd.Series(), pd.Series(), pd.Series()
-    # This reads the data file given the delimiter, skipping over any rows (usually header row)
-    rows = pd.read_csv(data_file, \
-                        sep=delimiter, \
-                        error_bad_lines=False, \
-                        header=None, \
-                        skiprows=skip_rows, \
-                        quoting=csv.QUOTE_NONE,\
-                        encoding='utf-8')
-    if filter_idx:
-        rows = rows[rows[filter_idx] == filter_value]
-    # Filter for sentence1s that are of length 0
-    # Filter if row[targ_idx] is nan
-    mask = (rows[s1_idx].str.len() > 0)
-    if has_labels:
-        mask = mask & (~rows[label_idx].isnull())
-    rows = rows.loc[mask]
-    sent1s = rows[s1_idx].apply(lambda x: process_sentence(x, max_seq_len))
-    if s2_idx:
-        sent2s = rows[s2_idx].apply(lambda x: process_sentence(x, max_seq_len))
-
-    if has_labels:
-        if label_fn is None:
-            labels = rows[label_idx]
-        else:
-            labels = rows[label_idx].apply(lambda x: label_fn(x))
-    else:
-        # If dataset doesn't have labels, for example for test set, then mock labels
-        labels = np.zeros(len(rows), dtype=int)
-    if return_indices:
-        idxs = rows.index.tolist()
-        # Get indices of the remaining rows after filtering
-        return sent1s.tolist(), sent2s.tolist(), labels.tolist(), idxs
-    else:
-        return sent1s.tolist(), sent2s.tolist(), labels.tolist()
-
-
-=======
->>>>>>> c6024109
 def split_data(data, ratio, shuffle=1):
     '''Split dataset according to ratio, larger split is first return'''
     n_exs = len(data[0])
