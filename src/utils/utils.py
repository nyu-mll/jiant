"""
Assorted utilities for working with neural networks in AllenNLP.
"""
import codecs
import copy
import json
import logging
import os
import random
import time
from typing import Dict, Iterable, List, Optional, Sequence, Union

import glob
import numpy as np
import torch
import jsondiff
from allennlp.common.checks import ConfigurationError
from allennlp.common.params import Params
from allennlp.modules.seq2seq_encoders.seq2seq_encoder import Seq2SeqEncoder
from allennlp.nn.util import device_mapping, masked_softmax
from nltk.tokenize.moses import MosesDetokenizer
from torch.autograd import Variable
from torch.nn import Dropout, Linear, Parameter, init

from .config import Params

logger = logging.getLogger(__name__)  # pylint: disable=invalid-name

SOS_TOK, EOS_TOK = "<SOS>", "<EOS>"

# Note: using the full 'detokenize()' method is not recommended, since it does
# a poor job of adding correct whitespace. Use unescape_xml() only.
_MOSES_DETOKENIZER = MosesDetokenizer()


def check_for_previous_checkpoints(serialization_dir, tasks, phase, load_model):
    """
    Check if there are previous checkpoints. 
    If phase == target_train, we loop through each of the tasks from last to first 
    to find the task with the most recent checkpoint. 
    If phase == pretrain, we check if there is a most recent checkpoint in the run 
    directory. 

    Parameters 
    ---------------------
    serialization_dir: str, 
    tasks: List of SamplingMultiTask objects, 
    phase: str 
    load_model: bool

    Returns
    ---------------------
    ckpt_directory: None or str, name of directory that checkpoints are in
    with regards to the run directory. 
    val_pass: int, -1 if not found.
    suffix: None or str, the suffix of the checkpoint.
    """
    ckpt_directory = None
    ckpt_epoch = -1
    ckpt_suffix = None
    if phase == "target_train":
        for task in tasks[::-1]:
            val_pass, suffix = find_last_checkpoint_epoch(serialization_dir, phase, task.name)
            # If we have found a task with a valid checkpoint for the first time.
            if val_pass > -1 and ckpt_directory is None and phase == "target_train":
                ckpt_directory = task.name
                ckpt_epoch = val_pass
                ckpt_suffix = suffix
    else:
        ckpt_epoch, ckpt_suffix = find_last_checkpoint_epoch(serialization_dir, phase, "")
        if ckpt_epoch > -1:
            # If there exists a pretraining checkpoint, set ckpt_directory.
            ckpt_directory = ""
    if ckpt_directory is not None:
        assert_for_log(
            load_model,
            "There are existing checkpoints in %s which will be overwritten. "
            "If you are restoring from a run, or would like to train from an "
            "existing checkpoint, Use load_model = 1 to load the checkpoints instead. "
            "If you don't want them, delete them or change your experiment name."
            % serialization_dir,
        )
    return ckpt_directory, ckpt_epoch, ckpt_suffix


def find_last_checkpoint_epoch(serialization_dir, search_phase="pretrain", task_name=""):

    """
    Search for the last epoch in a directory. 
    Here, we check that all four checkpoints (model, training_state, task_state, metrics)
    exist and return the most recent epoch with all four checkpoints. 

    """
    if not serialization_dir:
        raise ConfigurationError(
            "serialization_dir not specified - cannot restore a model without a directory path."
        )
    suffix = None
    max_val_pass = -1
    candidate_files = glob.glob(
        os.path.join(serialization_dir, task_name, "*_state_{}_*".format(search_phase))
    )
    val_pass_to_files = {}
    for x in candidate_files:
        val_pass = int(x.split("_state_{}_val_".format(search_phase))[-1].split(".")[0])
        if not val_pass_to_files.get(val_pass):
            val_pass_to_files[val_pass] = 0
        val_pass_to_files[val_pass] += 1
        if val_pass >= max_val_pass and val_pass_to_files[val_pass] == 4:
            max_val_pass = val_pass
            suffix = x
    if suffix is not None:
        suffix = suffix.split(serialization_dir)[-1]
        suffix = "_".join(suffix.split("_")[1:])
    return max_val_pass, suffix


def copy_iter(elems):
    """Simple iterator yielding copies of elements."""
    for elem in elems:
        yield copy.deepcopy(elem)


def wrap_singleton_string(item: Union[Sequence, str]):
    """ Wrap a single string as a list. """
    if isinstance(item, str):
        # Can't check if iterable, because a string is an iterable of
        # characters, which is not what we want.
        return [item]
    return item

def get_tag_list(tag_vocab):
    '''
    retrieve tag strings from the tag vocab object
    Args:t
        tag_vocab: the vocab that contains all tags 
    Returns:
        tag_list: a list of "coarse__fine" tag strings
    '''
    # get dictionary from allennlp vocab, neglecting @@unknown@@ and @@padding@@
    tid2tag_dict = {key-2: tag \
        for key, tag in tag_vocab.get_index_to_token_vocabulary().items() \
            if key - 2 >= 0}
    tag_list = [tid2tag_dict[tid].replace(':', '_').replace(', ', '_').replace(' ', '_').replace('+', '_') for tid in range(len(tid2tag_dict))]
    return tag_list


def sort_param_recursive(data):
    """
    Sorts the keys of a config.Params object in a param object recursively.
    """
    import pyhocon

    if isinstance(data, dict) and not isinstance(data, pyhocon.ConfigTree):
        for name, _ in list(data.items()):
            data[name] = sort_param_recursive(data[name])
    else:
        if isinstance(data, pyhocon.ConfigTree):
            data = dict(sorted(data.items(), key=lambda x: x[0]))
    return data


def parse_json_diff(diff):
    """
    Parses the output of jsondiff's diff() function, which introduces
    symbols such as replace.
    The potential keys introduced are jsondiff.replace, jsondiff.insert, and jsondiff.delete.
    For jsondiff.replace and jsondiff.insert, we simply want to return the 
    actual value of the replaced or inserted item, whereas for jsondiff.delete, we do not want to 
    show deletions in our parameters. 
    For example, for jsondiff.replace, the output of jsondiff may be the below:
    {'mrpc': {replace: ConfigTree([('classifier_dropout', 0.1), ('classifier_hid_dim', 256), ('max_vals', 8), ('val_interval', 1)])}}
    since 'mrpc' was overriden in demo.conf. Thus, we only want to show the update and delete 
    the replace. The output of this function will be:
    {'mrpc': ConfigTree([('classifier_dropout', 0.1), ('classifier_hid_dim', 256), ('max_vals', 8), ('val_interval', 1)])}
    See for more information on jsondiff. 
    """
    new_diff = {}
    if isinstance(diff, dict):
        for name, value in list(diff.items()):

            if name == jsondiff.replace or name == jsondiff.insert:
                # get rid of the added jsondiff key
                return value

            if name == jsondiff.delete:
                del diff[name]
                return None

            output = parse_json_diff(diff[name])
            if output:
                diff[name] = output
    return diff


def select_relevant_print_args(args):
    """
        Selects relevant arguments to print out. 
        We select relevant arguments as the difference between defaults.conf and the experiment's 
        configuration. 

        Params
        -----------
        args: Params object

        Returns
        -----------
        return_args: Params object with only relevant arguments
        """
    import pyhocon
    from pathlib import Path

    exp_config_file = os.path.join(args.run_dir, "params.conf")
    root_directory = Path(__file__).parents[2]
<<<<<<< HEAD
    defaults_file = os.path.join(
        str(root_directory) + "/config/defaults.conf"
    )
=======
    defaults_file = os.path.join(str(root_directory) + "/config/defaults.conf")
>>>>>>> 202d290b
    exp_basedir = os.path.dirname(exp_config_file)
    default_basedir = os.path.dirname(defaults_file)
    fd = open(exp_config_file, "r")
    exp_config_string = fd.read()
    exp_config_string += "\n"
    fd = open(defaults_file, "r")
    default_config_string = fd.read()
    default_config_string += "\n"
    exp_config = dict(
        pyhocon.ConfigFactory.parse_string(exp_config_string, basedir=exp_basedir).items()
    )
    default_config = dict(
        pyhocon.ConfigFactory.parse_string(default_config_string, basedir=default_basedir).items()
    )
    sorted_exp_config = sort_param_recursive(exp_config)
    sorted_defaults_config = sort_param_recursive(default_config)
    diff_args = parse_json_diff(jsondiff.diff(sorted_defaults_config, sorted_exp_config))
    diff_args = Params.clone(diff_args)
    result_args = select_task_specific_args(args, diff_args)
    return result_args


def select_task_specific_args(exp_args, diff_args):
    """
    A helper function that adds in task-specific parameters from the experiment 
    configurations for tasks in pretrain_tasks and target_tasks.
    """
    exp_tasks = []
    if diff_args.get("pretrain_tasks"):
        exp_tasks = diff_args.pretrain_tasks.split(",")
    if diff_args.get("target_tasks"):
        exp_tasks += diff_args.target_tasks.split(",")
    if len(exp_tasks) == 0:
        return diff_args
    for key, value in list(exp_args.as_dict().items()):
        stripped_key = key.replace("_", " ")
        stripped_key = stripped_key.replace("-", " ")
        param_task = None
        # For each parameter, identify the task the parameter relates to (if any)
        for task in exp_tasks:
            if task in stripped_key and (("edges" in stripped_key) == ("edges" in task)):
                # special logic for edges since there are edge versions of various
                # tasks.
                param_task = task
        # Add parameters that pertain to the experiment tasks
        if param_task and param_task in exp_tasks:
            diff_args[key] = value
    return diff_args


def load_model_state(model, state_path, gpu_id, skip_task_models=[], strict=True):
    """ Helper function to load a model state

    Parameters
    ----------
    model: The model object to populate with loaded parameters.
    state_path: The path to a model_state checkpoint.
    gpu_id: The GPU to use. -1 for no GPU.
    skip_task_models: If set, skip task-specific parameters for these tasks.
        This does not necessarily skip loading ELMo scalar weights, but I (Sam) sincerely
        doubt that this matters.
    strict: Whether we should fail if any parameters aren't found in the checkpoint. If false,
        there is a risk of leaving some parameters in their randomly initialized state.
    """
    model_state = torch.load(state_path, map_location=device_mapping(gpu_id))

    assert_for_log(
        not (skip_task_models and strict),
        "Can't skip task models while also strictly loading task models. Something is wrong.",
    )

    for name, param in model.named_parameters():
        # Make sure no trainable params are missing.
        if param.requires_grad:
            if strict:
                assert_for_log(
                    name in model_state,
                    "In strict mode and failed to find at least one parameter: " + name,
                )
            elif (name not in model_state) and ((not skip_task_models) or ("_mdl" not in name)):
                logging.error("!!!!!!!!!!!!!!!!!!!!!!!!!!!!!!!!!!!!!!!!!!")
                logging.error("Parameter missing from checkpoint: " + name)
                logging.error("!!!!!!!!!!!!!!!!!!!!!!!!!!!!!!!!!!!!!!!!!!")

    if skip_task_models:
        keys_to_skip = []
        for task in skip_task_models:
            new_keys_to_skip = [key for key in model_state if "%s_mdl" % task in key]
            if new_keys_to_skip:
                logging.info("Not loading task-specific parameters for task: %s" % task)
                keys_to_skip += new_keys_to_skip
            else:
                logging.info("Found no task-specific parameters to skip for task: %s" % task)
        for key in keys_to_skip:
            del model_state[key]

    model.load_state_dict(model_state, strict=False)
    logging.info("Loaded model state from %s", state_path)


def get_elmo_mixing_weights(text_field_embedder, task=None):
    """ Get pre-softmaxed mixing weights for ELMo from text_field_embedder for a given task.
    Stops program execution if something goes wrong (e.g. task is malformed,
    resulting in KeyError).

    args:
        - text_field_embedder (ElmoTextFieldEmbedder): the embedder used during the run
        - task (Task): a Task object with a populated `_classifier_name` attribute.

    returns:
        Dict[str, float]: dictionary with the values of each layer weight and of the scaling
                          factor.
    """
    elmo = text_field_embedder.token_embedder_elmo._elmo
    if task:
        task_id = text_field_embedder.task_map[task._classifier_name]
    else:
        task_id = text_field_embedder.task_map["@pretrain@"]
    task_weights = getattr(elmo, "scalar_mix_%d" % task_id)
    params = {
        "layer%d" % layer_id: p.item()
        for layer_id, p in enumerate(task_weights.scalar_parameters.parameters())
    }
    params["gamma"] = task_weights.gamma
    return params


def get_batch_size(batch):
    """ Given a batch with unknown text_fields, get an estimate of batch size """
    batch_field = batch["inputs"] if "inputs" in batch else batch["input1"]
    keys = [k for k in batch_field.keys()]
    batch_size = batch_field[keys[0]].size()[0]
    return batch_size


def get_batch_utilization(batch_field, pad_idx=0):
    """ Get ratio of batch elements that are padding

    Batch should be field, i.e. a dictionary of inputs"""
    if "elmo" in batch_field:
        idxs = batch_field["elmo"]
        pad_ratio = idxs.eq(pad_idx).sum().item() / idxs.nelement()
    else:
        raise NotImplementedError
    return 1 - pad_ratio


def maybe_make_dir(dirname):
    """Make a directory if it doesn't exist."""
    os.makedirs(dirname, exist_ok=True)


def unescape_moses(moses_tokens):
    """Unescape Moses punctuation tokens.
    Replaces escape sequences like &#91; with the original characters
    (such as '['), so they better align to the original text.
    """
    return [_MOSES_DETOKENIZER.unescape_xml(t) for t in moses_tokens]


def load_json_data(filename: str) -> Iterable:
    """ Load JSON records, one per line. """
    with open(filename, "r") as fd:
        for line in fd:
            yield json.loads(line)


def load_lines(filename: str) -> Iterable[str]:
    """ Load text data, yielding each line. """
    with open(filename) as fd:
        for line in fd:
            yield line.strip()


def split_data(data, ratio, shuffle=1):
    """Split dataset according to ratio, larger split is first return"""
    n_exs = len(data[0])
    split_pt = int(n_exs * ratio)
    splits = [[], []]
    for col in data:
        splits[0].append(col[:split_pt])
        splits[1].append(col[split_pt:])
    return tuple(splits[0]), tuple(splits[1])


@Seq2SeqEncoder.register("masked_multi_head_self_attention")
class MaskedMultiHeadSelfAttention(Seq2SeqEncoder):
    # pylint: disable=line-too-long
    """
    This class implements the key-value scaled dot product attention mechanism
    detailed in the paper `Attention is all you Need
    <https://www.semanticscholar.org/paper/Attention-Is-All-You-Need-Vaswani-Shazeer/0737da0767d77606169cbf4187b83e1ab62f6077>`_ .  # noqa

    The attention mechanism is a weighted sum of a projection V of the inputs, with respect
    to the scaled, normalised dot product of Q and K, which are also both linear projections
    of the input. This procedure is repeated for each attention head, using different parameters.

    Parameters
    ----------
    num_heads : ``int``, required.
        The number of attention heads to use.
    input_dim : ``int``, required.
        The size of the last dimension of the input tensor.
    attention_dim ``int``, required.
        The dimension of the query and key projections which comprise the
        dot product attention function.
    values_dim : ``int``, required.
        The dimension which the input is projected to for representing the values,
        which are combined using the attention.
    output_projection_dim : ``int``, optional (default = None)
        The dimensionality of the final output projection. If this is not passed
        explicitly, the projection has size `input_size`.
    attention_dropout_prob : ``float``, optional (default = 0.1).
        The dropout probability applied to the normalised attention
        distributions.
    """

    def __init__(
        self,
        num_heads: int,
        input_dim: int,
        attention_dim: int,
        values_dim: int,
        output_projection_dim: int = None,
        attention_dropout_prob: float = 0.1,
    ) -> None:
        super(MaskedMultiHeadSelfAttention, self).__init__()

        self._num_heads = num_heads
        self._input_dim = input_dim
        self._output_dim = output_projection_dim or input_dim
        self._attention_dim = attention_dim
        self._values_dim = values_dim

        self._query_projections = Parameter(torch.FloatTensor(num_heads, input_dim, attention_dim))
        self._key_projections = Parameter(torch.FloatTensor(num_heads, input_dim, attention_dim))
        self._value_projections = Parameter(torch.FloatTensor(num_heads, input_dim, values_dim))

        self._scale = input_dim ** 0.5
        self._output_projection = Linear(num_heads * values_dim, self._output_dim)
        self._attention_dropout = Dropout(attention_dropout_prob)

        self.reset_parameters()

    def reset_parameters(self) -> None:
        # Because we are doing so many torch.bmm calls, which is fast but unstable,
        # it is critically important to initialise the parameters correctly such
        # that these matrix multiplications are well conditioned initially.
        # Without this initialisation, this (non-deterministically) produces
        # NaNs and overflows.
        init.xavier_normal_(self._query_projections)
        init.xavier_normal_(self._key_projections)
        init.xavier_normal_(self._value_projections)

    def get_input_dim(self):
        return self._input_dim

    def get_output_dim(self):
        return self._output_dim

    def forward(
        self,  # pylint: disable=arguments-differ
        inputs: torch.Tensor,
        mask: torch.LongTensor = None,
    ) -> torch.FloatTensor:
        """
        Parameters
        ----------
        inputs : ``torch.FloatTensor``, required.
            A tensor of shape (batch_size, timesteps, input_dim)
        mask : ``torch.FloatTensor``, optional (default = None).
            A tensor of shape (batch_size, timesteps).

        Returns
        -------
        A tensor of shape (batch_size, timesteps, output_projection_dim),
        where output_projection_dim = input_dim by default.
        """
        num_heads = self._num_heads

        batch_size, timesteps, hidden_dim = inputs.size()
        if mask is None:
            mask = Variable(inputs.data.new(batch_size, timesteps).fill_(1.0))

        # Treat the queries, keys and values each as a ``num_heads`` size batch.
        # shape (num_heads, batch_size * timesteps, hidden_dim)
        inputs_per_head = inputs.repeat(num_heads, 1, 1).view(
            num_heads, batch_size * timesteps, hidden_dim
        )
        # Do the projections for all the heads at once.
        # Then reshape the result as though it had a
        # (num_heads * batch_size) sized batch.
        queries_per_head = torch.bmm(inputs_per_head, self._query_projections)
        # shape (num_heads * batch_size, timesteps, attention_dim)
        queries_per_head = queries_per_head.view(
            num_heads * batch_size, timesteps, self._attention_dim
        )

        keys_per_head = torch.bmm(inputs_per_head, self._key_projections)
        # shape (num_heads * batch_size, timesteps, attention_dim)
        keys_per_head = keys_per_head.view(num_heads * batch_size, timesteps, self._attention_dim)

        values_per_head = torch.bmm(inputs_per_head, self._value_projections)
        # shape (num_heads * batch_size, timesteps, attention_dim)
        values_per_head = values_per_head.view(num_heads * batch_size, timesteps, self._values_dim)

        # shape (num_heads * batch_size, timesteps, timesteps)
        scaled_similarities = (
            torch.bmm(queries_per_head, keys_per_head.transpose(1, 2)) / self._scale
        )

        # Masking should go here
        causality_mask = subsequent_mask(timesteps).cuda()
        masked_scaled_similarities = scaled_similarities.masked_fill(causality_mask == 0, -1e9)

        # shape (num_heads * batch_size, timesteps, timesteps)
        # Normalise the distributions, using the same mask for all heads.
        attention = masked_softmax(masked_scaled_similarities, mask.repeat(num_heads, 1))
        attention = self._attention_dropout(attention)
        # This is doing the following batch-wise matrix multiplication:
        # (num_heads * batch_size, timesteps, timesteps) *
        # (num_heads * batch_size, timesteps, values_dim)
        # which is equivalent to a weighted sum of the values with respect to
        # the attention distributions for each element in the num_heads * batch_size
        # dimension.
        # shape (num_heads * batch_size, timesteps, values_dim)
        outputs = torch.bmm(attention, values_per_head)

        # Reshape back to original shape (batch_size, timesteps, num_heads * values_dim)
        # Note that we _cannot_ use a reshape here, because this tensor was created
        # with num_heads being the first dimension, so reshaping naively would not
        # throw an error, but give an incorrect result.
        outputs = torch.cat(torch.split(outputs, batch_size, dim=0), dim=-1)

        # Project back to original input size.
        # shape (batch_size, timesteps, input_size)
        outputs = self._output_projection(outputs)
        return outputs

    @classmethod
    def from_params(cls, params: Params) -> "MaskedMultiHeadSelfAttention":
        num_heads = params.pop_int("num_heads")
        input_dim = params.pop_int("input_dim")
        attention_dim = params.pop_int("attention_dim")
        values_dim = params.pop_int("values_dim")
        output_projection_dim = params.pop_int("output_projection_dim", None)
        attention_dropout_prob = params.pop_float("attention_dropout_prob", 0.1)
        params.assert_empty(cls.__name__)
        return cls(
            num_heads=num_heads,
            input_dim=input_dim,
            attention_dim=attention_dim,
            values_dim=values_dim,
            output_projection_dim=output_projection_dim,
            attention_dropout_prob=attention_dropout_prob,
        )


def assert_for_log(condition, error_message):
    assert condition, error_message<|MERGE_RESOLUTION|>--- conflicted
+++ resolved
@@ -212,13 +212,10 @@
 
     exp_config_file = os.path.join(args.run_dir, "params.conf")
     root_directory = Path(__file__).parents[2]
-<<<<<<< HEAD
     defaults_file = os.path.join(
         str(root_directory) + "/config/defaults.conf"
     )
-=======
     defaults_file = os.path.join(str(root_directory) + "/config/defaults.conf")
->>>>>>> 202d290b
     exp_basedir = os.path.dirname(exp_config_file)
     default_basedir = os.path.dirname(defaults_file)
     fd = open(exp_config_file, "r")
