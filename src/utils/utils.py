"""
Assorted utilities for working with neural networks in AllenNLP.
"""
from typing import Dict, List, Sequence, Optional, Union, Iterable

import copy
import os
import json
import random
import logging
import codecs
import time
<<<<<<< HEAD


=======
>>>>>>> a6c95972
import numpy as np
import torch
from torch.autograd import Variable
from torch.nn import Dropout, Linear
from torch.nn import Parameter
from torch.nn import init
<<<<<<< HEAD
from src.openai_transformer_lm import utils as openai_utils
from sacremoses import MosesTokenizer, MosesDetokenizer
=======

from nltk.tokenize.moses import MosesDetokenizer

from allennlp.nn.util import masked_softmax, device_mapping
>>>>>>> a6c95972
from allennlp.common.checks import ConfigurationError
from allennlp.modules.seq2seq_encoders.seq2seq_encoder import Seq2SeqEncoder
from allennlp.common.params import Params

logger = logging.getLogger(__name__)  # pylint: disable=invalid-name

<<<<<<< HEAD
TOKENIZERS = {
    "moses": MosesTokenizer(),
    "OpenAI.BPE": openai_utils,
}

TOKENIZER = TOKENIZERS["OpenAI.BPE"]
=======
>>>>>>> a6c95972
SOS_TOK, EOS_TOK = "<SOS>", "<EOS>"
EOS_INDEX = 2
SOS_INDEX = 1
# Note: using the full 'detokenize()' method is not recommended, since it does
# a poor job of adding correct whitespace. Use unescape_xml() only.
_MOSES_DETOKENIZER = MosesDetokenizer()

def copy_iter(elems):
    '''Simple iterator yielding copies of elements.'''
    for elem in elems:
        yield copy.deepcopy(elem)


def wrap_singleton_string(item: Union[Sequence, str]):
    ''' Wrap a single string as a list. '''
    if isinstance(item, str):
        # Can't check if iterable, because a string is an iterable of
        # characters, which is not what we want.
        return [item]
    return item


def load_model_state(model, state_path, gpu_id, skip_task_models=[], strict=True):
    ''' Helper function to load a model state
    Parameters
    ----------
    model: The model object to populate with loaded parameters.
    state_path: The path to a model_state checkpoint.
    gpu_id: The GPU to use. -1 for no GPU.
    skip_task_models: If set, skip task-specific parameters for these tasks.
        This does not necessarily skip loading ELMo scalar weights, but I (Sam) sincerely
        doubt that this matters.
    strict: Whether we should fail if any parameters aren't found in the checkpoint. If false,
        there is a risk of leaving some parameters in their randomly initialized state.
    '''
    model_state = torch.load(state_path, map_location=device_mapping(gpu_id))

    assert_for_log(
        not (
            skip_task_models and strict),
        "Can't skip task models while also strictly loading task models. Something is wrong.")

    for name, param in model.named_parameters():
        # Make sure no trainable params are missing.
        if param.requires_grad:
            if strict:
                assert_for_log(name in model_state,
                               "In strict mode and failed to find at least one parameter: " + name)
            elif (name not in model_state) and ((not skip_task_models) or ("_mdl" not in name)):
                logging.error("!!!!!!!!!!!!!!!!!!!!!!!!!!!!!!!!!!!!!!!!!!")
                logging.error("Parameter missing from checkpoint: " + name)
                logging.error("!!!!!!!!!!!!!!!!!!!!!!!!!!!!!!!!!!!!!!!!!!")

    if skip_task_models:
        keys_to_skip = []
        for task in skip_task_models:
            new_keys_to_skip = [key for key in model_state if "%s_mdl" % task in key]
            if new_keys_to_skip:
                logging.info("Skipping task-specific parameters for task: %s" % task)
                keys_to_skip += new_keys_to_skip
            else:
                logging.info("Found no task-specific parameters to skip for task: %s" % task)
        for key in keys_to_skip:
            del model_state[key]

    model.load_state_dict(model_state, strict=False)
    logging.info("Loaded model state from %s", state_path)


def get_elmo_mixing_weights(text_field_embedder, task=None):
    ''' Get pre-softmaxed mixing weights for ELMo from text_field_embedder for a given task.
    Stops program execution if something goes wrong (e.g. task is malformed, resulting in KeyError).
    args:
        - text_field_embedder (ElmoTextFieldEmbedder): the embedder used during the run
        - task (Task): a Task object with a populated `_classifier_name` attribute.
    returns:
        Dict[str, float]: dictionary with the values of each layer weight and of the scaling
                          factor.
    '''
    elmo = text_field_embedder.token_embedder_elmo._elmo
    if task:
        task_id = text_field_embedder.task_map[task._classifier_name]
    else:
        task_id = text_field_embedder.task_map["@pretrain@"]
    task_weights = getattr(elmo, "scalar_mix_%d" % task_id)
    params = {'layer%d' % layer_id: p.item() for layer_id, p in
              enumerate(task_weights.scalar_parameters.parameters())}
    params['gamma'] = task_weights.gamma
    return params


def get_batch_size(batch):
    ''' Given a batch with unknown text_fields, get an estimate of batch size '''
    batch_field = batch['inputs'] if 'inputs' in batch else batch['input1']
    keys = [k for k in batch_field.keys()]
    batch_size = batch_field[keys[0]].size()[0]
    return batch_size


def get_batch_utilization(batch_field, pad_idx=0):
    ''' Get ratio of batch elements that are padding
    Batch should be field, i.e. a dictionary of inputs'''
    if 'elmo' in batch_field:
        idxs = batch_field['elmo']
        pad_ratio = idxs.eq(pad_idx).sum().item() / idxs.nelement()
    else:
        raise NotImplementedError
    return 1 - pad_ratio


def maybe_make_dir(dirname):
    """Make a directory if it doesn't exist."""
    os.makedirs(dirname, exist_ok=True)


def unescape_moses(moses_tokens):
    '''Unescape Moses punctuation tokens.
    Replaces escape sequences like &#91; with the original characters
    (such as '['), so they better align to the original text.
    '''
    return [_MOSES_DETOKENIZER.unescape_xml(t) for t in moses_tokens]

<<<<<<< HEAD
def process_sentence(sent, max_seq_len, sos_tok=SOS_TOK, eos_tok=EOS_TOK):
    '''process a sentence '''
    max_seq_len -= 2
    assert max_seq_len > 0, "Max sequence length should be at least 2!"
    TOKENIZER = TOKENIZERS[os.environ.get("TOKENIZER", "moses")] # Do it again since it crashes above for RTE...
    if isinstance(sent, str):
        return [sos_tok] + TOKENIZER.tokenize(sent)[:max_seq_len] + [eos_tok]
    elif isinstance(sent, list):
        assert isinstance(sent[0], str), "Invalid sentence found!"
        return [sos_tok] + sent[:max_seq_len] + [eos_tok]

=======
>>>>>>> a6c95972

def truncate(sents, max_seq_len, sos, eos):
    return [[sos] + s[:max_seq_len - 2] + [eos] for s in sents]


def load_json_data(filename: str) -> Iterable:
    ''' Load JSON records, one per line. '''
    with open(filename, 'r') as fd:
        for line in fd:
            yield json.loads(line)


def load_lines(filename: str) -> Iterable[str]:
    ''' Load text data, yielding each line. '''
    with open(filename) as fd:
        for line in fd:
            yield line.strip()


<<<<<<< HEAD
def load_diagnostic_tsv(
        data_file,
        max_seq_len,
        s1_idx=0,
        s2_idx=1,
        targ_idx=2,
        idx_idx=None,
        targ_map=None,
        targ_fn=None,
        skip_rows=0,
        delimiter='\t',
        filter_idx=None,
        filter_value=None):
    '''Load a tsv
    It loads the data with all it's attributes from diagnostic dataset for MNLI'''
    sent1s, sent2s, targs, idxs, lex_sem, pr_ar_str, logic, knowledge = [], [], [], [], [], [], [], []

    # There are 4 columns and every column could containd multiple values.
    # For every column there is a dict which maps index to (string) value and
    # different dict which maps value to index.
    ix_to_lex_sem_dic = {}
    ix_to_pr_ar_str_dic = {}
    ix_to_logic_dic = {}
    ix_to_knowledge_dic = {}

    lex_sem_to_ix_dic = {}
    pr_ar_str_to_ix_dic = {}
    logic_to_ix_dic = {}
    knowledge_to_ix_dic = {}

    # This converts tags to indices and adds new indices to dictionaries above.
    # In every row there could be multiple tags in one column
    def tags_to_ixs(tags, tag_to_ix_dict, ix_to_tag_dic):
        splitted_tags = tags.split(';')
        indexes = []
        for t in splitted_tags:
            if t == '':
                continue
            if t in tag_to_ix_dict:
                indexes.append(tag_to_ix_dict[t])
            else:
                # index 0 will be used for missing value
                highest_ix = len(tag_to_ix_dict)
                new_index = highest_ix + 1
                tag_to_ix_dict[t] = new_index
                ix_to_tag_dic[new_index] = t
                indexes.append(new_index)
        return indexes

    with codecs.open(data_file, 'r', 'utf-8', errors='ignore') as data_fh:
        for _ in range(skip_rows):
            data_fh.readline()
        for row_idx, row in enumerate(data_fh):
            try:
                row = row.rstrip().split(delimiter)
                sent1 = process_sentence(row[s1_idx], max_seq_len)
                if targ_map is not None:
                    targ = targ_map[row[targ_idx]]
                elif targ_fn is not None:
                    targ = targ_fn(row[targ_idx])
                else:
                    targ = int(row[targ_idx])
                sent2 = process_sentence(row[s2_idx], max_seq_len)
                sent2s.append(sent2)

                sent1s.append(sent1)
                targs.append(targ)

                lex_sem_sample = tags_to_ixs(row[0], lex_sem_to_ix_dic, ix_to_lex_sem_dic)
                pr_ar_str_sample = tags_to_ixs(row[1], pr_ar_str_to_ix_dic, ix_to_pr_ar_str_dic)
                logic_sample = tags_to_ixs(row[2], logic_to_ix_dic, ix_to_logic_dic)
                knowledge_sample = tags_to_ixs(row[3], knowledge_to_ix_dic, ix_to_knowledge_dic)

                idxs.append(row_idx)
                lex_sem.append(lex_sem_sample)
                pr_ar_str.append(pr_ar_str_sample)
                logic.append(logic_sample)
                knowledge.append(knowledge_sample)

            except Exception as e:
                print(e, " file: %s, row: %d" % (data_file, row_idx))
                continue

    ix_to_lex_sem_dic[0] = "missing"
    ix_to_pr_ar_str_dic[0] = "missing"
    ix_to_logic_dic[0] = "missing"
    ix_to_knowledge_dic[0] = "missing"

    lex_sem_to_ix_dic["missing"] = 0
    pr_ar_str_to_ix_dic["missing"] = 0
    logic_to_ix_dic["missing"] = 0
    knowledge_to_ix_dic["missing"] = 0

    return {'sents1': sent1s,
            'sents2': sent2s,
            'targs': targs,
            'idxs': idxs,
            'lex_sem': lex_sem,
            'pr_ar_str': pr_ar_str,
            'logic': logic,
            'knowledge': knowledge,
            'ix_to_lex_sem_dic': ix_to_lex_sem_dic,
            'ix_to_pr_ar_str_dic': ix_to_pr_ar_str_dic,
            'ix_to_logic_dic': ix_to_logic_dic,
            'ix_to_knowledge_dic': ix_to_knowledge_dic
            }

def moses_tokenizer(text):
    from sacremoses import MosesTokenizer
    mt = MosesTokenizer()
    return mt.tokenize(text, return_str=True)

def adjust_targs_BPE(targs, bpe_input, orig_input, orig_tokenizer_func):
    """
    Adjusts target tokens so that it matches with the newly BPE-retokenized
    input
    This function is called only for OpenAI -> TaggingTasks
    BPE tokenization will add more tokens to the sentence than the original
    tokens (thus len(bpe_input) >= len(orig_tokenizer_func(orig_input)))
    THus, we handle this case by assuming that the target token of the
    new added bpe token is the same as its left neighbor for simplicity.
    Parameters
    ----------
    targs :  A list of string, required.
        target tokens
    bpe_input : list of string, required
        This is the output of the BPE tokenizer
    orig_input: string, required
        This is the original input from the dataset
    orig_tokenizer_func: func: str -> list of strings
        This is a function that tokenizes it the way that the dataset is
        tokenized. For example, CCGBank was created by tokenizing the input
        using MosesTokenizer
    Returns
    -------
    A list of strings of the newly adjusted target tokens
    """
    orig_input = orig_tokenizer_func(orig_input)
    bpe_input = bpe_input[1:]
    bpe_input = bpe_input[:-1]
    new_toks = [s.replace("</w>", "") for s in bpe_input]
    orig_toks = [s.lower() for s in orig_input]

    c_index = len(targs) - 1
    curr_targ = targs[c_index]
    next_expected_tok = orig_toks[c_index-1]
    new_targs = [curr_targ]
    current_tok_up_to_now = ""
    # move from last to front,
    for i in range(len(new_toks) - 2, -1, -1):
        current_tok_up_to_now = "%s%s" % (new_toks[i], current_tok_up_to_now)
        if current_tok_up_to_now != next_expected_tok:
            new_targs.append(curr_targ)
        else:
            c_index -= 1
            current_tok_up_to_now = ""
            curr_targ = targs[c_index]
            new_targs.append(curr_targ)
            next_expected_tok = orig_toks[c_index-1]
    # add EOS/SOS to the target tokens.
    targ_final = [str(int(t)+EOS_INDEX) for t in new_targs]
    targ_final = [str(EOS_INDEX)] + targ_final + [str(SOS_INDEX)]
    targ_final.reverse()
    return targ_final

def load_tsv(
        data_file,
        max_seq_len,
        s1_idx=0,
        s2_idx=1,
        targ_idx=2,
        idx_idx=None,
        targ_map=None,
        targ_fn=None,
        skip_rows=0,
        delimiter='\t',
        filter_idx=None,
        filter_value=None,
        tagging = False):
    '''Load a tsv
    Shift every CCG tag up by 1, so 0 is SOS and 1 is EOS.
    To load only rows that have a certain value for a certain column, like genre in MNLI, set filter_idx and filter_value.'''
    sent1s, sent2s, targs, idxs = [], [], [], []
    with codecs.open(data_file, 'r', 'utf-8', errors='ignore') as data_fh:
        for _ in range(skip_rows):
            data_fh.readline()
        for row_idx, row in enumerate(data_fh):
            try:
                row = row.strip().split(delimiter)
                if filter_idx and row[filter_idx] != filter_value:
                    continue
                sent1 = process_sentence(row[s1_idx], max_seq_len)
                if (targ_idx is not None and not row[targ_idx]) or not len(sent1):
                    continue
                if targ_idx is not None:
                    if targ_map is not None:
                        targ = targ_map[row[targ_idx]]
                    elif targ_fn is not None:
                        targ = targ_fn(row[targ_idx])
                    else:
                        targ = int(row[targ_idx])
                else:
                    targ = 0
                if tagging:
                    # since OpenAI pretokenized needs BPE tokenization,
                    # we adjust the target tokens to match BPE tokenizzation
                    targ = adjust_targs_BPE(targ, sent1, row[s1_idx], moses_tokenizer)
                assert len(sent1) == len(targ)
                if s2_idx is not None:
                    sent2 = process_sentence(row[s2_idx], max_seq_len)
                    if not len(sent2):
                        continue
                    sent2s.append(sent2)

                if idx_idx is not None:
                    idx = int(row[idx_idx])
                    idxs.append(idx)

                sent1s.append(sent1)
                targs.append(targ)

            except Exception as e:
                print(e, " file: %s, row: %d" % (data_file, row_idx))
                continue

    if idx_idx is not None:
        return sent1s, sent2s, targs, idxs
    else:
        return sent1s, sent2s, targs

=======
>>>>>>> a6c95972
def split_data(data, ratio, shuffle=1):
    '''Split dataset according to ratio, larger split is first return'''
    n_exs = len(data[0])
    split_pt = int(n_exs * ratio)
    splits = [[], []]
    for col in data:
        splits[0].append(col[:split_pt])
        splits[1].append(col[split_pt:])
    return tuple(splits[0]), tuple(splits[1])

<<<<<<< HEAD

def get_lengths_from_binary_sequence_mask(mask):
    """
    Compute sequence lengths for each batch element in a tensor using a
    binary mask.
    Parameters
    ----------
    mask : torch.Tensor, required.
        A 2D binary mask of shape (batch_size, sequence_length) to
        calculate the per-batch sequence lengths from.
    Returns
    -------
    A torch.LongTensor of shape (batch_size,) representing the lengths
    of the sequences in the batch.
    """
    return mask.long().sum(-1)


def sort_batch_by_length(tensor, sequence_lengths):
    """
    Sort a batch first tensor by some specified lengths.
    Parameters
    ----------
    tensor : Variable(torch.FloatTensor), required.
        A batch first Pytorch tensor.
    sequence_lengths : Variable(torch.LongTensor), required.
        A tensor representing the lengths of some dimension of the tensor which
        we want to sort by.
    Returns
    -------
    sorted_tensor : Variable(torch.FloatTensor)
        The original tensor sorted along the batch dimension with respect to sequence_lengths.
    sorted_sequence_lengths : Variable(torch.LongTensor)
        The original sequence_lengths sorted by decreasing size.
    restoration_indices : Variable(torch.LongTensor)
        Indices into the sorted_tensor such that
        ``sorted_tensor.index_select(0, restoration_indices) == original_tensor``
    """

    if not isinstance(tensor, Variable) or not isinstance(sequence_lengths, Variable):
        raise ConfigurationError(
            "Both the tensor and sequence lengths must be torch.autograd.Variables.")

    sorted_sequence_lengths, permutation_index = sequence_lengths.sort(0, descending=True)
    sorted_tensor = tensor.index_select(0, permutation_index)

    # This is ugly, but required - we are creating a new variable at runtime, so we
    # must ensure it has the correct CUDA vs non-CUDA type. We do this by cloning and
    # refilling one of the inputs to the function.
    index_range = sequence_lengths.data.clone().copy_(torch.arange(0, len(sequence_lengths)))
    # This is the equivalent of zipping with index, sorting by the original
    # sequence lengths and returning the now sorted indices.
    index_range = Variable(index_range.long())
    _, reverse_mapping = permutation_index.sort(0, descending=False)
    restoration_indices = index_range.index_select(0, reverse_mapping)
    return sorted_tensor, sorted_sequence_lengths, restoration_indices


def get_dropout_mask(dropout_probability, tensor_for_masking):
    """
    Computes and returns an element-wise dropout mask for a given tensor, where
    each element in the mask is dropped out with probability dropout_probability.
    Note that the mask is NOT applied to the tensor - the tensor is passed to retain
    the correct CUDA tensor type for the mask.
    Parameters
    ----------
    dropout_probability : float, required.
        Probability of dropping a dimension of the input.
    tensor_for_masking : torch.Variable, required.
    Returns
    -------
    A torch.FloatTensor consisting of the binary mask scaled by 1/ (1 - dropout_probability).
    This scaling ensures expected values and variances of the output of applying this mask
     and the original tensor are the same.
    """
    binary_mask = tensor_for_masking.clone()
    binary_mask.data.copy_(torch.rand(tensor_for_masking.size()) > dropout_probability)
    # Scale mask by 1/keep_prob to preserve output statistics.
    dropout_mask = binary_mask.float().div(1.0 - dropout_probability)
    return dropout_mask


def arrays_to_variables(data_structure, cuda_device=-1, add_batch_dimension=False,
                        for_training=True):
    """
    Convert an (optionally) nested dictionary of arrays to Pytorch ``Variables``,
    suitable for use in a computation graph.
    Parameters
    ----------
    data_structure : Dict[str, Union[dict, numpy.ndarray]], required.
        The nested dictionary of arrays to convert to Pytorch ``Variables``.
    cuda_device : int, optional (default = -1)
        If cuda_device <= 0, GPUs are available and Pytorch was compiled with
        CUDA support, the tensor will be copied to the cuda_device specified.
    add_batch_dimension : bool, optional (default = False).
        Optionally add a batch dimension to tensors converted to ``Variables``
        using this function. This is useful during inference for passing
        tensors representing a single example to a Pytorch model which
        would otherwise not have a batch dimension.
    for_training : ``bool``, optional (default = ``True``)
        If ``False``, we will pass the ``volatile=True`` flag when constructing variables, which
        disables gradient computations in the graph.  This makes inference more efficient
        (particularly in memory usage), but is incompatible with training models.
    Returns
    -------
    The original data structure or tensor converted to a Pytorch ``Variable``.
    """
    if isinstance(data_structure, dict):
        for key, value in data_structure.items():
            # This check is a bit hacky, but I'm not sure how else to handle this.  By this point,
            # we've lost all reference to the original `Field` object.
            if 'metadata' in key:
                if add_batch_dimension:
                    data_structure[key] = [value]
            else:
                data_structure[key] = arrays_to_variables(value, cuda_device, add_batch_dimension)
        return data_structure
    else:
        tensor = torch.from_numpy(data_structure)
        if add_batch_dimension:
            tensor.unsqueeze_(0)
        torch_variable = Variable(tensor, volatile=not for_training)
        if cuda_device == -1:
            return torch_variable
        else:
            return torch_variable.cuda(cuda_device)


def masked_softmax(vector, mask):
    """
    ``torch.nn.functional.softmax(vector)`` does not work if some elements of ``vector`` should be
    masked.  This performs a softmax on just the non-masked portions of ``vector``.  Passing
    ``None`` in for the mask is also acceptable; you'll just get a regular softmax.
    We assume that both ``vector`` and ``mask`` (if given) have shape ``(batch_size, vector_dim)``.
    In the case that the input vector is completely masked, this function returns an array
    of ``0.0``. This behavior may cause ``NaN`` if this is used as the last layer of a model
    that uses categorical cross-entropy loss.
    """
    if mask is None:
        result = torch.nn.functional.softmax(vector)
    else:
        # To limit numerical errors from large vector elements outside mask, we zero these out
        result = torch.nn.functional.softmax(vector * mask)
        result = result * mask
        result = result / (result.sum(dim=1, keepdim=True) + 1e-13)
    return result


def masked_log_softmax(vector, mask):
    """
    ``torch.nn.functional.log_softmax(vector)`` does not work if some elements of ``vector`` should be
    masked.  This performs a log_softmax on just the non-masked portions of ``vector``.  Passing
    ``None`` in for the mask is also acceptable; you'll just get a regular log_softmax.
    We assume that both ``vector`` and ``mask`` (if given) have shape ``(batch_size, vector_dim)``.
    In the case that the input vector is completely masked, this function returns an array
    of ``0.0``.  You should be masking the result of whatever computation comes out of this in that
    case, anyway, so it shouldn't matter.
    """
    if mask is not None:
        vector = vector + mask.log()
    return torch.nn.functional.log_softmax(vector)


def viterbi_decode(tag_sequence: torch.Tensor,
                   transition_matrix: torch.Tensor,
                   tag_observations: Optional[List[int]] = None):
    """
    Perform Viterbi decoding in log space over a sequence given a transition matrix
    specifying pairwise (transition) potentials between tags and a matrix of shape
    (sequence_length, num_tags) specifying unary potentials for possible tags per
    timestep.
    Parameters
    ----------
    tag_sequence : torch.Tensor, required.
        A tensor of shape (sequence_length, num_tags) representing scores for
        a set of tags over a given sequence.
    transition_matrix : torch.Tensor, required.
        A tensor of shape (num_tags, num_tags) representing the binary potentials
        for transitioning between a given pair of tags.
    tag_observations : Optional[List[int]], optional, (default = None)
        A list of length ``sequence_length`` containing the class ids of observed
        elements in the sequence, with unobserved elements being set to -1. Note that
        it is possible to provide evidence which results in degenerate labellings if
        the sequences of tags you provide as evidence cannot transition between each
        other, or those transitions are extremely unlikely. In this situation we log a
        warning, but the responsibility for providing self-consistent evidence ultimately
        lies with the user.
    Returns
    -------
    viterbi_path : List[int]
        The tag indices of the maximum likelihood tag sequence.
    viterbi_score : float
        The score of the viterbi path.
    """
    sequence_length, num_tags = list(tag_sequence.size())
    if tag_observations:
        if len(tag_observations) != sequence_length:
            raise ConfigurationError(
                "Observations were provided, but they were not the same length "
                "as the sequence. Found sequence of length: {} and evidence: {}" .format(
                    sequence_length, tag_observations))
    else:
        tag_observations = [-1 for _ in range(sequence_length)]

    path_scores = []
    path_indices = []

    if tag_observations[0] != -1:
        one_hot = torch.zeros(num_tags)
        one_hot[tag_observations[0]] = 100000.
        path_scores.append(one_hot)
    else:
        path_scores.append(tag_sequence[0, :])

    # Evaluate the scores for all possible paths.
    for timestep in range(1, sequence_length):
        # Add pairwise potentials to current scores.
        summed_potentials = path_scores[timestep - 1].unsqueeze(-1) + transition_matrix
        scores, paths = torch.max(summed_potentials, 0)

        # If we have an observation for this timestep, use it
        # instead of the distribution over tags.
        observation = tag_observations[timestep]
        # Warn the user if they have passed
        # invalid/extremely unlikely evidence.
        if tag_observations[timestep - 1] != -1:
            if transition_matrix[tag_observations[timestep - 1], observation] < -10000:
                logger.warning("The pairwise potential between tags you have passed as "
                               "observations is extremely unlikely. Double check your evidence "
                               "or transition potentials!")
        if observation != -1:
            one_hot = torch.zeros(num_tags)
            one_hot[observation] = 100000.
            path_scores.append(one_hot)
        else:
            path_scores.append(tag_sequence[timestep, :] + scores.squeeze())
        path_indices.append(paths.squeeze())

    # Construct the most likely sequence backwards.
    viterbi_score, best_path = torch.max(path_scores[-1], 0)
    viterbi_path = [int(best_path.numpy())]
    for backward_timestep in reversed(path_indices):
        viterbi_path.append(int(backward_timestep[viterbi_path[-1]]))
    # Reverse the backward path.
    viterbi_path.reverse()
    return viterbi_path, viterbi_score


def get_text_field_mask(text_field_tensors: Dict[str, torch.Tensor]) -> torch.LongTensor:
    """
    Takes the dictionary of tensors produced by a ``TextField`` and returns a mask of shape
    ``(batch_size, num_tokens)``.  This mask will be 0 where the tokens are padding, and 1
    otherwise.
    There could be several entries in the tensor dictionary with different shapes (e.g., one for
    word ids, one for character ids).  In order to get a token mask, we assume that the tensor in
    the dictionary with the lowest number of dimensions has plain token ids.  This allows us to
    also handle cases where the input is actually a ``ListField[TextField]``.
    NOTE: Our functions for generating masks create torch.LongTensors, because using
    torch.byteTensors inside Variables makes it easy to run into overflow errors
    when doing mask manipulation, such as summing to get the lengths of sequences - see below.
    >>> mask = torch.ones([260]).byte()
    >>> mask.sum() # equals 260.
    >>> var_mask = torch.autograd.Variable(mask)
    >>> var_mask.sum() # equals 4, due to 8 bit precision - the sum overflows.
    """
    tensor_dims = [(tensor.dim(), tensor) for tensor in text_field_tensors.values()]
    tensor_dims.sort(key=lambda x: x[0])
    token_tensor = tensor_dims[0][1]

    return (token_tensor != 0).long()


def last_dim_softmax(tensor: torch.Tensor, mask: Optional[torch.Tensor] = None) -> torch.Tensor:
    """
    Takes a tensor with 3 or more dimensions and does a masked softmax over the last dimension.  We
    assume the tensor has shape ``(batch_size, ..., sequence_length)`` and that the mask (if given)
    has shape ``(batch_size, sequence_length)``.  We first unsqueeze and expand the mask so that it
    has the same shape as the tensor, then flatten them both to be 2D, pass them through
    :func:`masked_softmax`, then put the tensor back in its original shape.
    """
    tensor_shape = tensor.size()
    reshaped_tensor = tensor.view(-1, tensor.size()[-1])
    if mask is not None:
        while mask.dim() < tensor.dim():
            mask = mask.unsqueeze(1)
        mask = mask.expand_as(tensor).contiguous().float()
        mask = mask.view(-1, mask.size()[-1])
    reshaped_result = masked_softmax(reshaped_tensor, mask)
    return reshaped_result.view(*tensor_shape)


def weighted_sum(matrix: torch.Tensor, attention: torch.Tensor) -> torch.Tensor:
    """
    Takes a matrix of vectors and a set of weights over the rows in the matrix (which we call an
    "attention" vector), and returns a weighted sum of the rows in the matrix.  This is the typical
    computation performed after an attention mechanism.
    Note that while we call this a "matrix" of vectors and an attention "vector", we also handle
    higher-order tensors.  We always sum over the second-to-last dimension of the "matrix", and we
    assume that all dimensions in the "matrix" prior to the last dimension are matched in the
    "vector".  Non-matched dimensions in the "vector" must be `directly after the batch dimension`.
    For example, say I have a "matrix" with dimensions ``(batch_size, num_queries, num_words,
    embedding_dim)``.  The attention "vector" then must have at least those dimensions, and could
    have more. Both:
        - ``(batch_size, num_queries, num_words)`` (distribution over words for each query)
        - ``(batch_size, num_documents, num_queries, num_words)`` (distribution over words in a
          query for each document)
    are valid input "vectors", producing tensors of shape:
    ``(batch_size, num_queries, embedding_dim)`` and
    ``(batch_size, num_documents, num_queries, embedding_dim)`` respectively.
    """
    # We'll special-case a few settings here, where there are efficient (but poorly-named)
    # operations in pytorch that already do the computation we need.
    if attention.dim() == 2 and matrix.dim() == 3:
        return attention.unsqueeze(1).bmm(matrix).squeeze(1)
    if attention.dim() == 3 and matrix.dim() == 3:
        return attention.bmm(matrix)
    if matrix.dim() - 1 < attention.dim():
        expanded_size = list(matrix.size())
        for i in range(attention.dim() - matrix.dim() + 1):
            matrix = matrix.unsqueeze(1)
            expanded_size.insert(i + 1, attention.size(i + 1))
        matrix = matrix.expand(*expanded_size)
    intermediate = attention.unsqueeze(-1).expand_as(matrix) * matrix
    return intermediate.sum(dim=-2)


def sequence_cross_entropy_with_logits(logits: torch.FloatTensor,
                                       targets: torch.LongTensor,
                                       weights: torch.FloatTensor,
                                       batch_average: bool = True) -> torch.FloatTensor:
    """
    Computes the cross entropy loss of a sequence, weighted with respect to
    some user provided weights. Note that the weighting here is not the same as
    in the :func:`torch.nn.CrossEntropyLoss()` criterion, which is weighting
    classes; here we are weighting the loss contribution from particular elements
    in the sequence. This allows loss computations for models which use padding.
    Parameters
    ----------
    logits : ``torch.FloatTensor``, required.
        A ``torch.FloatTensor`` of size (batch_size, sequence_length, num_classes)
        which contains the unnormalized probability for each class.
    targets : ``torch.LongTensor``, required.
        A ``torch.LongTensor`` of size (batch, sequence_length) which contains the
        index of the true class for each corresponding step.
    weights : ``torch.FloatTensor``, required.
        A ``torch.FloatTensor`` of size (batch, sequence_length)
    batch_average : bool, optional, (default = True).
        A bool indicating whether the loss should be averaged across the batch,
        or returned as a vector of losses per batch element.
    Returns
    -------
    A torch.FloatTensor representing the cross entropy loss.
    If ``batch_average == True``, the returned loss is a scalar.
    If ``batch_average == False``, the returned loss is a vector of shape (batch_size,).
    """
    # shape : (batch * sequence_length, num_classes)
    logits_flat = logits.view(-1, logits.size(-1))
    # shape : (batch * sequence_length, num_classes)
    log_probs_flat = torch.nn.functional.log_softmax(logits_flat)
    # shape : (batch * max_len, 1)
    targets_flat = targets.view(-1, 1).long()

    # Contribution to the negative log likelihood only comes from the exact indices
    # of the targets, as the target distributions are one-hot. Here we use torch.gather
    # to extract the indices of the num_classes dimension which contribute to the loss.
    # shape : (batch * sequence_length, 1)
    negative_log_likelihood_flat = - torch.gather(log_probs_flat, dim=1, index=targets_flat)
    # shape : (batch, sequence_length)
    negative_log_likelihood = negative_log_likelihood_flat.view(*targets.size())
    # shape : (batch, sequence_length)
    negative_log_likelihood = negative_log_likelihood * weights.float()
    # shape : (batch_size,)
    per_batch_loss = negative_log_likelihood.sum(1) / (weights.sum(1).float() + 1e-13)

    if batch_average:
        num_non_empty_sequences = ((weights.sum(1) > 0).float().sum() + 1e-13)
        return per_batch_loss.sum() / num_non_empty_sequences
    return per_batch_loss


def replace_masked_values(tensor: Variable, mask: Variable, replace_with: float) -> Variable:
    """
    Replaces all masked values in ``tensor`` with ``replace_with``.  ``mask`` must be broadcastable
    to the same shape as ``tensor``. We require that ``tensor.dim() == mask.dim()``, as otherwise we
    won't know which dimensions of the mask to unsqueeze.
    """
    # We'll build a tensor of the same shape as `tensor`, zero out masked values, then add back in
    # the `replace_with` value.
    if tensor.dim() != mask.dim():
        raise ConfigurationError(
            "tensor.dim() (%d) != mask.dim() (%d)" %
            (tensor.dim(), mask.dim()))
    one_minus_mask = 1.0 - mask
    values_to_add = replace_with * one_minus_mask
    return tensor * mask + values_to_add


def device_mapping(cuda_device: int):
    """
    In order to `torch.load()` a GPU-trained model onto a CPU (or specific GPU),
    you have to supply a `map_location` function. Call this with
    the desired `cuda_device` to get the function that `torch.load()` needs.
    """
    def inner_device_mapping(storage: torch.Storage, location) -> torch.Storage:  # pylint: disable=unused-argument
        if cuda_device >= 0:
            return storage.cuda(cuda_device)
        else:
            return storage
    return inner_device_mapping


def ones_like(tensor: torch.Tensor) -> torch.Tensor:
    """
    Use clone() + fill_() to make sure that a ones tensor ends up on the right
    device at runtime.
    """
    return tensor.clone().fill_(1)


def combine_tensors(combination: str, tensors: List[torch.Tensor]) -> torch.Tensor:
    """
    Combines a list of tensors using element-wise operations and concatenation, specified by a
    ``combination`` string.  The string refers to (1-indexed) positions in the input tensor list,
    and looks like ``"1,2,1+2,3-1"``.
    We allow the following kinds of combinations: ``x``, ``x*y``, ``x+y``, ``x-y``, and ``x/y``,
    where ``x`` and ``y`` are positive integers less than or equal to ``len(tensors)``.  Each of
    the binary operations is performed elementwise.  You can give as many combinations as you want
    in the ``combination`` string.  For example, for the input string ``"1,2,1*2"``, the result
    would be ``[1;2;1*2]``, as you would expect, where ``[;]`` is concatenation along the last
    dimension.
    If you have a fixed, known way to combine tensors that you use in a model, you should probably
    just use something like ``torch.cat([x_tensor, y_tensor, x_tensor * y_tensor])``.  This
    function adds some complexity that is only necessary if you want the specific combination used
    to be `configurable`.
    If you want to do any element-wise operations, the tensors involved in each element-wise
    operation must have the same shape.
    This function also accepts ``x`` and ``y`` in place of ``1`` and ``2`` in the combination
    string.
    """
    if len(tensors) > 9:
        raise ConfigurationError("Double-digit tensor lists not currently supported")
    combination = combination.replace('x', '1').replace('y', '2')
    to_concatenate = [_get_combination(piece, tensors) for piece in combination.split(',')]
    return torch.cat(to_concatenate, dim=-1)


def _get_combination(combination: str, tensors: List[torch.Tensor]) -> torch.Tensor:
    if combination.isdigit():
        index = int(combination) - 1
        return tensors[index]
    else:
        if len(combination) != 3:
            raise ConfigurationError("Invalid combination: " + combination)
        first_tensor = _get_combination(combination[0], tensors)
        second_tensor = _get_combination(combination[2], tensors)
        operation = combination[1]
        if operation == '*':
            return first_tensor * second_tensor
        elif operation == '/':
            return first_tensor / second_tensor
        elif operation == '+':
            return first_tensor + second_tensor
        elif operation == '-':
            return first_tensor - second_tensor
        else:
            raise ConfigurationError("Invalid operation: " + operation)


def get_combined_dim(combination: str, tensor_dims: List[int]) -> int:
    """
    For use with :func:`combine_tensors`.  This function computes the resultant dimension when
    calling ``combine_tensors(combination, tensors)``, when the tensor dimension is known.  This is
    necessary for knowing the sizes of weight matrices when building models that use
    ``combine_tensors``.
    Parameters
    ----------
    combination : ``str``
        A comma-separated list of combination pieces, like ``"1,2,1*2"``, specified identically to
        ``combination`` in :func:`combine_tensors`.
    tensor_dims : ``List[int]``
        A list of tensor dimensions, where each dimension is from the `last axis` of the tensors
        that will be input to :func:`combine_tensors`.
    """
    if len(tensor_dims) > 9:
        raise ConfigurationError("Double-digit tensor lists not currently supported")
    combination = combination.replace('x', '1').replace('y', '2')
    return sum([_get_combination_dim(piece, tensor_dims) for piece in combination.split(',')])


def _get_combination_dim(combination: str, tensor_dims: List[int]) -> int:
    if combination.isdigit():
        index = int(combination) - 1
        return tensor_dims[index]
    else:
        if len(combination) != 3:
            raise ConfigurationError("Invalid combination: " + combination)
        first_tensor_dim = _get_combination_dim(combination[0], tensor_dims)
        second_tensor_dim = _get_combination_dim(combination[2], tensor_dims)
        operation = combination[1]
        if first_tensor_dim != second_tensor_dim:
            raise ConfigurationError(
                "Tensor dims must match for operation \"{}\"".format(operation))
        return first_tensor_dim


def logsumexp(tensor: torch.Tensor,
              dim: int = -1,
              keepdim: bool = False) -> torch.Tensor:
    """
    A numerically stable computation of logsumexp. This is mathematically equivalent to
    `tensor.exp().sum(dim, keep=keepdim).log()`.  This function is typically used for summing log
    probabilities.
    Parameters
    ----------
    tensor : torch.FloatTensor, required.
        A tensor of arbitrary size.
    dim : int, optional (default = -1)
        The dimension of the tensor to apply the logsumexp to.
    keepdim: bool, optional (default = False)
        Whether to retain a dimension of size one at the dimension we reduce over.
    """
    max_score, _ = tensor.max(dim, keepdim=keepdim)
    if keepdim:
        stable_vec = tensor - max_score
    else:
        stable_vec = tensor - max_score.unsqueeze(dim)
    return max_score + (stable_vec.exp().sum(dim, keepdim=keepdim)).log()


def subsequent_mask(size):
    "Mask out subsequent positions."
    attn_shape = (1, size, size)
    subsequent_mask = np.triu(np.ones(attn_shape), k=1).astype('uint8')
    return torch.from_numpy(subsequent_mask) == 0


=======
>>>>>>> a6c95972
@Seq2SeqEncoder.register("masked_multi_head_self_attention")
class MaskedMultiHeadSelfAttention(Seq2SeqEncoder):
    # pylint: disable=line-too-long
    """
    This class implements the key-value scaled dot product attention mechanism
    detailed in the paper `Attention is all you Need
    <https://www.semanticscholar.org/paper/Attention-Is-All-You-Need-Vaswani-Shazeer/0737da0767d77606169cbf4187b83e1ab62f6077>`_ .
    The attention mechanism is a weighted sum of a projection V of the inputs, with respect
    to the scaled, normalised dot product of Q and K, which are also both linear projections
    of the input. This procedure is repeated for each attention head, using different parameters.
    Parameters
    ----------
    num_heads : ``int``, required.
        The number of attention heads to use.
    input_dim : ``int``, required.
        The size of the last dimension of the input tensor.
    attention_dim ``int``, required.
        The dimension of the query and key projections which comprise the
        dot product attention function.
    values_dim : ``int``, required.
        The dimension which the input is projected to for representing the values,
        which are combined using the attention.
    output_projection_dim : ``int``, optional (default = None)
        The dimensionality of the final output projection. If this is not passed
        explicitly, the projection has size `input_size`.
    attention_dropout_prob : ``float``, optional (default = 0.1).
        The dropout probability applied to the normalised attention
        distributions.
    """

    def __init__(self,
                 num_heads: int,
                 input_dim: int,
                 attention_dim: int,
                 values_dim: int,
                 output_projection_dim: int = None,
                 attention_dropout_prob: float = 0.1) -> None:
        super(MaskedMultiHeadSelfAttention, self).__init__()

        self._num_heads = num_heads
        self._input_dim = input_dim
        self._output_dim = output_projection_dim or input_dim
        self._attention_dim = attention_dim
        self._values_dim = values_dim

        self._query_projections = Parameter(torch.FloatTensor(num_heads, input_dim, attention_dim))
        self._key_projections = Parameter(torch.FloatTensor(num_heads, input_dim, attention_dim))
        self._value_projections = Parameter(torch.FloatTensor(num_heads, input_dim, values_dim))

        self._scale = input_dim ** 0.5
        self._output_projection = Linear(num_heads * values_dim,
                                         self._output_dim)
        self._attention_dropout = Dropout(attention_dropout_prob)

        self.reset_parameters()

    def reset_parameters(self) -> None:
        # Because we are doing so many torch.bmm calls, which is fast but unstable,
        # it is critically important to intitialise the parameters correctly such
        # that these matrix multiplications are well conditioned initially.
        # Without this initialisation, this (non-deterministically) produces
        # NaNs and overflows.
        init.xavier_normal_(self._query_projections)
        init.xavier_normal_(self._key_projections)
        init.xavier_normal_(self._value_projections)

    def get_input_dim(self):
        return self._input_dim

    def get_output_dim(self):
        return self._output_dim

    def forward(self,  # pylint: disable=arguments-differ
                inputs: torch.Tensor,
                mask: torch.LongTensor = None) -> torch.FloatTensor:
        """
        Parameters
        ----------
        inputs : ``torch.FloatTensor``, required.
            A tensor of shape (batch_size, timesteps, input_dim)
        mask : ``torch.FloatTensor``, optional (default = None).
            A tensor of shape (batch_size, timesteps).
        Returns
        -------
        A tensor of shape (batch_size, timesteps, output_projection_dim),
        where output_projection_dim = input_dim by default.
        """
        num_heads = self._num_heads

        batch_size, timesteps, hidden_dim = inputs.size()
        if mask is None:
            mask = Variable(inputs.data.new(batch_size, timesteps).fill_(1.0))

        # Treat the queries, keys and values each as a ``num_heads`` size batch.
        # shape (num_heads, batch_size * timesteps, hidden_dim)
        inputs_per_head = inputs.repeat(num_heads, 1, 1).view(num_heads,
                                                              batch_size * timesteps,
                                                              hidden_dim)
        # Do the projections for all the heads at once.
        # Then reshape the result as though it had a
        # (num_heads * batch_size) sized batch.
        queries_per_head = torch.bmm(inputs_per_head, self._query_projections)
        # shape (num_heads * batch_size, timesteps, attention_dim)
        queries_per_head = queries_per_head.view(num_heads * batch_size,
                                                 timesteps,
                                                 self._attention_dim)

        keys_per_head = torch.bmm(inputs_per_head, self._key_projections)
        # shape (num_heads * batch_size, timesteps, attention_dim)
        keys_per_head = keys_per_head.view(num_heads * batch_size,
                                           timesteps,
                                           self._attention_dim)

        values_per_head = torch.bmm(inputs_per_head, self._value_projections)
        # shape (num_heads * batch_size, timesteps, attention_dim)
        values_per_head = values_per_head.view(num_heads * batch_size, timesteps, self._values_dim)

        # shape (num_heads * batch_size, timesteps, timesteps)
        scaled_similarities = torch.bmm(
            queries_per_head, keys_per_head.transpose(
                1, 2)) / self._scale

        # Masking should go here
        causality_mask = subsequent_mask(timesteps).cuda()
        masked_scaled_similarities = scaled_similarities.masked_fill(causality_mask == 0, -1e9)

        # shape (num_heads * batch_size, timesteps, timesteps)
        # Normalise the distributions, using the same mask for all heads.
        attention = masked_softmax(masked_scaled_similarities, mask.repeat(num_heads, 1))
        attention = self._attention_dropout(attention)
        # This is doing the following batch-wise matrix multiplication:
        # (num_heads * batch_size, timesteps, timesteps) *
        # (num_heads * batch_size, timesteps, values_dim)
        # which is equivalent to a weighted sum of the values with respect to
        # the attention distributions for each element in the num_heads * batch_size
        # dimension.
        # shape (num_heads * batch_size, timesteps, values_dim)
        outputs = torch.bmm(attention, values_per_head)

        # Reshape back to original shape (batch_size, timesteps, num_heads * values_dim)
        # Note that we _cannot_ use a reshape here, because this tensor was created
        # with num_heads being the first dimension, so reshaping naively would not
        # throw an error, but give an incorrect result.
        outputs = torch.cat(torch.split(outputs, batch_size, dim=0), dim=-1)

        # Project back to original input size.
        # shape (batch_size, timesteps, input_size)
        outputs = self._output_projection(outputs)
        return outputs

    @classmethod
    def from_params(cls, params: Params) -> 'MaskedMultiHeadSelfAttention':
        num_heads = params.pop_int('num_heads')
        input_dim = params.pop_int('input_dim')
        attention_dim = params.pop_int('attention_dim')
        values_dim = params.pop_int('values_dim')
        output_projection_dim = params.pop_int('output_projection_dim', None)
        attention_dropout_prob = params.pop_float('attention_dropout_prob', 0.1)
        params.assert_empty(cls.__name__)
        return cls(num_heads=num_heads,
                   input_dim=input_dim,
                   attention_dim=attention_dim,
                   values_dim=values_dim,
                   output_projection_dim=output_projection_dim,
                   attention_dropout_prob=attention_dropout_prob)


def assert_for_log(condition, error_message):
    assert condition, error_message


def check_arg_name(args):
    ''' Raise error if obsolete arg names are present. '''
    # Mapping - key: old name, value: new name
    name_dict = {'task_patience':'lr_patience',
                 'do_train': 'do_pretrain',
                 'train_for_eval':'do_target_task_training',
                 'do_eval': 'do_full_eval',
                 'train_tasks':'pretrain_tasks',
                 'eval_tasks':'target_tasks'}
    for old_name, new_name in name_dict.items():
        assert_for_log(old_name not in args,
                      "Error: Attempting to load old arg name [%s], please update to new name [%s]" %
                      (old_name,name_dict[old_name]))<|MERGE_RESOLUTION|>--- conflicted
+++ resolved
@@ -10,41 +10,22 @@
 import logging
 import codecs
 import time
-<<<<<<< HEAD
-
-
-=======
->>>>>>> a6c95972
 import numpy as np
 import torch
 from torch.autograd import Variable
 from torch.nn import Dropout, Linear
 from torch.nn import Parameter
 from torch.nn import init
-<<<<<<< HEAD
-from src.openai_transformer_lm import utils as openai_utils
-from sacremoses import MosesTokenizer, MosesDetokenizer
-=======
 
 from nltk.tokenize.moses import MosesDetokenizer
 
 from allennlp.nn.util import masked_softmax, device_mapping
->>>>>>> a6c95972
 from allennlp.common.checks import ConfigurationError
 from allennlp.modules.seq2seq_encoders.seq2seq_encoder import Seq2SeqEncoder
 from allennlp.common.params import Params
 
 logger = logging.getLogger(__name__)  # pylint: disable=invalid-name
 
-<<<<<<< HEAD
-TOKENIZERS = {
-    "moses": MosesTokenizer(),
-    "OpenAI.BPE": openai_utils,
-}
-
-TOKENIZER = TOKENIZERS["OpenAI.BPE"]
-=======
->>>>>>> a6c95972
 SOS_TOK, EOS_TOK = "<SOS>", "<EOS>"
 EOS_INDEX = 2
 SOS_INDEX = 1
@@ -167,20 +148,6 @@
     '''
     return [_MOSES_DETOKENIZER.unescape_xml(t) for t in moses_tokens]
 
-<<<<<<< HEAD
-def process_sentence(sent, max_seq_len, sos_tok=SOS_TOK, eos_tok=EOS_TOK):
-    '''process a sentence '''
-    max_seq_len -= 2
-    assert max_seq_len > 0, "Max sequence length should be at least 2!"
-    TOKENIZER = TOKENIZERS[os.environ.get("TOKENIZER", "moses")] # Do it again since it crashes above for RTE...
-    if isinstance(sent, str):
-        return [sos_tok] + TOKENIZER.tokenize(sent)[:max_seq_len] + [eos_tok]
-    elif isinstance(sent, list):
-        assert isinstance(sent[0], str), "Invalid sentence found!"
-        return [sos_tok] + sent[:max_seq_len] + [eos_tok]
-
-=======
->>>>>>> a6c95972
 
 def truncate(sents, max_seq_len, sos, eos):
     return [[sos] + s[:max_seq_len - 2] + [eos] for s in sents]
@@ -200,239 +167,7 @@
             yield line.strip()
 
 
-<<<<<<< HEAD
-def load_diagnostic_tsv(
-        data_file,
-        max_seq_len,
-        s1_idx=0,
-        s2_idx=1,
-        targ_idx=2,
-        idx_idx=None,
-        targ_map=None,
-        targ_fn=None,
-        skip_rows=0,
-        delimiter='\t',
-        filter_idx=None,
-        filter_value=None):
-    '''Load a tsv
-    It loads the data with all it's attributes from diagnostic dataset for MNLI'''
-    sent1s, sent2s, targs, idxs, lex_sem, pr_ar_str, logic, knowledge = [], [], [], [], [], [], [], []
-
-    # There are 4 columns and every column could containd multiple values.
-    # For every column there is a dict which maps index to (string) value and
-    # different dict which maps value to index.
-    ix_to_lex_sem_dic = {}
-    ix_to_pr_ar_str_dic = {}
-    ix_to_logic_dic = {}
-    ix_to_knowledge_dic = {}
-
-    lex_sem_to_ix_dic = {}
-    pr_ar_str_to_ix_dic = {}
-    logic_to_ix_dic = {}
-    knowledge_to_ix_dic = {}
-
-    # This converts tags to indices and adds new indices to dictionaries above.
-    # In every row there could be multiple tags in one column
-    def tags_to_ixs(tags, tag_to_ix_dict, ix_to_tag_dic):
-        splitted_tags = tags.split(';')
-        indexes = []
-        for t in splitted_tags:
-            if t == '':
-                continue
-            if t in tag_to_ix_dict:
-                indexes.append(tag_to_ix_dict[t])
-            else:
-                # index 0 will be used for missing value
-                highest_ix = len(tag_to_ix_dict)
-                new_index = highest_ix + 1
-                tag_to_ix_dict[t] = new_index
-                ix_to_tag_dic[new_index] = t
-                indexes.append(new_index)
-        return indexes
-
-    with codecs.open(data_file, 'r', 'utf-8', errors='ignore') as data_fh:
-        for _ in range(skip_rows):
-            data_fh.readline()
-        for row_idx, row in enumerate(data_fh):
-            try:
-                row = row.rstrip().split(delimiter)
-                sent1 = process_sentence(row[s1_idx], max_seq_len)
-                if targ_map is not None:
-                    targ = targ_map[row[targ_idx]]
-                elif targ_fn is not None:
-                    targ = targ_fn(row[targ_idx])
-                else:
-                    targ = int(row[targ_idx])
-                sent2 = process_sentence(row[s2_idx], max_seq_len)
-                sent2s.append(sent2)
-
-                sent1s.append(sent1)
-                targs.append(targ)
-
-                lex_sem_sample = tags_to_ixs(row[0], lex_sem_to_ix_dic, ix_to_lex_sem_dic)
-                pr_ar_str_sample = tags_to_ixs(row[1], pr_ar_str_to_ix_dic, ix_to_pr_ar_str_dic)
-                logic_sample = tags_to_ixs(row[2], logic_to_ix_dic, ix_to_logic_dic)
-                knowledge_sample = tags_to_ixs(row[3], knowledge_to_ix_dic, ix_to_knowledge_dic)
-
-                idxs.append(row_idx)
-                lex_sem.append(lex_sem_sample)
-                pr_ar_str.append(pr_ar_str_sample)
-                logic.append(logic_sample)
-                knowledge.append(knowledge_sample)
-
-            except Exception as e:
-                print(e, " file: %s, row: %d" % (data_file, row_idx))
-                continue
-
-    ix_to_lex_sem_dic[0] = "missing"
-    ix_to_pr_ar_str_dic[0] = "missing"
-    ix_to_logic_dic[0] = "missing"
-    ix_to_knowledge_dic[0] = "missing"
-
-    lex_sem_to_ix_dic["missing"] = 0
-    pr_ar_str_to_ix_dic["missing"] = 0
-    logic_to_ix_dic["missing"] = 0
-    knowledge_to_ix_dic["missing"] = 0
-
-    return {'sents1': sent1s,
-            'sents2': sent2s,
-            'targs': targs,
-            'idxs': idxs,
-            'lex_sem': lex_sem,
-            'pr_ar_str': pr_ar_str,
-            'logic': logic,
-            'knowledge': knowledge,
-            'ix_to_lex_sem_dic': ix_to_lex_sem_dic,
-            'ix_to_pr_ar_str_dic': ix_to_pr_ar_str_dic,
-            'ix_to_logic_dic': ix_to_logic_dic,
-            'ix_to_knowledge_dic': ix_to_knowledge_dic
-            }
-
-def moses_tokenizer(text):
-    from sacremoses import MosesTokenizer
-    mt = MosesTokenizer()
-    return mt.tokenize(text, return_str=True)
-
-def adjust_targs_BPE(targs, bpe_input, orig_input, orig_tokenizer_func):
-    """
-    Adjusts target tokens so that it matches with the newly BPE-retokenized
-    input
-    This function is called only for OpenAI -> TaggingTasks
-    BPE tokenization will add more tokens to the sentence than the original
-    tokens (thus len(bpe_input) >= len(orig_tokenizer_func(orig_input)))
-    THus, we handle this case by assuming that the target token of the
-    new added bpe token is the same as its left neighbor for simplicity.
-    Parameters
-    ----------
-    targs :  A list of string, required.
-        target tokens
-    bpe_input : list of string, required
-        This is the output of the BPE tokenizer
-    orig_input: string, required
-        This is the original input from the dataset
-    orig_tokenizer_func: func: str -> list of strings
-        This is a function that tokenizes it the way that the dataset is
-        tokenized. For example, CCGBank was created by tokenizing the input
-        using MosesTokenizer
-    Returns
-    -------
-    A list of strings of the newly adjusted target tokens
-    """
-    orig_input = orig_tokenizer_func(orig_input)
-    bpe_input = bpe_input[1:]
-    bpe_input = bpe_input[:-1]
-    new_toks = [s.replace("</w>", "") for s in bpe_input]
-    orig_toks = [s.lower() for s in orig_input]
-
-    c_index = len(targs) - 1
-    curr_targ = targs[c_index]
-    next_expected_tok = orig_toks[c_index-1]
-    new_targs = [curr_targ]
-    current_tok_up_to_now = ""
-    # move from last to front,
-    for i in range(len(new_toks) - 2, -1, -1):
-        current_tok_up_to_now = "%s%s" % (new_toks[i], current_tok_up_to_now)
-        if current_tok_up_to_now != next_expected_tok:
-            new_targs.append(curr_targ)
-        else:
-            c_index -= 1
-            current_tok_up_to_now = ""
-            curr_targ = targs[c_index]
-            new_targs.append(curr_targ)
-            next_expected_tok = orig_toks[c_index-1]
-    # add EOS/SOS to the target tokens.
-    targ_final = [str(int(t)+EOS_INDEX) for t in new_targs]
-    targ_final = [str(EOS_INDEX)] + targ_final + [str(SOS_INDEX)]
-    targ_final.reverse()
-    return targ_final
-
-def load_tsv(
-        data_file,
-        max_seq_len,
-        s1_idx=0,
-        s2_idx=1,
-        targ_idx=2,
-        idx_idx=None,
-        targ_map=None,
-        targ_fn=None,
-        skip_rows=0,
-        delimiter='\t',
-        filter_idx=None,
-        filter_value=None,
-        tagging = False):
-    '''Load a tsv
-    Shift every CCG tag up by 1, so 0 is SOS and 1 is EOS.
-    To load only rows that have a certain value for a certain column, like genre in MNLI, set filter_idx and filter_value.'''
-    sent1s, sent2s, targs, idxs = [], [], [], []
-    with codecs.open(data_file, 'r', 'utf-8', errors='ignore') as data_fh:
-        for _ in range(skip_rows):
-            data_fh.readline()
-        for row_idx, row in enumerate(data_fh):
-            try:
-                row = row.strip().split(delimiter)
-                if filter_idx and row[filter_idx] != filter_value:
-                    continue
-                sent1 = process_sentence(row[s1_idx], max_seq_len)
-                if (targ_idx is not None and not row[targ_idx]) or not len(sent1):
-                    continue
-                if targ_idx is not None:
-                    if targ_map is not None:
-                        targ = targ_map[row[targ_idx]]
-                    elif targ_fn is not None:
-                        targ = targ_fn(row[targ_idx])
-                    else:
-                        targ = int(row[targ_idx])
-                else:
-                    targ = 0
-                if tagging:
-                    # since OpenAI pretokenized needs BPE tokenization,
-                    # we adjust the target tokens to match BPE tokenizzation
-                    targ = adjust_targs_BPE(targ, sent1, row[s1_idx], moses_tokenizer)
-                assert len(sent1) == len(targ)
-                if s2_idx is not None:
-                    sent2 = process_sentence(row[s2_idx], max_seq_len)
-                    if not len(sent2):
-                        continue
-                    sent2s.append(sent2)
-
-                if idx_idx is not None:
-                    idx = int(row[idx_idx])
-                    idxs.append(idx)
-
-                sent1s.append(sent1)
-                targs.append(targ)
-
-            except Exception as e:
-                print(e, " file: %s, row: %d" % (data_file, row_idx))
-                continue
-
-    if idx_idx is not None:
-        return sent1s, sent2s, targs, idxs
-    else:
-        return sent1s, sent2s, targs
-
-=======
->>>>>>> a6c95972
+
 def split_data(data, ratio, shuffle=1):
     '''Split dataset according to ratio, larger split is first return'''
     n_exs = len(data[0])
@@ -443,545 +178,6 @@
         splits[1].append(col[split_pt:])
     return tuple(splits[0]), tuple(splits[1])
 
-<<<<<<< HEAD
-
-def get_lengths_from_binary_sequence_mask(mask):
-    """
-    Compute sequence lengths for each batch element in a tensor using a
-    binary mask.
-    Parameters
-    ----------
-    mask : torch.Tensor, required.
-        A 2D binary mask of shape (batch_size, sequence_length) to
-        calculate the per-batch sequence lengths from.
-    Returns
-    -------
-    A torch.LongTensor of shape (batch_size,) representing the lengths
-    of the sequences in the batch.
-    """
-    return mask.long().sum(-1)
-
-
-def sort_batch_by_length(tensor, sequence_lengths):
-    """
-    Sort a batch first tensor by some specified lengths.
-    Parameters
-    ----------
-    tensor : Variable(torch.FloatTensor), required.
-        A batch first Pytorch tensor.
-    sequence_lengths : Variable(torch.LongTensor), required.
-        A tensor representing the lengths of some dimension of the tensor which
-        we want to sort by.
-    Returns
-    -------
-    sorted_tensor : Variable(torch.FloatTensor)
-        The original tensor sorted along the batch dimension with respect to sequence_lengths.
-    sorted_sequence_lengths : Variable(torch.LongTensor)
-        The original sequence_lengths sorted by decreasing size.
-    restoration_indices : Variable(torch.LongTensor)
-        Indices into the sorted_tensor such that
-        ``sorted_tensor.index_select(0, restoration_indices) == original_tensor``
-    """
-
-    if not isinstance(tensor, Variable) or not isinstance(sequence_lengths, Variable):
-        raise ConfigurationError(
-            "Both the tensor and sequence lengths must be torch.autograd.Variables.")
-
-    sorted_sequence_lengths, permutation_index = sequence_lengths.sort(0, descending=True)
-    sorted_tensor = tensor.index_select(0, permutation_index)
-
-    # This is ugly, but required - we are creating a new variable at runtime, so we
-    # must ensure it has the correct CUDA vs non-CUDA type. We do this by cloning and
-    # refilling one of the inputs to the function.
-    index_range = sequence_lengths.data.clone().copy_(torch.arange(0, len(sequence_lengths)))
-    # This is the equivalent of zipping with index, sorting by the original
-    # sequence lengths and returning the now sorted indices.
-    index_range = Variable(index_range.long())
-    _, reverse_mapping = permutation_index.sort(0, descending=False)
-    restoration_indices = index_range.index_select(0, reverse_mapping)
-    return sorted_tensor, sorted_sequence_lengths, restoration_indices
-
-
-def get_dropout_mask(dropout_probability, tensor_for_masking):
-    """
-    Computes and returns an element-wise dropout mask for a given tensor, where
-    each element in the mask is dropped out with probability dropout_probability.
-    Note that the mask is NOT applied to the tensor - the tensor is passed to retain
-    the correct CUDA tensor type for the mask.
-    Parameters
-    ----------
-    dropout_probability : float, required.
-        Probability of dropping a dimension of the input.
-    tensor_for_masking : torch.Variable, required.
-    Returns
-    -------
-    A torch.FloatTensor consisting of the binary mask scaled by 1/ (1 - dropout_probability).
-    This scaling ensures expected values and variances of the output of applying this mask
-     and the original tensor are the same.
-    """
-    binary_mask = tensor_for_masking.clone()
-    binary_mask.data.copy_(torch.rand(tensor_for_masking.size()) > dropout_probability)
-    # Scale mask by 1/keep_prob to preserve output statistics.
-    dropout_mask = binary_mask.float().div(1.0 - dropout_probability)
-    return dropout_mask
-
-
-def arrays_to_variables(data_structure, cuda_device=-1, add_batch_dimension=False,
-                        for_training=True):
-    """
-    Convert an (optionally) nested dictionary of arrays to Pytorch ``Variables``,
-    suitable for use in a computation graph.
-    Parameters
-    ----------
-    data_structure : Dict[str, Union[dict, numpy.ndarray]], required.
-        The nested dictionary of arrays to convert to Pytorch ``Variables``.
-    cuda_device : int, optional (default = -1)
-        If cuda_device <= 0, GPUs are available and Pytorch was compiled with
-        CUDA support, the tensor will be copied to the cuda_device specified.
-    add_batch_dimension : bool, optional (default = False).
-        Optionally add a batch dimension to tensors converted to ``Variables``
-        using this function. This is useful during inference for passing
-        tensors representing a single example to a Pytorch model which
-        would otherwise not have a batch dimension.
-    for_training : ``bool``, optional (default = ``True``)
-        If ``False``, we will pass the ``volatile=True`` flag when constructing variables, which
-        disables gradient computations in the graph.  This makes inference more efficient
-        (particularly in memory usage), but is incompatible with training models.
-    Returns
-    -------
-    The original data structure or tensor converted to a Pytorch ``Variable``.
-    """
-    if isinstance(data_structure, dict):
-        for key, value in data_structure.items():
-            # This check is a bit hacky, but I'm not sure how else to handle this.  By this point,
-            # we've lost all reference to the original `Field` object.
-            if 'metadata' in key:
-                if add_batch_dimension:
-                    data_structure[key] = [value]
-            else:
-                data_structure[key] = arrays_to_variables(value, cuda_device, add_batch_dimension)
-        return data_structure
-    else:
-        tensor = torch.from_numpy(data_structure)
-        if add_batch_dimension:
-            tensor.unsqueeze_(0)
-        torch_variable = Variable(tensor, volatile=not for_training)
-        if cuda_device == -1:
-            return torch_variable
-        else:
-            return torch_variable.cuda(cuda_device)
-
-
-def masked_softmax(vector, mask):
-    """
-    ``torch.nn.functional.softmax(vector)`` does not work if some elements of ``vector`` should be
-    masked.  This performs a softmax on just the non-masked portions of ``vector``.  Passing
-    ``None`` in for the mask is also acceptable; you'll just get a regular softmax.
-    We assume that both ``vector`` and ``mask`` (if given) have shape ``(batch_size, vector_dim)``.
-    In the case that the input vector is completely masked, this function returns an array
-    of ``0.0``. This behavior may cause ``NaN`` if this is used as the last layer of a model
-    that uses categorical cross-entropy loss.
-    """
-    if mask is None:
-        result = torch.nn.functional.softmax(vector)
-    else:
-        # To limit numerical errors from large vector elements outside mask, we zero these out
-        result = torch.nn.functional.softmax(vector * mask)
-        result = result * mask
-        result = result / (result.sum(dim=1, keepdim=True) + 1e-13)
-    return result
-
-
-def masked_log_softmax(vector, mask):
-    """
-    ``torch.nn.functional.log_softmax(vector)`` does not work if some elements of ``vector`` should be
-    masked.  This performs a log_softmax on just the non-masked portions of ``vector``.  Passing
-    ``None`` in for the mask is also acceptable; you'll just get a regular log_softmax.
-    We assume that both ``vector`` and ``mask`` (if given) have shape ``(batch_size, vector_dim)``.
-    In the case that the input vector is completely masked, this function returns an array
-    of ``0.0``.  You should be masking the result of whatever computation comes out of this in that
-    case, anyway, so it shouldn't matter.
-    """
-    if mask is not None:
-        vector = vector + mask.log()
-    return torch.nn.functional.log_softmax(vector)
-
-
-def viterbi_decode(tag_sequence: torch.Tensor,
-                   transition_matrix: torch.Tensor,
-                   tag_observations: Optional[List[int]] = None):
-    """
-    Perform Viterbi decoding in log space over a sequence given a transition matrix
-    specifying pairwise (transition) potentials between tags and a matrix of shape
-    (sequence_length, num_tags) specifying unary potentials for possible tags per
-    timestep.
-    Parameters
-    ----------
-    tag_sequence : torch.Tensor, required.
-        A tensor of shape (sequence_length, num_tags) representing scores for
-        a set of tags over a given sequence.
-    transition_matrix : torch.Tensor, required.
-        A tensor of shape (num_tags, num_tags) representing the binary potentials
-        for transitioning between a given pair of tags.
-    tag_observations : Optional[List[int]], optional, (default = None)
-        A list of length ``sequence_length`` containing the class ids of observed
-        elements in the sequence, with unobserved elements being set to -1. Note that
-        it is possible to provide evidence which results in degenerate labellings if
-        the sequences of tags you provide as evidence cannot transition between each
-        other, or those transitions are extremely unlikely. In this situation we log a
-        warning, but the responsibility for providing self-consistent evidence ultimately
-        lies with the user.
-    Returns
-    -------
-    viterbi_path : List[int]
-        The tag indices of the maximum likelihood tag sequence.
-    viterbi_score : float
-        The score of the viterbi path.
-    """
-    sequence_length, num_tags = list(tag_sequence.size())
-    if tag_observations:
-        if len(tag_observations) != sequence_length:
-            raise ConfigurationError(
-                "Observations were provided, but they were not the same length "
-                "as the sequence. Found sequence of length: {} and evidence: {}" .format(
-                    sequence_length, tag_observations))
-    else:
-        tag_observations = [-1 for _ in range(sequence_length)]
-
-    path_scores = []
-    path_indices = []
-
-    if tag_observations[0] != -1:
-        one_hot = torch.zeros(num_tags)
-        one_hot[tag_observations[0]] = 100000.
-        path_scores.append(one_hot)
-    else:
-        path_scores.append(tag_sequence[0, :])
-
-    # Evaluate the scores for all possible paths.
-    for timestep in range(1, sequence_length):
-        # Add pairwise potentials to current scores.
-        summed_potentials = path_scores[timestep - 1].unsqueeze(-1) + transition_matrix
-        scores, paths = torch.max(summed_potentials, 0)
-
-        # If we have an observation for this timestep, use it
-        # instead of the distribution over tags.
-        observation = tag_observations[timestep]
-        # Warn the user if they have passed
-        # invalid/extremely unlikely evidence.
-        if tag_observations[timestep - 1] != -1:
-            if transition_matrix[tag_observations[timestep - 1], observation] < -10000:
-                logger.warning("The pairwise potential between tags you have passed as "
-                               "observations is extremely unlikely. Double check your evidence "
-                               "or transition potentials!")
-        if observation != -1:
-            one_hot = torch.zeros(num_tags)
-            one_hot[observation] = 100000.
-            path_scores.append(one_hot)
-        else:
-            path_scores.append(tag_sequence[timestep, :] + scores.squeeze())
-        path_indices.append(paths.squeeze())
-
-    # Construct the most likely sequence backwards.
-    viterbi_score, best_path = torch.max(path_scores[-1], 0)
-    viterbi_path = [int(best_path.numpy())]
-    for backward_timestep in reversed(path_indices):
-        viterbi_path.append(int(backward_timestep[viterbi_path[-1]]))
-    # Reverse the backward path.
-    viterbi_path.reverse()
-    return viterbi_path, viterbi_score
-
-
-def get_text_field_mask(text_field_tensors: Dict[str, torch.Tensor]) -> torch.LongTensor:
-    """
-    Takes the dictionary of tensors produced by a ``TextField`` and returns a mask of shape
-    ``(batch_size, num_tokens)``.  This mask will be 0 where the tokens are padding, and 1
-    otherwise.
-    There could be several entries in the tensor dictionary with different shapes (e.g., one for
-    word ids, one for character ids).  In order to get a token mask, we assume that the tensor in
-    the dictionary with the lowest number of dimensions has plain token ids.  This allows us to
-    also handle cases where the input is actually a ``ListField[TextField]``.
-    NOTE: Our functions for generating masks create torch.LongTensors, because using
-    torch.byteTensors inside Variables makes it easy to run into overflow errors
-    when doing mask manipulation, such as summing to get the lengths of sequences - see below.
-    >>> mask = torch.ones([260]).byte()
-    >>> mask.sum() # equals 260.
-    >>> var_mask = torch.autograd.Variable(mask)
-    >>> var_mask.sum() # equals 4, due to 8 bit precision - the sum overflows.
-    """
-    tensor_dims = [(tensor.dim(), tensor) for tensor in text_field_tensors.values()]
-    tensor_dims.sort(key=lambda x: x[0])
-    token_tensor = tensor_dims[0][1]
-
-    return (token_tensor != 0).long()
-
-
-def last_dim_softmax(tensor: torch.Tensor, mask: Optional[torch.Tensor] = None) -> torch.Tensor:
-    """
-    Takes a tensor with 3 or more dimensions and does a masked softmax over the last dimension.  We
-    assume the tensor has shape ``(batch_size, ..., sequence_length)`` and that the mask (if given)
-    has shape ``(batch_size, sequence_length)``.  We first unsqueeze and expand the mask so that it
-    has the same shape as the tensor, then flatten them both to be 2D, pass them through
-    :func:`masked_softmax`, then put the tensor back in its original shape.
-    """
-    tensor_shape = tensor.size()
-    reshaped_tensor = tensor.view(-1, tensor.size()[-1])
-    if mask is not None:
-        while mask.dim() < tensor.dim():
-            mask = mask.unsqueeze(1)
-        mask = mask.expand_as(tensor).contiguous().float()
-        mask = mask.view(-1, mask.size()[-1])
-    reshaped_result = masked_softmax(reshaped_tensor, mask)
-    return reshaped_result.view(*tensor_shape)
-
-
-def weighted_sum(matrix: torch.Tensor, attention: torch.Tensor) -> torch.Tensor:
-    """
-    Takes a matrix of vectors and a set of weights over the rows in the matrix (which we call an
-    "attention" vector), and returns a weighted sum of the rows in the matrix.  This is the typical
-    computation performed after an attention mechanism.
-    Note that while we call this a "matrix" of vectors and an attention "vector", we also handle
-    higher-order tensors.  We always sum over the second-to-last dimension of the "matrix", and we
-    assume that all dimensions in the "matrix" prior to the last dimension are matched in the
-    "vector".  Non-matched dimensions in the "vector" must be `directly after the batch dimension`.
-    For example, say I have a "matrix" with dimensions ``(batch_size, num_queries, num_words,
-    embedding_dim)``.  The attention "vector" then must have at least those dimensions, and could
-    have more. Both:
-        - ``(batch_size, num_queries, num_words)`` (distribution over words for each query)
-        - ``(batch_size, num_documents, num_queries, num_words)`` (distribution over words in a
-          query for each document)
-    are valid input "vectors", producing tensors of shape:
-    ``(batch_size, num_queries, embedding_dim)`` and
-    ``(batch_size, num_documents, num_queries, embedding_dim)`` respectively.
-    """
-    # We'll special-case a few settings here, where there are efficient (but poorly-named)
-    # operations in pytorch that already do the computation we need.
-    if attention.dim() == 2 and matrix.dim() == 3:
-        return attention.unsqueeze(1).bmm(matrix).squeeze(1)
-    if attention.dim() == 3 and matrix.dim() == 3:
-        return attention.bmm(matrix)
-    if matrix.dim() - 1 < attention.dim():
-        expanded_size = list(matrix.size())
-        for i in range(attention.dim() - matrix.dim() + 1):
-            matrix = matrix.unsqueeze(1)
-            expanded_size.insert(i + 1, attention.size(i + 1))
-        matrix = matrix.expand(*expanded_size)
-    intermediate = attention.unsqueeze(-1).expand_as(matrix) * matrix
-    return intermediate.sum(dim=-2)
-
-
-def sequence_cross_entropy_with_logits(logits: torch.FloatTensor,
-                                       targets: torch.LongTensor,
-                                       weights: torch.FloatTensor,
-                                       batch_average: bool = True) -> torch.FloatTensor:
-    """
-    Computes the cross entropy loss of a sequence, weighted with respect to
-    some user provided weights. Note that the weighting here is not the same as
-    in the :func:`torch.nn.CrossEntropyLoss()` criterion, which is weighting
-    classes; here we are weighting the loss contribution from particular elements
-    in the sequence. This allows loss computations for models which use padding.
-    Parameters
-    ----------
-    logits : ``torch.FloatTensor``, required.
-        A ``torch.FloatTensor`` of size (batch_size, sequence_length, num_classes)
-        which contains the unnormalized probability for each class.
-    targets : ``torch.LongTensor``, required.
-        A ``torch.LongTensor`` of size (batch, sequence_length) which contains the
-        index of the true class for each corresponding step.
-    weights : ``torch.FloatTensor``, required.
-        A ``torch.FloatTensor`` of size (batch, sequence_length)
-    batch_average : bool, optional, (default = True).
-        A bool indicating whether the loss should be averaged across the batch,
-        or returned as a vector of losses per batch element.
-    Returns
-    -------
-    A torch.FloatTensor representing the cross entropy loss.
-    If ``batch_average == True``, the returned loss is a scalar.
-    If ``batch_average == False``, the returned loss is a vector of shape (batch_size,).
-    """
-    # shape : (batch * sequence_length, num_classes)
-    logits_flat = logits.view(-1, logits.size(-1))
-    # shape : (batch * sequence_length, num_classes)
-    log_probs_flat = torch.nn.functional.log_softmax(logits_flat)
-    # shape : (batch * max_len, 1)
-    targets_flat = targets.view(-1, 1).long()
-
-    # Contribution to the negative log likelihood only comes from the exact indices
-    # of the targets, as the target distributions are one-hot. Here we use torch.gather
-    # to extract the indices of the num_classes dimension which contribute to the loss.
-    # shape : (batch * sequence_length, 1)
-    negative_log_likelihood_flat = - torch.gather(log_probs_flat, dim=1, index=targets_flat)
-    # shape : (batch, sequence_length)
-    negative_log_likelihood = negative_log_likelihood_flat.view(*targets.size())
-    # shape : (batch, sequence_length)
-    negative_log_likelihood = negative_log_likelihood * weights.float()
-    # shape : (batch_size,)
-    per_batch_loss = negative_log_likelihood.sum(1) / (weights.sum(1).float() + 1e-13)
-
-    if batch_average:
-        num_non_empty_sequences = ((weights.sum(1) > 0).float().sum() + 1e-13)
-        return per_batch_loss.sum() / num_non_empty_sequences
-    return per_batch_loss
-
-
-def replace_masked_values(tensor: Variable, mask: Variable, replace_with: float) -> Variable:
-    """
-    Replaces all masked values in ``tensor`` with ``replace_with``.  ``mask`` must be broadcastable
-    to the same shape as ``tensor``. We require that ``tensor.dim() == mask.dim()``, as otherwise we
-    won't know which dimensions of the mask to unsqueeze.
-    """
-    # We'll build a tensor of the same shape as `tensor`, zero out masked values, then add back in
-    # the `replace_with` value.
-    if tensor.dim() != mask.dim():
-        raise ConfigurationError(
-            "tensor.dim() (%d) != mask.dim() (%d)" %
-            (tensor.dim(), mask.dim()))
-    one_minus_mask = 1.0 - mask
-    values_to_add = replace_with * one_minus_mask
-    return tensor * mask + values_to_add
-
-
-def device_mapping(cuda_device: int):
-    """
-    In order to `torch.load()` a GPU-trained model onto a CPU (or specific GPU),
-    you have to supply a `map_location` function. Call this with
-    the desired `cuda_device` to get the function that `torch.load()` needs.
-    """
-    def inner_device_mapping(storage: torch.Storage, location) -> torch.Storage:  # pylint: disable=unused-argument
-        if cuda_device >= 0:
-            return storage.cuda(cuda_device)
-        else:
-            return storage
-    return inner_device_mapping
-
-
-def ones_like(tensor: torch.Tensor) -> torch.Tensor:
-    """
-    Use clone() + fill_() to make sure that a ones tensor ends up on the right
-    device at runtime.
-    """
-    return tensor.clone().fill_(1)
-
-
-def combine_tensors(combination: str, tensors: List[torch.Tensor]) -> torch.Tensor:
-    """
-    Combines a list of tensors using element-wise operations and concatenation, specified by a
-    ``combination`` string.  The string refers to (1-indexed) positions in the input tensor list,
-    and looks like ``"1,2,1+2,3-1"``.
-    We allow the following kinds of combinations: ``x``, ``x*y``, ``x+y``, ``x-y``, and ``x/y``,
-    where ``x`` and ``y`` are positive integers less than or equal to ``len(tensors)``.  Each of
-    the binary operations is performed elementwise.  You can give as many combinations as you want
-    in the ``combination`` string.  For example, for the input string ``"1,2,1*2"``, the result
-    would be ``[1;2;1*2]``, as you would expect, where ``[;]`` is concatenation along the last
-    dimension.
-    If you have a fixed, known way to combine tensors that you use in a model, you should probably
-    just use something like ``torch.cat([x_tensor, y_tensor, x_tensor * y_tensor])``.  This
-    function adds some complexity that is only necessary if you want the specific combination used
-    to be `configurable`.
-    If you want to do any element-wise operations, the tensors involved in each element-wise
-    operation must have the same shape.
-    This function also accepts ``x`` and ``y`` in place of ``1`` and ``2`` in the combination
-    string.
-    """
-    if len(tensors) > 9:
-        raise ConfigurationError("Double-digit tensor lists not currently supported")
-    combination = combination.replace('x', '1').replace('y', '2')
-    to_concatenate = [_get_combination(piece, tensors) for piece in combination.split(',')]
-    return torch.cat(to_concatenate, dim=-1)
-
-
-def _get_combination(combination: str, tensors: List[torch.Tensor]) -> torch.Tensor:
-    if combination.isdigit():
-        index = int(combination) - 1
-        return tensors[index]
-    else:
-        if len(combination) != 3:
-            raise ConfigurationError("Invalid combination: " + combination)
-        first_tensor = _get_combination(combination[0], tensors)
-        second_tensor = _get_combination(combination[2], tensors)
-        operation = combination[1]
-        if operation == '*':
-            return first_tensor * second_tensor
-        elif operation == '/':
-            return first_tensor / second_tensor
-        elif operation == '+':
-            return first_tensor + second_tensor
-        elif operation == '-':
-            return first_tensor - second_tensor
-        else:
-            raise ConfigurationError("Invalid operation: " + operation)
-
-
-def get_combined_dim(combination: str, tensor_dims: List[int]) -> int:
-    """
-    For use with :func:`combine_tensors`.  This function computes the resultant dimension when
-    calling ``combine_tensors(combination, tensors)``, when the tensor dimension is known.  This is
-    necessary for knowing the sizes of weight matrices when building models that use
-    ``combine_tensors``.
-    Parameters
-    ----------
-    combination : ``str``
-        A comma-separated list of combination pieces, like ``"1,2,1*2"``, specified identically to
-        ``combination`` in :func:`combine_tensors`.
-    tensor_dims : ``List[int]``
-        A list of tensor dimensions, where each dimension is from the `last axis` of the tensors
-        that will be input to :func:`combine_tensors`.
-    """
-    if len(tensor_dims) > 9:
-        raise ConfigurationError("Double-digit tensor lists not currently supported")
-    combination = combination.replace('x', '1').replace('y', '2')
-    return sum([_get_combination_dim(piece, tensor_dims) for piece in combination.split(',')])
-
-
-def _get_combination_dim(combination: str, tensor_dims: List[int]) -> int:
-    if combination.isdigit():
-        index = int(combination) - 1
-        return tensor_dims[index]
-    else:
-        if len(combination) != 3:
-            raise ConfigurationError("Invalid combination: " + combination)
-        first_tensor_dim = _get_combination_dim(combination[0], tensor_dims)
-        second_tensor_dim = _get_combination_dim(combination[2], tensor_dims)
-        operation = combination[1]
-        if first_tensor_dim != second_tensor_dim:
-            raise ConfigurationError(
-                "Tensor dims must match for operation \"{}\"".format(operation))
-        return first_tensor_dim
-
-
-def logsumexp(tensor: torch.Tensor,
-              dim: int = -1,
-              keepdim: bool = False) -> torch.Tensor:
-    """
-    A numerically stable computation of logsumexp. This is mathematically equivalent to
-    `tensor.exp().sum(dim, keep=keepdim).log()`.  This function is typically used for summing log
-    probabilities.
-    Parameters
-    ----------
-    tensor : torch.FloatTensor, required.
-        A tensor of arbitrary size.
-    dim : int, optional (default = -1)
-        The dimension of the tensor to apply the logsumexp to.
-    keepdim: bool, optional (default = False)
-        Whether to retain a dimension of size one at the dimension we reduce over.
-    """
-    max_score, _ = tensor.max(dim, keepdim=keepdim)
-    if keepdim:
-        stable_vec = tensor - max_score
-    else:
-        stable_vec = tensor - max_score.unsqueeze(dim)
-    return max_score + (stable_vec.exp().sum(dim, keepdim=keepdim)).log()
-
-
-def subsequent_mask(size):
-    "Mask out subsequent positions."
-    attn_shape = (1, size, size)
-    subsequent_mask = np.triu(np.ones(attn_shape), k=1).astype('uint8')
-    return torch.from_numpy(subsequent_mask) == 0
-
-
-=======
->>>>>>> a6c95972
 @Seq2SeqEncoder.register("masked_multi_head_self_attention")
 class MaskedMultiHeadSelfAttention(Seq2SeqEncoder):
     # pylint: disable=line-too-long
