""" Trainer """
import os
import re
import math
import glob
import time
import copy
import random
import logging as log
import itertools

import torch
from torch.optim.lr_scheduler import ReduceLROnPlateau
from torch.nn.utils.clip_grad import clip_grad_norm_

from allennlp.common import Params
from allennlp.common.checks import ConfigurationError
from allennlp.data.iterators import BasicIterator, BucketIterator
from allennlp.training.learning_rate_schedulers import LearningRateScheduler
from allennlp.training.optimizers import Optimizer
from utils import device_mapping
from utils import assert_for_log

from tensorboardX import SummaryWriter

def build_trainer_params(args, task, max_vals, val_interval):
    ''' Build trainer parameters, possibly loading task specific parameters '''
    def get_task_attr(attr_name):
        return getattr(args, "%s_%s" % (task, attr_name)) if \
            hasattr(args, "%s_%s" % (task, attr_name)) else \
            getattr(args, attr_name)
    params = {}
    train_opts = ['optimizer', 'lr', 'batch_size', 'lr_decay_factor',
                  'task_patience', 'patience', 'scheduler_threshold']
    # we want to pass to the build_train()
    extra_opts = ['sent_enc', 'd_hid', 'warmup',
                  'max_grad_norm', 'min_lr',
                  'no_tqdm', 'cuda']
    for attr in train_opts:
        params[attr] = get_task_attr(attr)
    for attr in extra_opts:
        params[attr] = getattr(args, attr)
    params['max_vals'] = getattr(args, "%s_max_vals" % task) if \
        hasattr(args, "%s_max_vals" % task) else max_vals
    params['val_interval'] = getattr(args, "%s_val_interval" % task) if \
        hasattr(args, "%s_val_interval" % task) else val_interval

    return Params(params)


def build_trainer(params, model, run_dir, metric_should_decrease=True):
    '''Build a trainer.

    Parameters
    ----------
    args: A trainer config object.
    model: A module with trainable parameters.
    max_vals: The upper bound on training steps, specified in number of validation runs.

    Returns
    -------
    A trainer object, a trainer config object, an optimizer config object,
        and a scheduler config object.
    '''
    iterator = BasicIterator(params['batch_size'])
    # iterator = BucketIterator(sorting_keys=[("sentence1", "num_tokens")],
    #                          batch_size=params['batch_size'])

    if params['optimizer'] == 'adam':
        # AMSGrad is a flag variant of Adam, not its own object.
        opt_params = Params({'type': params['optimizer'], 'lr': params['lr'],
                             'weight_decay': 0, 'amsgrad': True})
    else:
        opt_params = Params({'type': params['optimizer'], 'lr': params['lr'],
                             'weight_decay': 0})

    if 'transformer' in params['sent_enc']:
        schd_params = Params({'type': 'noam',
                              'model_size': params['d_hid'],
                              'warmup_steps': params['warmup'],
                              'factor': 1.0})
        log.info('\tUsing noam scheduler with warmup %d!' % params['warmup'])
    else:
        schd_params = Params({'type': 'reduce_on_plateau',
                              'mode': 'min' if metric_should_decrease else 'max',
                              'factor': params['lr_decay_factor'],
                              'patience': params['task_patience'],
                              'threshold': params['scheduler_threshold'],
                              'threshold_mode': 'abs',
                              'verbose': True})
        log.info('\tUsing ReduceLROnPlateau scheduler!')

    train_params = Params({'cuda_device': params['cuda'],
                           'patience': params['patience'],
                           'grad_norm': params['max_grad_norm'],
                           'val_interval': params['val_interval'],
                           'max_vals': params['max_vals'],
                           'lr_decay': .99, 'min_lr': params['min_lr'],
                           'no_tqdm': params['no_tqdm']})
    trainer = SamplingMultiTaskTrainer.from_params(model, run_dir, iterator,
                                                   copy.deepcopy(train_params))
    return trainer, train_params, opt_params, schd_params


class SamplingMultiTaskTrainer:
    def __init__(self, model, iterator, patience=2, val_interval=100, max_vals=50,
                 serialization_dir=None, cuda_device=-1,
                 grad_norm=None, grad_clipping=None, lr_decay=None, min_lr=None,
                 no_tqdm=False, keep_all_checkpoints=False):
        """
        The training coordinator. Unusually complicated to handle MTL with tasks of
        diverse sizes.

        Parameters
        ----------
        model : ``Model``, required.
            An AllenNLP model to be optimized. Pytorch Modules can also be optimized if
            their ``forward`` method returns a dictionary with a "loss" key, containing a
            scalar tensor representing the loss function to be optimized.
        optimizer : ``torch.nn.Optimizer``, required.
            An instance of a Pytorch Optimizer, instantiated with the parameters of the
            model to be optimized.
        iterator : ``DataIterator``, required.
            A method for iterating over a ``Dataset``, yielding padded indexed batches.
        patience , optional (default=2)
            Number of epochs to be patient before early stopping.
        val_metric , optional (default="loss")
            Validation metric to measure for whether to stop training using patience
            and whether to serialize an ``is_best`` model each epoch. The metric name
            must be prepended with either "+" or "-", which specifies whether the metric
            is an increasing or decreasing function.
        serialization_dir , optional (default=None)
            Path to directory for saving and loading model files. Models will not be saved if
            this parameter is not passed.
        cuda_device , optional (default = -1)
            An integer specifying the CUDA device to use. If -1, the CPU is used.
            Multi-gpu training is not currently supported, but will be once the
            Pytorch DataParallel API stabilises.
        grad_norm : float, optional, (default = None).
            If provided, gradient norms will be rescaled to have a maximum of this value.
        grad_clipping : ``float``, optional (default = ``None``).
            If provided, gradients will be clipped `during the backward pass` to have an (absolute)
            maximum of this value.  If you are getting ``NaNs`` in your gradients during training
            that are not solved by using ``grad_norm``, you may need this.
        learning_rate_scheduler : PytorchLRScheduler, optional, (default = None)
            A Pytorch learning rate scheduler. The learning rate will be decayed with respect to
            this schedule at the end of each epoch. If you use
            :class:`torch.optim.lr_scheduler.ReduceLROnPlateau`,
            this will use the ``val_metric`` provided to determine if learning has plateaued.
        no_tqdm : ``bool``, optional (default=False)
            We use ``tqdm`` for log, which will print a nice progress bar that updates in place
            after every batch.  This is nice if you're running training on a local shell, but can
            cause problems with log files from, e.g., a docker image running on kubernetes.  If
            ``no_tqdm`` is ``True``, we will not use tqdm, and instead log batch statistics using
            ``log.info``, outputting a line at most every 10 seconds.
        keep_all_checkpoints : If set, keep checkpoints from every validation. Otherwise, keep only
            best and (if different) most recent.
        """
        self._model = model
        self._iterator = iterator

        self._patience = patience
        self._max_vals = max_vals
        self._val_interval = val_interval
        self._serialization_dir = serialization_dir
        self._cuda_device = cuda_device
        self._grad_norm = grad_norm
        self._grad_clipping = grad_clipping
        self._lr_decay = lr_decay
        self._min_lr = min_lr
        self._keep_all_checkpoints = keep_all_checkpoints

        self._task_infos = None
        self._metric_infos = None

        self._no_tqdm = no_tqdm
        self._log_interval = 10  # seconds
        self._summary_interval = 100  # num batches between log to tensorboard
        if self._cuda_device >= 0:
            self._model = self._model.cuda(self._cuda_device)

        self._TB_dir = None
        if self._serialization_dir is not None:
            self._TB_dir = os.path.join(self._serialization_dir, "tensorboard")
            self._TB_train_log = SummaryWriter(
                os.path.join(self._TB_dir, "train"))
            self._TB_validation_log = SummaryWriter(
                os.path.join(self._TB_dir, "val"))

    def _check_history(self, metric_history, cur_score, should_decrease=False):
        '''
        Given a task, the history of the performance on that task,
        and the current score, check if current score is
        best so far and if out of patience.
        '''
        patience = self._patience + 1
        best_fn = min if should_decrease else max
        best_score = best_fn(metric_history)
        if best_score == cur_score:
            best_so_far = metric_history.index(best_score) == len(metric_history) - 1
        else:
            best_so_far = False

        out_of_patience = False
        if should_decrease:
            index_of_last_improvement = metric_history.index(min(metric_history))
            out_of_patience = index_of_last_improvement <= len(metric_history) - (patience + 1)
        else:
            index_of_last_improvement = metric_history.index(max(metric_history))
            out_of_patience = index_of_last_improvement <= len(metric_history) - (patience + 1)

        return best_so_far, out_of_patience

    def _setup_training(self, tasks, train_params, optimizer_params, scheduler_params, iterator):
        # Task bookkeeping
        task_infos = {task.name: {} for task in tasks}
        for task in tasks:
            task_info = task_infos[task.name]
            tr_generator = iterator(task.train_data, num_epochs=None, cuda_device=self._cuda_device)
            task_info['n_tr_batches'] = math.ceil(task.n_tr_examples / iterator._batch_size)
            task_info['tr_generator'] = tr_generator
            task_info['loss'] = 0.0
            task_info['total_batches_trained'] = 0
            task_info['n_batches_since_val'] = 0
            task_info['optimizer'] = Optimizer.from_params(train_params,
                                                           copy.deepcopy(optimizer_params))
            task_info['scheduler'] = LearningRateScheduler.from_params(
                task_info['optimizer'], copy.deepcopy(scheduler_params))
            task_info['stopped'] = False
            task_info['last_log'] = time.time()
        # Metric bookkeeping
        all_metrics = [task.val_metric for task in tasks] + ['micro_avg', 'macro_avg']
        metric_infos = {metric: {'hist': [], 'stopped': False, 'best': (-1, {})} for
                        metric in all_metrics}
        self._task_infos = task_infos
        self._metric_infos = metric_infos
        return task_infos, metric_infos

    def train(self, tasks, stop_metric,
              n_batches_per_pass,
              weighting_method, scaling_method,
              train_params, optimizer_params, scheduler_params,
              shared_optimizer=1, load_model=1, phase="main"):
        """
        The main training loop.

        Parameters
        ----------
        tasks: A list of task objects to train on.
        stop_metric: The metric to use for early stopping.
        validation_interval: How many passes between evaluations.
        n_batches_per_pass: How many training steps per task per pass.
        weighting_method: How to sample which task to use.
        scaling_method: How to scale gradients.
        train_params: Trainer config object.
        optimizer_params: Optimizer config object.
        scheduler_params: Scheduler config object.
        shared_optimizer: Use a single optimizer object for all tasks in MTL. Recommended.
        load_model: Whether to restore and continue training if a checkpoint is found.
        phase: Usually 'main' or 'eval'.

        Returns
        -------
        Validation results
        """

        if weighting_method == 'uniform':
            log.info("Sampling tasks uniformly")
        elif weighting_method == 'proportional':
            log.info("Sampling tasks proportional to number of training batches")
        elif weighting_method == 'proportional_log':
            log.info("Sampling tasks proportional to log number of training batches")

        if scaling_method == 'max':
            # divide by # batches, multiply by max # batches
            log.info("Scaling losses to largest task")
        elif scaling_method == 'min':
            # divide by # batches, multiply by fewest # batches
            log.info("Scaling losses to the smallest task")
        elif scaling_method == 'unit':
            log.info("Dividing losses by number of training batches")
        validation_interval = self._val_interval
        iterator = self._iterator
        task_infos, metric_infos = self._setup_training(tasks, train_params, optimizer_params,
                                                        scheduler_params, iterator)
        if shared_optimizer:
            g_optimizer = Optimizer.from_params(train_params, copy.deepcopy(optimizer_params))
            g_scheduler = LearningRateScheduler.from_params(
                g_optimizer, copy.deepcopy(scheduler_params))
        else:
            g_optimizer, g_scheduler = None, None
        self._g_optimizer = g_optimizer
        self._g_scheduler = g_scheduler

        n_pass, should_stop = 0, False  # define these here b/c they might get overridden on load
        if self._serialization_dir is not None and phase != "eval":  # Resume from serialization path
            if load_model and any(
                    ["model_state_" in x for x in os.listdir(self._serialization_dir)]):
                n_pass, should_stop = self._restore_checkpoint()
                log.info("Loaded model from checkpoint. Starting at pass %d.", n_pass)
            else:
                log.info("Not loading.")
                checkpoint_pattern = os.path.join(
                    self._serialization_dir, "*_{}_*.th".format(phase))
                assert_for_log(len(glob.glob(checkpoint_pattern)) == 0,
                               "There are existing checkpoints here which will be overwritten. "
                               "Use load_model = 1 to load the checkpoints instead. "
                               "If you don't want them, delete them or change your experiment name.")

        if self._grad_clipping is not None:  # pylint: disable=invalid-unary-operand-type
            def clip_function(grad): return grad.clamp(-self._grad_clipping, self._grad_clipping)
            for parameter in self._model.parameters():
                if parameter.requires_grad:
                    parameter.register_hook(clip_function)

        if weighting_method == 'uniform':
            sample_weights = [1] * len(tasks)
        elif weighting_method == 'proportional':
            sample_weights = [task_infos[task.name]['n_tr_batches'] for task in tasks]
            max_weight = max(sample_weights)
            min_weight = min(sample_weights)
<<<<<<< HEAD
        elif weighting_method == 'proportional_log':
=======
        elif weighting_method == 'proportional_log': # haven't written loss scaling
>>>>>>> 3d5f1650
            sample_weights = [math.log(task_infos[task.name]['n_tr_batches']) for task in tasks]
            max_weight = max(sample_weights)
            min_weight = min(sample_weights)
        samples = random.choices(tasks, weights=sample_weights, k=validation_interval)

        log.info("Beginning training. Stopping metric: %s", stop_metric)
        all_tr_metrics = {}
        while not should_stop:
            self._model.train()

            # randomly select a task
            task = samples[n_pass % (validation_interval)]
            task_info = task_infos[task.name]
            if task_info['stopped']:
                continue
            tr_generator = task_info['tr_generator']
            optimizer = g_optimizer if shared_optimizer else task_info['optimizer']
            scheduler = g_scheduler if shared_optimizer else task_info['scheduler']
            total_batches_trained = task_info['total_batches_trained']
            n_batches_since_val = task_info['n_batches_since_val']
            tr_loss = task_info['loss']
            for batch in itertools.islice(tr_generator, n_batches_per_pass):
                n_batches_since_val += 1
                total_batches_trained += 1
                optimizer.zero_grad()
                output_dict = self._forward(batch, task=task, for_training=True)
                assert_for_log("loss" in output_dict,
                               "Model must return a dict containing a 'loss' key")
                loss = output_dict["loss"]  # optionally scale loss
                if scaling_method == 'unit' and weighting_method == 'proportional':
                    loss /= task_info['n_tr_batches']
                elif scaling_method == 'max' and weighting_method == 'proportional':
                    loss *= (max_weight / task_info['n_tr_batches'])
                elif scaling_method == 'min' and weighting_method == 'proportional':
                    loss *= (min_weight / task_info['n_tr_batches'])
                loss.backward()
                assert_for_log(not torch.isnan(loss).any(), "NaNs in loss.")
                tr_loss += loss.data.cpu().numpy()

                # Gradient regularization and application
                if self._grad_norm:
                    clip_grad_norm_(self._model.parameters(), self._grad_norm)
                optimizer.step()
                n_pass += 1  # update per batch

                # step scheduler if it's not ReduceLROnPlateau
                if not isinstance(scheduler.lr_scheduler, ReduceLROnPlateau):
                    # scheduler.step(n_pass)
                    scheduler.step_batch(n_pass)

            # Update training progress on that task
            task_info['n_batches_since_val'] = n_batches_since_val
            task_info['total_batches_trained'] = total_batches_trained
            task_info['loss'] = tr_loss


            # Intermediate log to logger and tensorboard
            if time.time() - task_info['last_log'] > self._log_interval:
                task_metrics = task.get_metrics()

                # log to tensorboard
                if self._TB_dir is not None:
                    task_metrics_to_TB = task_metrics.copy()
                    task_metrics_to_TB["loss"] = \
                                float(task_info['loss'] / n_batches_since_val)
                    self._metrics_to_tensorboard_tr(n_pass, task_metrics_to_TB, task.name)

                task_metrics["%s_loss" % task.name] = tr_loss / n_batches_since_val
                description = self._description_from_metrics(task_metrics)
                log.info("Update %d: task %s, batch %d (%d): %s", n_pass,
                         task.name, n_batches_since_val, total_batches_trained, description)

                task_info['last_log'] = time.time()

            # Validation
            if n_pass % (validation_interval) == 0:
                epoch = int(n_pass / validation_interval)
                log.info("***** Pass %d / Epoch %d *****", n_pass, epoch)
                # Get metrics for all training progress so far
                for task in tasks:
                    task_info = task_infos[task.name]
                    n_batches_since_val = task_info['n_batches_since_val']
                    if n_batches_since_val > 0:
                        task_metrics = task.get_metrics(reset=True)
                        for name, value in task_metrics.items():
                            all_tr_metrics["%s_%s" % (task.name, name)] = value
                        all_tr_metrics["%s_loss" % task.name] = \
                            float(task_info['loss'] / n_batches_since_val)
                    else:
                        all_tr_metrics["%s_loss" % task.name] = 0.0
                    log.info("%s: trained on %d batches, %.3f epochs", task.name,
                             n_batches_since_val, n_batches_since_val / task_info['n_tr_batches'])

                # Validate
                log.info("Validating...")
                all_val_metrics, should_save, new_best_macro, task_infos, metric_infos = self._validate(
                    epoch, tasks, task_infos, metric_infos, iterator, g_scheduler, periodic_save=(phase != "eval"))

                # Check stopping conditions
                should_stop, task_infos, metric_infos = self._check_stop(
                    epoch, stop_metric, tasks, task_infos, metric_infos, g_optimizer)

                # Log results to logger and tensorboard
                for name, value in all_val_metrics.items():
                    log.info("Statistic: %s", name)
                    if name in all_tr_metrics:
                        log.info("\ttraining: %3f", all_tr_metrics[name])
                    log.info("\tvalidation: %3f", value)
                if self._TB_dir is not None:
                        self._metrics_to_tensorboard_val(n_pass, all_val_metrics)

                lrs = self._get_lr()
                for name, value in lrs.items():
                    log.info("%s: %.6f", name, value)

                self._metric_infos = metric_infos
                self._task_infos = task_infos
                all_tr_metrics = {}
                samples = random.choices(tasks, weights=sample_weights, k=validation_interval)

                if should_save:
                    self._save_checkpoint(
                        {"pass": n_pass, "epoch": epoch, "should_stop": should_stop},
                        phase=phase, new_best_macro=new_best_macro)

        log.info('Stopped training after %d validation checks', n_pass / validation_interval)
        return self._aggregate_results(tasks, task_infos, metric_infos)  # , validation_interval)

    def _aggregate_results(self, tasks, task_infos, metric_infos):
        ''' Ad hoc helper function to print results after finishing training '''
        results = {}
        for task in tasks:
            task_info = task_infos[task.name]
            log.info('Trained %s for %d batches or %.3f epochs',
                     task.name, task_info['total_batches_trained'],
                     task_info['total_batches_trained'] / task_info['n_tr_batches'])
            results[task.name] = metric_infos[task.val_metric]['best'][0]  # * validation_interval
        results['micro'] = metric_infos['micro_avg']['best'][0]  # * validation_interval
        results['macro'] = metric_infos['macro_avg']['best'][0]  # * validation_interval
        log.info('***** VALIDATION RESULTS *****')
        for metric in metric_infos.keys():
            best_epoch, epoch_metrics = metric_infos[metric]['best']
            all_metrics_str = ', '.join(['%s: %.5f' % (metric, score) for
                                         metric, score in epoch_metrics.items()])
            log.info('%s, %d, %s', metric, best_epoch, all_metrics_str)
        return results

    def _validate(
            self,
            epoch,
            tasks,
            task_infos,
            metric_infos,
            iterator,
            g_scheduler,
            periodic_save=True):
        ''' Validate on all tasks and return the results and whether to save this epoch or not '''
        self._model.eval()
        all_val_metrics = {("%s_loss" % task.name): 0.0 for task in tasks}
        all_val_metrics["macro_avg"] = 0.0
        all_val_metrics["micro_avg"] = 0.0
        n_examples_overall = 0.0

        # Get validation numbers for each task
        for task in tasks:
            n_examples = 0.0
            task_info = task_infos[task.name]
            # TODO: Make this an explicit parameter rather than hard-coding.
            max_data_points = min(task.n_val_examples, 5000)
            val_generator = BasicIterator(
                iterator._batch_size,
                instances_per_epoch=max_data_points)(
                task.val_data,
                num_epochs=1,
                shuffle=False,
                cuda_device=self._cuda_device)
            n_val_batches = math.ceil(max_data_points / iterator._batch_size)
            all_val_metrics["%s_loss" % task.name] = 0.0
            batch_num = 0
            for batch in val_generator:
                batch_num += 1
                val_output_dict = self._forward(batch, task=task, for_training=False)
                loss = val_output_dict["loss"]
                all_val_metrics["%s_loss" % task.name] += loss.data.cpu().numpy()

                # log
                if time.time() - task_info['last_log'] > self._log_interval:
                    task_metrics = task.get_metrics()
                    task_metrics["%s_loss" %
                                 task.name] = all_val_metrics["%s_loss" %
                                                              task.name] / batch_num
                    description = self._description_from_metrics(task_metrics)
                    log.info("Batch %d/%d: %s", batch_num, n_val_batches, description)
                    task_info['last_log'] = time.time()
                if 'labels' in batch:
                    n_examples += batch['labels'].size()[0]
                elif 'targs' in batch:
                    n_examples += batch['targs']['words'].nelement()
            assert batch_num == n_val_batches

            # Get task validation metrics and store in all_val_metrics
            task_metrics = task.get_metrics(reset=True)
            for name, value in task_metrics.items():
                all_val_metrics["%s_%s" % (task.name, name)] = value
            all_val_metrics["%s_loss" % task.name] /= batch_num  # n_val_batches
            all_val_metrics["micro_avg"] += \
                all_val_metrics[task.val_metric] * n_examples
            all_val_metrics["macro_avg"] += \
                all_val_metrics[task.val_metric]
            n_examples_overall += n_examples

            # Reset training progress
            task_info['n_batches_since_val'] = 0
            task_info['loss'] = 0

        all_val_metrics['micro_avg'] /= n_examples_overall
        all_val_metrics['macro_avg'] /= len(tasks)

        # Track per task patience
        should_save = periodic_save  # whether to save this epoch or not.
        # Currently we save every validation in the main training runs.
        new_best_macro = False  # whether this epoch is a new best

        for task in tasks + ['micro', 'macro']:
            if task in ['micro', 'macro']:
                metric = "%s_avg" % task
                metric_decreases = False
            else:
                metric = task.val_metric
                metric_decreases = task.val_metric_decreases
                task = task.name
            if metric_infos[metric]['stopped']:
                continue
            this_epoch_metric = all_val_metrics[metric]
            metric_history = metric_infos[metric]['hist']
            metric_history.append(this_epoch_metric)
            is_best_so_far, out_of_patience = \
                self._check_history(metric_history, this_epoch_metric, metric_decreases)
            if is_best_so_far:
                log.info("Best model found for %s.", task)
                metric_infos[metric]['best'] = (epoch, all_val_metrics)
                should_save = True
                if task == 'macro':
                    new_best_macro = True
            if out_of_patience:
                if periodic_save:
                    should_save = True
                metric_infos[metric]['stopped'] = True
                log.info("Out of patience. Stopped tracking %s", task)

            # Get scheduler, using global scheduler if exists and task is macro
            # micro has no scheduler updates
            if hasattr(task, 'name') and g_scheduler is None:
                scheduler = task_infos[task.name]['scheduler']
            elif g_scheduler is not None and task == 'macro':
                scheduler = g_scheduler
            else:
                scheduler = None
            if scheduler is not None and isinstance(scheduler.lr_scheduler, ReduceLROnPlateau):
                scheduler.step(this_epoch_metric, epoch)

        return all_val_metrics, should_save, new_best_macro, task_infos, metric_infos

    def _get_lr(self):
        if self._g_optimizer is not None:
            lrs = {'global_lr': self._g_optimizer.param_groups[0]['lr']}
        else:
            lrs = {}
            for task, task_info in self._task_infos.items():
                lrs["%s_lr" % task] = task_info['optimizer'].param_groups[0]['lr']
        return lrs

    def _check_stop(self, epoch, stop_metric, tasks, task_infos, metric_infos, g_optimizer):
        ''' Check to see if should stop '''
        if g_optimizer is None:
            stop_tr = True
            for task in tasks:
                task_info = task_infos[task.name]
                if task_info['optimizer'].param_groups[0]['lr'] < self._min_lr:
                    log.info("Minimum lr hit on %s.", task.name)
                    task_info['stopped'] = True
                stop_tr = stop_tr and task_info['stopped']
                #stop_val = stop_val and metric_infos[task.val_metric]['stopped']
        else:
            if g_optimizer.param_groups[0]['lr'] < self._min_lr:
                log.info("Minimum lr hit.")
                stop_tr = True
            else:
                stop_tr = False

        stop_val = metric_infos[stop_metric]['stopped']

        should_stop = False
        if stop_tr:
            should_stop = True
            log.info("All tasks hit minimum lr. Stopping training.")
        if stop_val:
            should_stop = True
            log.info("All metrics ran out of patience. Stopping training.")
        if epoch >= self._max_vals:
            log.info("Maximum number of validations hit. Stopping training.")
            should_stop = True

        return should_stop, task_infos, metric_infos

    def _forward(self, batch, for_training, task=None):
        # tensor_batch = arrays_to_variables(batch, self._cuda_device, for_training=for_training)
        tensor_batch = batch
        return self._model.forward(task, tensor_batch)  # , **tensor_batch)

    def _description_from_metrics(self, metrics):
        # pylint: disable=no-self-use
        return ', '.join(["%s: %.4f" % (name, value) for name, value in metrics.items()]) + " ||"

    def _unmark_previous_best(self, phase, epoch):
        marked_best = glob.glob(
            os.path.join(self._serialization_dir, "*_state_{}_epoch_*.best_macro.th".format(phase)))
        for file in marked_best:
            # Skip the just-written checkpoint.
            if "_{}.".format(epoch) not in file:
                os.rename(file, re.sub('%s$' % ".best_macro.th", ".th", file))

    def _delete_old_checkpoints(self, phase, epoch):
        candidates = glob.glob(
            os.path.join(self._serialization_dir, "*_state_{}_epoch_*.th".format(phase)))
        for file in candidates:
            # Skip the best, because we'll need it.
            # Skip the just-written checkpoint.
            if ".best_macro" not in file and "_{}.".format(epoch) not in file:
                os.remove(file)

    def _save_checkpoint(self, training_state, phase="main", new_best_macro=False, keep_all=False):
        """
        Parameters
        ----------
        training_state: An object containing trainer state (step number, etc.), to be saved.
        phase: Usually 'main' or 'eval'.
        new_best_macro: If true, the saved checkpoint will be marked with .best_macro, and
            potentially used later when switching from main to eval training.
        """
        if not self._serialization_dir:
            raise ConfigurationError("serialization_dir not specified - cannot "
                                     "restore a model without a directory path.")

        epoch = training_state["epoch"]
        if phase == "eval":
            model_path = os.path.join(
                self._serialization_dir,
                "model_state_eval_best.th")
        else:
            if new_best_macro:
                best_str = ".best_macro"
            else:
                best_str = ""

            model_path = os.path.join(
                self._serialization_dir,
                "model_state_{}_epoch_{}{}.th".format(
                    phase, epoch, best_str))

        model_state = self._model.state_dict()

        # Don't save embeddings here.
        # TODO: There has to be a prettier way to do this.
        keys_to_skip = [key for key in model_state if dont_save(key)]
        for key in keys_to_skip:
            del model_state[key]
        torch.save(model_state, model_path)

        if phase != "eval":
            torch.save(
                training_state,
                os.path.join(
                    self._serialization_dir,
                    "training_state_{}_epoch_{}{}.th".format(
                        phase, epoch, best_str)))

            task_states = {}
            for task_name, task_info in self._task_infos.items():
                task_states[task_name] = {}
                task_states[task_name]['total_batches_trained'] = task_info['total_batches_trained']
                task_states[task_name]['stopped'] = task_info['stopped']
                if self._g_optimizer is None:
                    task_states[task_name]['optimizer'] = task_info['optimizer'].state_dict()
                    sched = task_info['scheduler']
                    sched_params = {}  # {'best': sched.best, 'num_bad_epochs': sched.num_bad_epochs,
                    #'cooldown_counter': sched.cooldown_counter}
                    task_states[task_name]['scheduler'] = sched_params
            task_states['global'] = {}
            task_states['global']['optimizer'] = self._g_optimizer.state_dict() if \
                self._g_optimizer is not None else None
            if self._g_scheduler is not None:
                sched = self._g_scheduler
                sched_params = {}  # {'best': sched.best, 'num_bad_epochs': sched.num_bad_epochs,
                #'cooldown_counter': sched.cooldown_counter}
                task_states['global']['scheduler'] = sched_params
            else:
                task_states['global']['scheduler'] = None
            torch.save(task_states, os.path.join(self._serialization_dir,
                                                 "task_state_{}_epoch_{}{}.th".format(
                                                     phase, epoch, best_str)))

            metric_states = {}
            for metric_name, metric_info in self._metric_infos.items():
                metric_states[metric_name] = {}
                metric_states[metric_name]['hist'] = metric_info['hist']
                metric_states[metric_name]['stopped'] = metric_info['stopped']
                metric_states[metric_name]['best'] = metric_info['best']
            torch.save(
                metric_states,
                os.path.join(
                    self._serialization_dir,
                    "metric_state_{}_epoch_{}{}.th".format(
                        phase, epoch, best_str)))
        log.info("Saved files to %s", self._serialization_dir)

        if phase != "eval" and new_best_macro:
            self._unmark_previous_best(phase, epoch)

        if not self._keep_all_checkpoints:
            self._delete_old_checkpoints(phase, epoch)

    def _find_last_checkpoint_suffix(self, search_phases_in_priority_order=['main']):
        """
        Search for checkpoints to load, looking only for `main` training checkpoints.

        TODO: This is probably hairier than it needs to be. If you're good at string handling...
        """
        if not self._serialization_dir:
            raise ConfigurationError("serialization_dir not specified - cannot "
                                     "restore a model without a directory path.")

        for current_search_phase in search_phases_in_priority_order:
            max_epoch = 0
            to_return = None
            candidate_files = glob.glob(
                os.path.join(
                    self._serialization_dir,
                    "model_state_{}_*".format(current_search_phase)))
            for x in candidate_files:
                epoch = int(x.split("model_state_{}_epoch_".format(
                    current_search_phase))[-1].split(".")[0])
                if epoch >= max_epoch:
                    max_epoch = epoch
                    to_return = x
            return to_return.split("model_state_")[-1]

    def _restore_checkpoint(self, search_phases_in_priority_order=['main']):
        """
        Restores a model from a serialization_dir to the last saved checkpoint.
        This includes an epoch count and optimizer state, which is serialized separately
        from  model parameters. This function should only be used to continue training -
        if you wish to load a model for inference/load parts of a model into a new
        computation graph, you should use the native Pytorch functions:
        `` model.load_state_dict(torch.load("/path/to/model/weights.th"))``

        Returns
        -------
        epoch
            The epoch at which to resume training.
        """

        suffix_to_load = self._find_last_checkpoint_suffix(
            search_phases_in_priority_order=search_phases_in_priority_order)
        assert suffix_to_load, "No checkpoint found."
        log.info("Found checkpoint {}. Loading.".format(suffix_to_load))

        model_path = os.path.join(self._serialization_dir,
                                  "model_state_{}".format(suffix_to_load))
        training_state_path = os.path.join(self._serialization_dir,
                                           "training_state_{}".format(suffix_to_load))
        task_state_path = os.path.join(self._serialization_dir,
                                       "task_state_{}".format(suffix_to_load))
        metric_state_path = os.path.join(self._serialization_dir,
                                         "metric_state_{}".format(suffix_to_load))

        model_state = torch.load(model_path, map_location=device_mapping(self._cuda_device))
        self._model.load_state_dict(model_state, strict=False)

        task_states = torch.load(task_state_path)
        for task_name, task_state in task_states.items():
            if task_name == 'global':
                continue
            self._task_infos[task_name]['total_batches_trained'] = task_state['total_batches_trained']
            if 'optimizer' in task_state:
                self._task_infos[task_name]['optimizer'].load_state_dict(task_state['optimizer'])
                for param, val in task_state['scheduler'].items():
                    setattr(self._task_infos[task_name]['scheduler'], param, val)
            self._task_infos[task_name]['stopped'] = task_state['stopped']
            generator = self._task_infos[task_name]['tr_generator']
            for _ in itertools.islice(generator, task_state['total_batches_trained'] %
                                      self._task_infos[task_name]['n_tr_batches']):
                pass
        if task_states['global']['optimizer'] is not None:
            self._g_optimizer.load_state_dict(task_states['global']['optimizer'])
        if task_states['global']['scheduler'] is not None:
            for param, val in task_states['global']['scheduler'].items():
                setattr(self._g_scheduler, param, val)

        metric_states = torch.load(metric_state_path)
        for metric_name, metric_state in metric_states.items():
            self._metric_infos[metric_name]['hist'] = metric_state['hist']
            self._metric_infos[metric_name]['stopped'] = metric_state['stopped']
            self._metric_infos[metric_name]['best'] = metric_state['best']

        training_state = torch.load(training_state_path)
        return training_state["pass"], training_state["should_stop"]

    def _metrics_to_tensorboard_tr(self,
                                    epoch: int,
                                    train_metrics: dict,
                                    task_name: str) -> None:
        """
        Sends all of the train metrics to tensorboard
        """
        metric_names = train_metrics.keys()

        for name in metric_names:
            train_metric = train_metrics.get(name)
            name = task_name + '/' + task_name + '_' + name
            self._TB_train_log.add_scalar(name, train_metric, epoch)


    def _metrics_to_tensorboard_val(self,
                                epoch: int,
                                val_metrics: dict) -> None:
        """
        Sends all of the val metrics to tensorboard
        """
        metric_names = val_metrics.keys()

        for name in metric_names:
            val_metric = val_metrics.get(name)
            name = name.split('_')[0]+ '/' +  name
            self._TB_validation_log.add_scalar(name, val_metric, epoch)

    @classmethod
    def from_params(cls, model, serialization_dir, iterator, params):
        ''' Generator trainer from parameters.  '''

        patience = params.pop("patience", 2)
        val_interval = params.pop("val_interval", 100)
        max_vals = params.pop("max_vals", 50)
        cuda_device = params.pop("cuda_device", -1)
        grad_norm = params.pop("grad_norm", None)
        grad_clipping = params.pop("grad_clipping", None)
        lr_decay = params.pop("lr_decay", None)
        min_lr = params.pop("min_lr", None)
        no_tqdm = params.pop("no_tqdm", False)
        keep_all_checkpoints = params.pop("keep_all_checkpoints", False)

        params.assert_empty(cls.__name__)
        return SamplingMultiTaskTrainer(model, iterator, patience=patience,
                                        val_interval=val_interval, max_vals=max_vals,
                                        serialization_dir=serialization_dir,
                                        cuda_device=cuda_device, grad_norm=grad_norm,
                                        grad_clipping=grad_clipping, lr_decay=lr_decay,
                                        min_lr=min_lr, no_tqdm=no_tqdm,
                                        keep_all_checkpoints=keep_all_checkpoints)


def dont_save(key):
    ''' Filter out strings with some bad words '''
    return 'elmo' in key or 'text_field_embedder' in key<|MERGE_RESOLUTION|>--- conflicted
+++ resolved
@@ -319,11 +319,7 @@
             sample_weights = [task_infos[task.name]['n_tr_batches'] for task in tasks]
             max_weight = max(sample_weights)
             min_weight = min(sample_weights)
-<<<<<<< HEAD
-        elif weighting_method == 'proportional_log':
-=======
         elif weighting_method == 'proportional_log': # haven't written loss scaling
->>>>>>> 3d5f1650
             sample_weights = [math.log(task_infos[task.name]['n_tr_batches']) for task in tasks]
             max_weight = max(sample_weights)
             min_weight = min(sample_weights)
