--- conflicted
+++ resolved
@@ -95,7 +95,6 @@
                               'verbose': True})
         log.info('\tUsing ReduceLROnPlateau scheduler!')
 
-<<<<<<< HEAD
     train_params = Params({'cuda_device': params['cuda'],
                            'patience': params['patience'],
                            'grad_norm': params['max_grad_norm'],
@@ -110,24 +109,6 @@
     if train_type == "SamplingMultiTaskTrainer":
         trainer = SamplingMultiTaskTrainer.from_params(model, run_dir,
                                                        copy.deepcopy(train_params))
-=======
-    train_params = Params(
-        {
-            'cuda_device': params['cuda'],
-            'patience': params['patience'],
-            'grad_norm': params['max_grad_norm'],
-            'val_interval': params['val_interval'],
-            'max_vals': params['max_vals'],
-            'lr_decay': .99,
-            'min_lr': params['min_lr'],
-            'keep_all_checkpoints': params['keep_all_checkpoints'],
-            'val_data_limit': params['val_data_limit'],
-            'max_epochs': params['max_epochs'],
-            'dec_val_scale': params['dec_val_scale'],
-            'training_data_fraction': params['training_data_fraction']})
-    trainer = SamplingMultiTaskTrainer.from_params(model, run_dir,
-                                                   copy.deepcopy(train_params))
->>>>>>> dbf77695
     return trainer, train_params, opt_params, schd_params
 
 
@@ -484,68 +465,13 @@
             "Error: Expected to sample from 0 tasks.")
 
         task_names = [task.name for task in tasks]
-<<<<<<< HEAD
-        task_n_train_examples = np.array([task.n_train_examples for task in tasks])
-        task_n_train_batches = np.array([task_infos[task.name]['n_tr_batches'] for task in tasks])
-        log.info("Training examples per task: " + str(dict(zip(task_names, task_n_train_examples))))
-        sample_weights = self.get_sampling_weights(weighting_method, len(tasks), task_n_train_examples)
-
-        normalized_sample_weights = np.array(sample_weights) / sum(sample_weights)
-        log.info("Using weighting method: %s, with normalized sample weights %s ",
-                 weighting_method, np.array_str(normalized_sample_weights, precision=4))
-
-        # Sample the tasks to train on. Do it all at once (val_interval) for MAX EFFICIENCY.
-        samples = random.choices(tasks, weights=sample_weights, k=validation_interval)
-
-        scaling_weights = self.get_scaling_weights(scaling_method, tasks, task_names, task_n_train_examples)
-        log.info("Beginning training. Stopping metric: %s", stop_metric)
-=======
         task_n_train_examples = np.array(
             [task.n_train_examples for task in tasks])
         task_n_train_batches = np.array(
             [task_infos[task.name]['n_tr_batches'] for task in tasks])
         log.info("Training examples per task: " +
                  str(dict(zip(task_names, task_n_train_examples))))
-
-        if weighting_method == 'uniform':
-            sample_weights = [1.0] * len(tasks)
-            log.info("Sampling tasks uniformly.")
-        elif weighting_method == 'proportional':
-            sample_weights = task_n_train_examples.astype(float)
-            log.info("Sampling tasks proportional to number of training examples.")
-        elif weighting_method == 'proportional_log_batch':
-            sample_weights = np.log(task_n_train_batches)
-            log.info(
-                "Sampling tasks proportional to log number of training batches.")
-        elif weighting_method == 'proportional_log_example':
-            sample_weights = np.log(task_n_train_examples)
-            log.info(
-                "Sampling tasks proportional to log number of training examples.")
-        elif weighting_method == 'inverse':
-            sample_weights = 1 / task_n_train_examples
-            log.info("Sampling tasks inverse to number of training examples.")
-        elif weighting_method == 'inverse_log_example':
-            sample_weights = 1 / np.log(task_n_train_examples)
-            log.info("Sampling tasks inverse to log number of training examples.")
-        elif weighting_method == 'inverse_log_batch':
-            sample_weights = 1 / np.log(task_n_train_batches)
-            log.info("Sampling tasks inverse to log number of training batches.")
-        elif 'power_' in weighting_method:
-            weighting_power = float(weighting_method.strip('power_'))
-            sample_weights = task_n_train_examples ** weighting_power
-            log.info(
-                "Sampling tasks with %s.",
-                weighting_method.replace(
-                    '_',
-                    ' of '))
-        elif 'softmax_' in weighting_method:  # exp(x/temp)
-            weighting_temp = float(weighting_method.strip('softmax_'))
-            sample_weights = np.exp(task_n_train_examples / weighting_temp)
-            log.info(
-                "Sampling tasks with %s.",
-                weighting_method.replace(
-                    '_',
-                    ' of temperature '))
+        sample_weights = self.get_sampling_weights(weighting_method, len(tasks), task_n_train_examples)
 
         normalized_sample_weights = np.array(
             sample_weights) / sum(sample_weights)
@@ -556,6 +482,10 @@
                 normalized_sample_weights,
                 precision=4))
 
+        normalized_sample_weights = np.array(sample_weights) / sum(sample_weights)
+        log.info("Using weighting method: %s, with normalized sample weights %s ",
+                 weighting_method, np.array_str(normalized_sample_weights, precision=4))
+        
         # Sample the tasks to train on. Do it all at once (val_interval) for
         # MAX EFFICIENCY.
         samples = random.choices(
@@ -563,38 +493,7 @@
             weights=sample_weights,
             k=validation_interval)
 
-        if scaling_method == 'uniform':
-            scaling_weights = [1.0] * len(tasks)
-        elif scaling_method == 'max_proportional':
-            scaling_weights = task_n_train_examples.astype(float)
-        elif scaling_method == 'max_proportional_log':
-            scaling_weights = np.log(task_n_train_examples)
-        elif 'max_power_' in scaling_method:
-            scaling_power = float(scaling_method.strip('max_power_'))
-            scaling_weights = task_n_train_examples ** scaling_power
-        elif scaling_method == 'max_inverse_log':
-            scaling_weights = 1 / np.log(task_n_train_examples)
-        elif scaling_method == 'max_inverse':
-            scaling_weights = 1 / task_n_train_examples
-        # Weighting losses based on best epochs for each task from a previous uniform run, normalizd by max epoch
-        # eg. 'max_epoch_9_18_1_11_18_2_14_16_1'
-        elif 'max_epoch_' in scaling_method:
-            epochs = scaling_method.strip('max_epoch_').split('_')
-            assert len(epochs) == len(
-                tasks), "Loss Scaling Error: epoch number not match."
-            scaling_weights = np.array(list(map(int, epochs)))
-
-        # normalized by max weight
-        if 'max' in scaling_method:
-            scaling_weights = scaling_weights / np.max(scaling_weights)
-
-        scaling_weights = dict(zip(task_names, scaling_weights))
-        log.info(
-            "Using loss scaling method: %s, with weights %s",
-            scaling_method,
-            str(scaling_weights))
-
->>>>>>> dbf77695
+        scaling_weights = self.get_scaling_weights(scaling_method, tasks, task_names, task_n_train_examples)
         offset = 0
         all_tr_metrics = {}
         log.info("Beginning training. Stopping metric: %s", stop_metric)
@@ -616,17 +515,11 @@
                 n_batches_since_val += 1
                 total_batches_trained += 1
                 optimizer.zero_grad()
-<<<<<<< HEAD
-                output_dict = self._forward(batch, task=task)
-                assert_for_log("loss" in output_dict,
-                               "Model must return a dict containing a 'loss' key")
-=======
                 output_dict = self._forward(
-                    batch, task=task, for_training=True)
+                    batch, task=task)
                 assert_for_log(
                     "loss" in output_dict,
                     "Model must return a dict containing a 'loss' key")
->>>>>>> dbf77695
                 loss = output_dict["loss"]  # optionally scale loss
 
                 loss *= scaling_weights[task.name]
@@ -910,7 +803,6 @@
 
         # Get validation numbers for each task
         for task in tasks:
-<<<<<<< HEAD
             n_examples_overall, task_infos, all_val_metrics = \
                 self._get_validation_performance(task,
                                                  task_infos,
@@ -918,72 +810,7 @@
                                                  batch_size,
                                                  all_val_metrics,
                                                  n_examples_overall)
-=======
-            n_examples, batch_num = 0, 0
-            task_info = task_infos[task.name]
-
-            # to speed up training, we evaluate on a subset of validation data
-            if self._val_data_limit >= 0:
-                max_data_points = min(
-                    task.n_val_examples, self._val_data_limit)
-            else:
-                max_data_points = task.n_val_examples
-            val_generator = BasicIterator(
-                batch_size, instances_per_epoch=max_data_points)(
-                task.val_data, num_epochs=1, shuffle=False)
-            val_generator = move_to_device(val_generator, self._cuda_device)
-            n_val_batches = math.ceil(max_data_points / batch_size)
-            all_val_metrics["%s_loss" % task.name] = 0.0
-
-            for batch in val_generator:
-                batch_num += 1
-                out = self._forward(batch, task=task, for_training=False)
-                loss = out["loss"]
-                all_val_metrics["%s_loss" %
-                                task.name] += loss.data.cpu().numpy()
-                n_examples += out["n_exs"]
-
-                # log
-                if time.time() - task_info['last_log'] > self._log_interval:
-                    task_metrics = task.get_metrics()
-                    task_metrics["%s_loss" % task.name] = \
-                        all_val_metrics["%s_loss" % task.name] / batch_num
-                    description = self._description_from_metrics(task_metrics)
-                    log.info(
-                        "Batch %d/%d: %s",
-                        batch_num,
-                        n_val_batches,
-                        description)
-                    task_info['last_log'] = time.time()
-            assert batch_num == n_val_batches
-
-            # Get task validation metrics and store in all_val_metrics
-            task_metrics = task.get_metrics(reset=True)
-            for name, value in task_metrics.items():
-                all_val_metrics["%s_%s" % (task.name, name)] = value
-            all_val_metrics["%s_loss" %
-                            task.name] /= batch_num  # n_val_batches
-            if task.val_metric_decreases and len(tasks) > 1:
-                all_val_metrics["micro_avg"] += (1 - all_val_metrics[task.val_metric] /
-                                                 self._dec_val_scale) * n_examples
-                all_val_metrics["macro_avg"] += (1 -
-                                                 all_val_metrics[task.val_metric] /
-                                                 self._dec_val_scale)
-            else:
-                # triggers for single-task cases and during MTL when task val
-                # metric increases
-                all_val_metrics["micro_avg"] += all_val_metrics[task.val_metric] * n_examples
-                all_val_metrics["macro_avg"] += all_val_metrics[task.val_metric]
-            n_examples_overall += n_examples
-
-            # Reset training progress
-            task_info['n_batches_since_val'] = 0
-            task_info['loss'] = 0
-
-        all_val_metrics['micro_avg'] /= n_examples_overall
-        all_val_metrics['macro_avg'] /= len(tasks)
-
->>>>>>> dbf77695
+
         # Track per task patience
         should_save = periodic_save  # whether to save this epoch or not.
         # Currently we save every validation in the main training runs.
@@ -1002,30 +829,11 @@
                 task_name = task.name
             if metric_infos[metric]['stopped']:
                 continue
-<<<<<<< HEAD
             metric_infos, this_epoch_metric, should_save, new_best_macro = self._update_metric_history(epoch, \
                                                                                                     all_val_metrics, 
                                                                                                     metric, task_name, metric_infos, \
                                                                                                     metric_decreases, should_save, new_best_macro)
-=======
-            this_epoch_metric = all_val_metrics[metric]
-            metric_history = metric_infos[metric]['hist']
-            metric_history.append(this_epoch_metric)
-            is_best_so_far, out_of_patience = self._check_history(
-                metric_history, this_epoch_metric, metric_decreases)
-            if is_best_so_far:
-                log.info("Best model found for %s.", task_name)
-                metric_infos[metric]['best'] = (epoch, all_val_metrics)
-                should_save = True
-                if task_name == 'macro':
-                    new_best_macro = True
-            if out_of_patience:
-                if periodic_save:
-                    should_save = True
-                metric_infos[metric]['stopped'] = True
-                log.info("Out of patience. Stopped tracking %s", task_name)
-
->>>>>>> dbf77695
+
             # Get scheduler, using global scheduler if exists and task is macro
             # micro has no scheduler updates
             if task_name not in ['micro', 'macro'] and g_scheduler is None:
