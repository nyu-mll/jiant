--- conflicted
+++ resolved
@@ -1114,12 +1114,8 @@
         if not self._keep_all_checkpoints:
             self._delete_old_checkpoints(phase, epoch)
 
-<<<<<<< HEAD
-    def _find_last_checkpoint_suffix(self, search_phases_in_priority_order=["main"]):
-=======
-    def _find_last_checkpoint_suffix(
-            self, search_phases_in_priority_order=['pretrain']):
->>>>>>> 39a3fd13
+    def _find_last_checkpoint_suffix(self, search_phases_in_priority_order=["pretrain"]):
+
         """
         Search for checkpoints to load, looking only for `main` training checkpoints.
 
@@ -1148,11 +1144,7 @@
                     to_return = x
             return to_return.split("model_state_")[-1]
 
-<<<<<<< HEAD
-    def _restore_checkpoint(self, search_phases_in_priority_order=["main"]):
-=======
-    def _restore_checkpoint(self, search_phases_in_priority_order=['pretrain']):
->>>>>>> 39a3fd13
+    def _restore_checkpoint(self, search_phases_in_priority_order=["pretrain"]):
         """
         Restores a model from a serialization_dir to the last saved checkpoint.
         This includes an epoch count and optimizer state, which is serialized separately
@@ -1175,18 +1167,11 @@
 
         model_path = os.path.join(self._serialization_dir, "model_state_{}".format(suffix_to_load))
         training_state_path = os.path.join(
-<<<<<<< HEAD
-            self._serialization_dir, "training_state_{}".format(suffix_to_load)
+            self._serialization_dir, "pretraining_state_{}".format(suffix_to_load)
         )
         task_state_path = os.path.join(
             self._serialization_dir, "task_state_{}".format(suffix_to_load)
         )
-=======
-            self._serialization_dir,
-            "pretraining_state_{}".format(suffix_to_load))
-        task_state_path = os.path.join(self._serialization_dir,
-                                       "task_state_{}".format(suffix_to_load))
->>>>>>> 39a3fd13
         metric_state_path = os.path.join(
             self._serialization_dir, "metric_state_{}".format(suffix_to_load)
         )
