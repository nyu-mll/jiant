--- conflicted
+++ resolved
@@ -19,26 +19,17 @@
 from allennlp.training.optimizers import Optimizer
 from utils import device_mapping
 
-<<<<<<< HEAD
 def build_trainer(args, model):
     '''Build a trainer'''
     iterator = BasicIterator(args.batch_size)
     #iterator = BucketIterator(sorting_keys=[("sentence1", "num_tokens")],
     #                          batch_size=args.batch_size)
 
-    opt_params = Params({'type': args.optimizer, 'lr': args.lr, 'weight_decay': 1e-5})
-=======
-from tasks import STSBTask
-
-def build_trainer(args, trainer_type, model, iterator):
-    '''Build a trainer'''      
     if args.optimizer == 'adam':
         # AMSGrad is a flag variant of Adam, not its own object.
         opt_params = Params({'type': args.optimizer, 'lr': args.lr, 'weight_decay': 1e-5, 'amsgrad': True})
-    else:  
+    else:
         opt_params = Params({'type': args.optimizer, 'lr': args.lr, 'weight_decay': 1e-5})
-
->>>>>>> e4f98f0b
     schd_params = Params({'type': 'reduce_on_plateau', 'mode':'max', 'factor': args.lr_decay_factor,
                           'patience': args.task_patience, 'threshold': args.scheduler_threshold,
                           'threshold_mode': 'abs', 'verbose':True})
