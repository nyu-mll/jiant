""" Trainer """
import os
import re
import math
import glob
import time
import copy
import random
import logging as log
import itertools
import numpy as np

import torch
from torch.optim.lr_scheduler import ReduceLROnPlateau
from torch.nn.utils.clip_grad import clip_grad_norm_
from tensorboardX import SummaryWriter  # pylint: disable=import-error

from allennlp.common import Params  # pylint: disable=import-error
from allennlp.common.checks import ConfigurationError  # pylint: disable=import-error
from allennlp.data.iterators import BasicIterator, BucketIterator  # pylint: disable=import-error
from allennlp.training.learning_rate_schedulers import LearningRateScheduler  # pylint: disable=import-error
from allennlp.training.optimizers import Optimizer  # pylint: disable=import-error

from .utils import device_mapping, assert_for_log, reset_elmo_states  # pylint: disable=import-error
from .evaluate import evaluate
from . import config


def build_trainer_params(args, task_names):
    ''' In an act of not great code design, we wrote this helper function which
    extracts trainer parameters from args. In particular, we want to search args
    for task specific training parameters. '''
    _get_task_attr = lambda attr_name: config.get_task_attr(args, task_names,
                                                            attr_name)
    params = {}
    train_opts = ['optimizer', 'lr', 'batch_size', 'lr_decay_factor',
                  'task_patience', 'patience', 'scheduler_threshold']
    # we want to pass to the build_train()
    extra_opts = ['sent_enc', 'd_hid', 'warmup',
                  'max_grad_norm', 'min_lr', 'batch_size',
                  'cuda', 'keep_all_checkpoints',
                  'val_data_limit', 'training_data_fraction']
    for attr in train_opts:
        params[attr] = _get_task_attr(attr)
    for attr in extra_opts:
        params[attr] = getattr(args, attr)
    params['max_vals'] = _get_task_attr('max_vals')
    params['val_interval'] = _get_task_attr('val_interval')
    params['dec_val_scale'] = _get_task_attr('dec_val_scale')

    return Params(params)


def build_trainer(params, model, run_dir, metric_should_decrease=True):
    '''Build a trainer from params.

    Parameters
    ----------
    args: A trainer config object.
    model: A module with trainable parameters.
    max_vals: The upper bound on training steps, specified in number of validation runs.

    Returns
    -------
    A trainer object, a trainer config object, an optimizer config object,
        and a scheduler config object.
    '''

    if params['optimizer'] == 'adam':
        # AMSGrad is a flag variant of Adam, not its own object.
        opt_params = Params({'type': params['optimizer'], 'lr': params['lr'],
                             'weight_decay': 0, 'amsgrad': True})
    else:
        opt_params = Params({'type': params['optimizer'], 'lr': params['lr'],
                             'weight_decay': 0})

    if 'transformer' in params['sent_enc']:
        assert False, "Transformer is not yet tested, still in experimental stage :-("
        schd_params = Params({'type': 'noam',
                              'model_size': params['d_hid'],
                              'warmup_steps': params['warmup'],
                              'factor': 1.0})
        log.info('\tUsing noam scheduler with warmup %d!', params['warmup'])
    else:
        schd_params = Params({'type': 'reduce_on_plateau',
                              'mode': 'min' if metric_should_decrease else 'max',
                              'factor': params['lr_decay_factor'],
                              'patience': params['task_patience'],
                              'threshold': params['scheduler_threshold'],
                              'threshold_mode': 'abs',
                              'verbose': True})
        log.info('\tUsing ReduceLROnPlateau scheduler!')

    train_params = Params({'cuda_device': params['cuda'],
                           'patience': params['patience'],
                           'grad_norm': params['max_grad_norm'],
                           'val_interval': params['val_interval'],
                           'max_vals': params['max_vals'],
                           'lr_decay': .99, 'min_lr': params['min_lr'],
                           'keep_all_checkpoints': params['keep_all_checkpoints'],
                           'val_data_limit': params['val_data_limit'],
                           'dec_val_scale': params['dec_val_scale'],
                           'training_data_fraction': params['training_data_fraction']})
    trainer = SamplingMultiTaskTrainer.from_params(model, run_dir,
                                                   copy.deepcopy(train_params))
    return trainer, train_params, opt_params, schd_params


class SamplingMultiTaskTrainer():
    def __init__(self, model, patience=2, val_interval=100, max_vals=50,
                 serialization_dir=None, cuda_device=-1,
                 grad_norm=None, grad_clipping=None, lr_decay=None, min_lr=None,
                 keep_all_checkpoints=False, val_data_limit=5000,
                 dec_val_scale=100, training_data_fraction=1.0):
        """
        The training coordinator. Unusually complicated to handle MTL with tasks of
        diverse sizes.

        Parameters
        ----------
        model : ``Model``, required.
            An AllenNLP model to be optimized. Pytorch Modules can also be optimized if
            their ``forward`` method returns a dictionary with a "loss" key, containing a
            scalar tensor representing the loss function to be optimized.
        optimizer : ``torch.nn.Optimizer``, required.
            An instance of a Pytorch Optimizer, instantiated with the parameters of the
            model to be optimized.
        patience , optional (default=2)
            Number of epochs to be patient before early stopping.
        val_metric , optional (default="loss")
            Validation metric to measure for whether to stop training using patience
            and whether to serialize an ``is_best`` model each epoch. The metric name
            must be prepended with either "+" or "-", which specifies whether the metric
            is an increasing or decreasing function.
        serialization_dir , optional (default=None)
            Path to directory for saving and loading model files. Models will not be saved if
            this parameter is not passed.
        cuda_device , optional (default = -1)
            An integer specifying the CUDA device to use. If -1, the CPU is used.
            Multi-gpu training is not currently supported, but will be once the
            Pytorch DataParallel API stabilises.
        grad_norm : float, optional, (default = None).
            If provided, gradient norms will be rescaled to have a maximum of this value.
        grad_clipping : ``float``, optional (default = ``None``).
            If provided, gradients will be clipped `during the backward pass` to have an (absolute)
            maximum of this value.  If you are getting ``NaNs`` in your gradients during training
            that are not solved by using ``grad_norm``, you may need this.
        learning_rate_scheduler : PytorchLRScheduler, optional, (default = None)
            A Pytorch learning rate scheduler. The learning rate will be decayed with respect to
            this schedule at the end of each epoch. If you use
            :class:`torch.optim.lr_scheduler.ReduceLROnPlateau`,
            this will use the ``val_metric`` provided to determine if learning has plateaued.
        keep_all_checkpoints : If set, keep checkpoints from every validation. Otherwise, keep only
            best and (if different) most recent.
        val_data_limit: During training, use only the first N examples from the validation set.
            Set to -1 to use all.
        training_data_fraction: If set to a float between 0 and 1, load only the specified percentage
            of examples. Hashing is used to ensure that the same examples are loaded each epoch.
        """
        self._model = model

        self._patience = patience
        self._max_vals = max_vals
        self._val_interval = val_interval
        self._serialization_dir = serialization_dir
        self._cuda_device = cuda_device
        self._grad_norm = grad_norm
        self._grad_clipping = grad_clipping
        self._lr_decay = lr_decay
        self._min_lr = min_lr
        self._keep_all_checkpoints = keep_all_checkpoints
        self._val_data_limit = val_data_limit
        self._dec_val_scale = dec_val_scale
        self._training_data_fraction = training_data_fraction

        self._task_infos = None
        self._metric_infos = None

        self._log_interval = 10  # seconds
        if self._cuda_device >= 0:
            self._model = self._model.cuda(self._cuda_device)

        self._TB_dir = None
        if self._serialization_dir is not None:
            self._TB_dir = os.path.join(self._serialization_dir, "tensorboard")
            self._TB_train_log = SummaryWriter(
                os.path.join(self._TB_dir, "train"))
            self._TB_validation_log = SummaryWriter(
                os.path.join(self._TB_dir, "val"))

    def _check_history(self, metric_history, cur_score, should_decrease=False):
        '''
        Given a the history of the performance on a metric
        and the current score, check if current score is
        best so far and if out of patience.
        '''
        patience = self._patience + 1
        best_fn = min if should_decrease else max
        best_score = best_fn(metric_history)
        if best_score == cur_score:
            best_so_far = metric_history.index(best_score) == len(metric_history) - 1
        else:
            best_so_far = False

        out_of_patience = False
        if should_decrease:
            index_of_last_improvement = metric_history.index(min(metric_history))
            out_of_patience = index_of_last_improvement <= len(metric_history) - (patience + 1)
        else:
            index_of_last_improvement = metric_history.index(max(metric_history))
            out_of_patience = index_of_last_improvement <= len(metric_history) - (patience + 1)

        return best_so_far, out_of_patience

    def _setup_training(self, tasks, batch_size, train_params, optimizer_params, scheduler_params, phase):
        ''' Set up the trainer by initializing task_infos and metric_infos, which
        track necessary information about the training status of each task and metric respectively.

        Returns:
            - task_infos (Dict[str:Dict[str:???]]): dictionary containing where each task_info contains:
                - iterator: a task specific (because it uses that task's fields to dynamically batch) batcher
                - n_tr_batches: the number of training batches
                - tr_generator: generator object that returns the batches, set to repeat indefinitely
                - loss: the accumulated loss (during training or validation)
                - n_batches_since_val: number of batches trained on since the last validation
                - total_batches_trained: number of batches trained over all validation checks
                - optimizer: a task specific optimizer, not used if the global optimizer is not None
                - scheduler: a task specific scheduler, not used if the global optimizer is not None
                - stopped: a bool indicating if that task is stopped or not (if it ran out of patience or hit min lr)
                - last_log: the time we last logged progress for the task

            - metric_infos (Dict[str:Dict[str:???]]): dictionary containing metric information.
                Each metric should be the validation metric of a task, except {micro/macro}_avg,
                which are privileged to get an aggregate multi-task score. Each dict contains:
                - hist (List[float]): previous values of the metric
                - stopped (Bool): whether or not that metric is stopped or not
                - best (Tuple(Int, Dict)): information on the best value of that metric and when it happened
        '''
        task_infos = {task.name: {} for task in tasks}
        for task in tasks:
            task_info = task_infos[task.name]

            # Adding task-specific smart iterator to speed up training
            instance = [i for i in itertools.islice(task.train_data, 1)][0]
            pad_dict = instance.get_padding_lengths()
            sorting_keys = []
            for field in pad_dict:
                for pad_field in pad_dict[field]:
                    sorting_keys.append((field, pad_field))
            iterator = BucketIterator(sorting_keys=sorting_keys,
                                      max_instances_in_memory=10000,
                                      batch_size=batch_size,
                                      biggest_batch_first=True)
            tr_generator = iterator(task.train_data, num_epochs=None, cuda_device=self._cuda_device)

            task_info['iterator'] = iterator

            if phase == "main":
                # Warning: This won't be precise when training_data_fraction is set, since each example is included
                #   or excluded independantly using a hashing function. Fortunately, it doesn't need to be.
                task_info['n_tr_batches'] = math.ceil(task.n_train_examples * self._training_data_fraction / batch_size)
            else:
                task_info['n_tr_batches'] = math.ceil(task.n_train_examples / batch_size)

            task_info['tr_generator'] = tr_generator
            task_info['loss'] = 0.0
            task_info['total_batches_trained'] = 0
            task_info['n_batches_since_val'] = 0
            task_info['optimizer'] = Optimizer.from_params(train_params,
                                                           copy.deepcopy(optimizer_params))
            task_info['scheduler'] = LearningRateScheduler.from_params(
                task_info['optimizer'], copy.deepcopy(scheduler_params))
            task_info['stopped'] = False
            task_info['last_log'] = time.time()
        # Metric bookkeeping
        all_metrics = [task.val_metric for task in tasks] + ['micro_avg', 'macro_avg']
        metric_infos = {metric: {'hist': [], 'stopped': False, 'best': (-1, {})} for
                        metric in all_metrics}
        self._task_infos = task_infos
        self._metric_infos = metric_infos
        return task_infos, metric_infos

    def train(self, tasks, stop_metric,
              batch_size, n_batches_per_pass,
              weighting_method, scaling_method,
              train_params, optimizer_params, scheduler_params,
              shared_optimizer=1, load_model=1, phase="main"):
        """
        The main training loop.
        Training will stop if we run out of patience or hit the minimum learning rate.

        Parameters
        ----------
        tasks: A list of task objects to train on.
        stop_metric: The metric to use for early stopping.
        validation_interval: How many passes between evaluations.
        n_batches_per_pass: How many training steps per task per pass.
        weighting_method: How to sample which task to use.
        scaling_method: How to scale gradients.
        train_params: Trainer config object.
        optimizer_params: Optimizer config object.
        scheduler_params: Scheduler config object.
        shared_optimizer: Use a single optimizer object for all tasks in MTL. Recommended.
        load_model: Whether to restore and continue training if a checkpoint is found.
        phase: Usually 'main' or 'eval'.

        Returns
        -------
        Validation results
        """
        validation_interval = self._val_interval
        task_infos, metric_infos = self._setup_training(tasks, batch_size, train_params,
                                                        optimizer_params, scheduler_params, phase)

        if shared_optimizer: # if shared_optimizer, ignore task_specific optimizers
            g_optimizer = Optimizer.from_params(train_params, copy.deepcopy(optimizer_params))
            g_scheduler = LearningRateScheduler.from_params(
                g_optimizer, copy.deepcopy(scheduler_params))
        else:
            g_optimizer, g_scheduler = None, None
        self._g_optimizer = g_optimizer
        self._g_scheduler = g_scheduler

        n_pass, should_stop = 0, False  # define these here b/c they might get overridden on load
        if self._serialization_dir is not None and phase != "eval":  # Resume from serialization path
            if load_model and any(
                    ["model_state_" in x for x in os.listdir(self._serialization_dir)]):
                n_pass, should_stop = self._restore_checkpoint()
                log.info("Loaded model from checkpoint. Starting at pass %d.", n_pass)
            else:
                log.info("Not loading.")
                checkpoint_pattern = os.path.join(
                    self._serialization_dir, "*_{}_*.th".format(phase))
                assert_for_log(len(glob.glob(checkpoint_pattern)) == 0,
                               "There are existing checkpoints in %s which will be overwritten. "
                               "Use load_model = 1 to load the checkpoints instead. "
                               "If you don't want them, delete them or change your experiment name." %
                               self._serialization_dir)

        if self._grad_clipping is not None:  # pylint: disable=invalid-unary-operand-type
            def clip_function(grad): return grad.clamp(-self._grad_clipping, self._grad_clipping)
            for parameter in self._model.parameters():
                if parameter.requires_grad:
                    parameter.register_hook(clip_function)

<<<<<<< HEAD
        task_names = [task.name for task in tasks]
        task_n_train_examples = np.array([task.n_train_examples for task in tasks])
        task_n_train_batches = np.array([task_infos[task.name]['n_tr_batches'] for task in tasks])
        log.info ("Training examples per task: " + str(dict(zip(task_names,task_n_train_examples))))

=======
        # Calculate per task sampling weights
        assert_for_log(len(tasks) > 0, "Error: Expected to sample from 0 tasks.")
>>>>>>> 9c2d9d7c
        if weighting_method == 'uniform':
            sample_weights = [1.0] * len(tasks)
            log.info("Sampling tasks uniformly.")
        elif weighting_method == 'proportional':
            sample_weights = task_n_train_examples.astype(float)
            log.info("Sampling tasks proportional to number of training examples.")
        elif weighting_method == 'proportional_log_batch':
            sample_weights = np.log(task_n_train_batches)
            log.info("Sampling tasks proportional to log number of training batches.")
        elif weighting_method == 'proportional_log_example':
            sample_weights = np.log(task_n_train_examples)
            log.info("Sampling tasks proportional to log number of training examples.")
        elif weighting_method == 'inverse_example':
            sample_weights = 1 / task_n_train_examples
            log.info("Sampling tasks inverse to number of training examples.")
        elif weighting_method == 'inverse_batch':
            sample_weights = 1 / task_n_train_batches
            log.info("Sampling tasks inverse to number of training batches.")
        elif weighting_method == 'inverse_log_example':
            sample_weights = 1 / np.log(task_n_train_examples)
            log.info("Sampling tasks inverse to log number of training examples.")
        elif weighting_method == 'inverse_log_batch':
            sample_weights = 1 / np.log(task_n_train_batches)
            log.info("Sampling tasks inverse to log number of training batches.")
        elif 'power_' in weighting_method:
            weighting_power = float(weighting_method.strip('power_'))
            sample_weights = task_n_train_examples ** weighting_power
            log.info("Sampling tasks with %s.", weighting_method.replace('_', ' of '))
        elif 'softmax_' in weighting_method:  # exp(x/temp)
            weighting_temp = float(weighting_method.strip('softmax_'))
<<<<<<< HEAD
            sample_weights = np.exp(task_n_train_examples / weighting_temp)
            log.info("Sampling tasks with %s.", weighting_method.replace('_', ' of temperature '))

        normalized_sample_weights  = np.array(sample_weights) / sum(sample_weights)
        log.info ("Using weighting method: %s, with normalized sample weights %s ",
            weighting_method, np.array_str(normalized_sample_weights, precision=4))
=======
            sample_weights = [math.exp(task.n_train_examples/weighting_temp) for task in tasks]
        else:
            assert_for_log(False, "Error: Missing or unknown weighting method.")
        log.info ("Weighting details: ")
        log.info ("task.n_train_examples: " + str([(task.name, task.n_train_examples) for task in tasks]) )
        log.info ("weighting_method: " + weighting_method )
        normalized_sample_weights  = [i/sum(sample_weights) for i in sample_weights]
        log.info ("normalized_sample_weights: " + str(normalized_sample_weights) )
>>>>>>> 9c2d9d7c

        # Sample the tasks to train on. Do it all at once (val_interval) for MAX EFFICIENCY.
        samples = random.choices(tasks, weights=sample_weights, k=validation_interval)
<<<<<<< HEAD

        if scaling_method == 'uniform':
            scaling_weights = [1.0] * len(tasks)
        elif scaling_method == 'max_proportional':
            scaling_weights = task_n_train_examples.astype(float)
        elif scaling_method == 'max_proportional_log':
            scaling_weights = np.log(task_n_train_examples)
        elif 'max_power_' in scaling_method:
            scaling_power = float(scaling_method.strip('max_power_'))
            scaling_weights = task_n_train_examples ** scaling_power
        elif scaling_method == 'max_inverse_log':
            scaling_weights = 1 / np.log(task_n_train_examples)
        elif scaling_method == 'max_inverse':
            scaling_weights = 1 / task_n_train_examples
        # Weighting losses based on best epochs for each task from a previous uniform run, normalizd by max epoch
        # eg. 'max_epoch_9_18_1_11_18_2_14_16_1'
        elif 'max_epoch_' in scaling_method:
            epochs = scaling_method.strip('max_epoch_').split('_')
            assert len(epochs) == len(tasks), "Loss Scaling Error: epoch number not match."
            scaling_weights = np.array(list(map(int, epochs)))

        # normalized by max weight
        if 'max' in scaling_method:
            scaling_weights = scaling_weights / np.max(scaling_weights)

        scaling_weights = dict(zip(task_names, scaling_weights))
        log.info("Using loss scaling method: %s, with weights %s", scaling_method, str(scaling_weights))

        log.info("Beginning training. Stopping metric: %s", stop_metric)
=======
>>>>>>> 9c2d9d7c
        all_tr_metrics = {}
        log.info("Beginning training. Stopping metric: %s", stop_metric)
        while not should_stop:
            self._model.train()
            task = samples[n_pass % (validation_interval)] # randomly select a task
            task_info = task_infos[task.name]
            if task_info['stopped']:
                continue
            tr_generator = task_info['tr_generator']
            optimizer = g_optimizer if shared_optimizer else task_info['optimizer']
            scheduler = g_scheduler if shared_optimizer else task_info['scheduler']
            total_batches_trained = task_info['total_batches_trained']
            n_batches_since_val = task_info['n_batches_since_val']
            tr_loss = task_info['loss']
            for batch in itertools.islice(tr_generator, n_batches_per_pass):
                n_batches_since_val += 1
                total_batches_trained += 1
                optimizer.zero_grad()
                if self._model.elmo:
                    assert_for_log(self._model.sent_encoder._text_field_embedder.token_embedder_elmo._elmo._elmo_lstm._elmo_lstm._states is None, "Found carried over ELMo states!")
                output_dict = self._forward(batch, task=task, for_training=True)
                assert_for_log("loss" in output_dict,
                               "Model must return a dict containing a 'loss' key")
                loss = output_dict["loss"]  # optionally scale loss

                loss *= scaling_weights[task.name]

                loss.backward()
                assert_for_log(not torch.isnan(loss).any(), "NaNs in loss.")
                tr_loss += loss.data.cpu().numpy()

                # Gradient regularization and application
                if self._grad_norm:
                    clip_grad_norm_(self._model.parameters(), self._grad_norm)
                optimizer.step()
                n_pass += 1  # update per batch

                # step scheduler if it's not ReduceLROnPlateau
                if not isinstance(scheduler.lr_scheduler, ReduceLROnPlateau):
                    scheduler.step_batch(n_pass)

            # Update training progress on that task
            task_info['n_batches_since_val'] = n_batches_since_val
            task_info['total_batches_trained'] = total_batches_trained
            task_info['loss'] = tr_loss

            # Intermediate log to logger and tensorboard
            if time.time() - task_info['last_log'] > self._log_interval:
                task_metrics = task.get_metrics()

                # log to tensorboard
                if self._TB_dir is not None:
                    task_metrics_to_TB = task_metrics.copy()
                    task_metrics_to_TB["loss"] = \
                        float(task_info['loss'] / n_batches_since_val)
                    self._metrics_to_tensorboard_tr(n_pass, task_metrics_to_TB, task.name)

                task_metrics["%s_loss" % task.name] = tr_loss / n_batches_since_val
                description = self._description_from_metrics(task_metrics)
                log.info("Update %d: task %s, batch %d (%d): %s", n_pass,
                         task.name, n_batches_since_val, total_batches_trained, description)

                task_info['last_log'] = time.time()

                if self._model.utilization is not None:
                    batch_util = self._model.utilization.get_metric()
                    log.info("TRAINING BATCH UTILIZATION: %.3f", batch_util)

            # Validation
            if n_pass % (validation_interval) == 0:

                # Dump and log all of our current info
                epoch = int(n_pass / validation_interval)
                log.info("***** Pass %d / Epoch %d *****", n_pass, epoch)
                # Get metrics for all training progress so far
                for task in tasks:
                    task_info = task_infos[task.name]
                    n_batches_since_val = task_info['n_batches_since_val']
                    if n_batches_since_val > 0:
                        task_metrics = task.get_metrics(reset=True)
                        for name, value in task_metrics.items():
                            all_tr_metrics["%s_%s" % (task.name, name)] = value
                        all_tr_metrics["%s_loss" % task.name] = \
                            float(task_info['loss'] / n_batches_since_val)
                    else:
                        all_tr_metrics["%s_loss" % task.name] = 0.0
                    log.info("%s: trained on %d batches, %.3f epochs", task.name,
                             n_batches_since_val, n_batches_since_val / task_info['n_tr_batches'])
                if self._model.utilization is not None:
                    batch_util = self._model.utilization.get_metric(reset=True)
                    log.info("TRAINING BATCH UTILIZATION: %.3f", batch_util)

                # Validate
                log.info("Validating...")
                all_val_metrics, should_save, new_best_macro = self._validate(
                    epoch, tasks, batch_size, periodic_save=(phase != "eval"))

                # Check stopping conditions
                should_stop = self._check_stop(epoch, stop_metric, tasks)

                # Log results to logger and tensorboard
                for name, value in all_val_metrics.items():
                    log.info("Statistic: %s", name)
                    if name in all_tr_metrics:
                        log.info("\ttraining: %3f", all_tr_metrics[name])
                    log.info("\tvalidation: %3f", value)
                if self._TB_dir is not None:
                    self._metrics_to_tensorboard_val(n_pass, all_val_metrics)
                lrs = self._get_lr() # log LR
                for name, value in lrs.items():
                    log.info("%s: %.6f", name, value)
                elmo_params = self._model.get_elmo_mixing_weights(tasks)
                if elmo_params: # log ELMo mixing weights
                    for task_name, task_params in elmo_params.items():
                        log.info("ELMo mixing weights for {}:".format(task_name))
                        log.info("\t" + ", ".join(["{}: {:.6f}".format(layer, float(param))
                                                   for layer, param in task_params.items()]))

                # Reset training preogress
                all_tr_metrics = {}
                samples = random.choices(
                    tasks,
                    weights=sample_weights,
                    k=validation_interval)  # pylint: disable=no-member

                if should_save:
                    self._save_checkpoint(
                        {"pass": n_pass, "epoch": epoch, "should_stop": should_stop},
                        phase=phase, new_best_macro=new_best_macro)

        log.info('Stopped training after %d validation checks', n_pass / validation_interval)
        return self._aggregate_results(tasks, task_infos, metric_infos)  # , validation_interval)

    def _aggregate_results(self, tasks, task_infos, metric_infos):
        ''' Helper function to print results after finishing training '''
        results = {}
        for task in tasks:
            task_info = task_infos[task.name]
            log.info('Trained %s for %d batches or %.3f epochs',
                     task.name, task_info['total_batches_trained'],
                     task_info['total_batches_trained'] / task_info['n_tr_batches'])
            results[task.name] = metric_infos[task.val_metric]['best'][0]  # * validation_interval
        results['micro'] = metric_infos['micro_avg']['best'][0]  # * validation_interval
        results['macro'] = metric_infos['macro_avg']['best'][0]  # * validation_interval
        log.info('***** VALIDATION RESULTS *****')
        for metric in metric_infos.keys():
            best_epoch, epoch_metrics = metric_infos[metric]['best']
            all_metrics_str = ', '.join(['%s: %.5f' % (metric, score) for
                                         metric, score in epoch_metrics.items()])
            log.info('%s, %d, %s', metric, best_epoch, all_metrics_str)
        return results

    def _validate(self, epoch, tasks, batch_size, periodic_save=True):
        ''' Validate on all tasks and return the results and whether to save this epoch or not '''
        task_infos, metric_infos = self._task_infos, self._metric_infos
        g_scheduler = self._g_scheduler
        self._model.eval()
        all_val_metrics = {("%s_loss" % task.name): 0.0 for task in tasks}
        all_val_metrics["macro_avg"] = 0.0
        all_val_metrics["micro_avg"] = 0.0
        n_examples_overall = 0.0

        # Get validation numbers for each task
        for task in tasks:
            n_examples, batch_num = 0, 0
            task_info = task_infos[task.name]

            # to speed up training, we evaluate on a subset of validation data
            if self._val_data_limit >= 0:
                max_data_points = min(task.n_val_examples, self._val_data_limit)
            else:
                max_data_points = task.n_val_examples
            val_generator = BasicIterator(batch_size, instances_per_epoch=max_data_points)(
                task.val_data, num_epochs=1, shuffle=False,
                cuda_device=self._cuda_device)
            n_val_batches = math.ceil(max_data_points / batch_size)
            all_val_metrics["%s_loss" % task.name] = 0.0

            for batch in val_generator:
                batch_num += 1
                out = self._forward(batch, task=task, for_training=False)
                loss = out["loss"]
                all_val_metrics["%s_loss" % task.name] += loss.data.cpu().numpy()
                n_examples += out["n_exs"]

                # log
                if time.time() - task_info['last_log'] > self._log_interval:
                    task_metrics = task.get_metrics()
                    task_metrics["%s_loss" % task.name] = \
                            all_val_metrics["%s_loss" % task.name] / batch_num
                    description = self._description_from_metrics(task_metrics)
                    log.info("Batch %d/%d: %s", batch_num, n_val_batches, description)
                    task_info['last_log'] = time.time()
            assert batch_num == n_val_batches

            # Get task validation metrics and store in all_val_metrics
            task_metrics = task.get_metrics(reset=True)
            for name, value in task_metrics.items():
                all_val_metrics["%s_%s" % (task.name, name)] = value
            all_val_metrics["%s_loss" % task.name] /= batch_num  # n_val_batches
            if task.val_metric_decreases and len(tasks) > 1:
                all_val_metrics["micro_avg"] += (1 - all_val_metrics[task.val_metric] / self._dec_val_scale) * n_examples
                all_val_metrics["macro_avg"] += (1 - all_val_metrics[task.val_metric] / self._dec_val_scale)
            else:
                # triggers for single-task cases and during MTL when task val metric increases
                all_val_metrics["micro_avg"] += all_val_metrics[task.val_metric] * n_examples
                all_val_metrics["macro_avg"] += all_val_metrics[task.val_metric]
            n_examples_overall += n_examples

            # Reset training progress
            task_info['n_batches_since_val'] = 0
            task_info['loss'] = 0

        all_val_metrics['micro_avg'] /= n_examples_overall
        all_val_metrics['macro_avg'] /= len(tasks)

        # Track per task patience
        should_save = periodic_save  # whether to save this epoch or not.
        # Currently we save every validation in the main training runs.
        new_best_macro = False  # whether this epoch is a new best

        for task in tasks + ['micro', 'macro']:
            if task in ['micro', 'macro']:
                metric = "%s_avg" % task
                metric_decreases = tasks[0].val_metric_decreases if len(tasks) == 1 else False
                task_name = task
            else:
                metric = task.val_metric
                metric_decreases = task.val_metric_decreases
                task_name = task.name
            if metric_infos[metric]['stopped']:
                continue
            this_epoch_metric = all_val_metrics[metric]
            metric_history = metric_infos[metric]['hist']
            metric_history.append(this_epoch_metric)
            is_best_so_far, out_of_patience = \
                self._check_history(metric_history, this_epoch_metric, metric_decreases)
            if is_best_so_far:
                log.info("Best model found for %s.", task_name)
                metric_infos[metric]['best'] = (epoch, all_val_metrics)
                should_save = True
                if task_name == 'macro':
                    new_best_macro = True
            if out_of_patience:
                if periodic_save:
                    should_save = True
                metric_infos[metric]['stopped'] = True
                log.info("Out of patience. Stopped tracking %s", task_name)

            # Get scheduler, using global scheduler if exists and task is macro
            # micro has no scheduler updates
            if task_name not in ['micro', 'macro'] and g_scheduler is None:
                scheduler = task_infos[task_name]['scheduler']
            elif g_scheduler is not None and task_name == 'macro':
                scheduler = g_scheduler
            else:
                scheduler = None
            if scheduler is not None and isinstance(scheduler.lr_scheduler, ReduceLROnPlateau):
                log.info("Advancing scheduler.")
                scheduler.step(this_epoch_metric, epoch)
                log.info("\tBest %s: %.3f", metric, scheduler.lr_scheduler.best)
                log.info("\t# bad epochs: %d", scheduler.lr_scheduler.num_bad_epochs)

        return all_val_metrics, should_save, new_best_macro

    def _get_lr(self):
        ''' Get learning rate from the optimizer we're using '''
        if self._g_optimizer is not None:
            lrs = {'global_lr': self._g_optimizer.param_groups[0]['lr']}
        else:
            lrs = {}
            for task, task_info in self._task_infos.items():
                lrs["%s_lr" % task] = task_info['optimizer'].param_groups[0]['lr']
        return lrs

    def _check_stop(self, epoch, stop_metric, tasks):
        ''' Check to see if should stop '''
        task_infos, metric_infos = self._task_infos, self._metric_infos
        g_optimizer = self._g_optimizer
        if g_optimizer is None:
            stop_tr = True
            for task in tasks:
                task_info = task_infos[task.name]
                if task_info['optimizer'].param_groups[0]['lr'] < self._min_lr:
                    log.info("Minimum lr hit on %s.", task.name)
                    task_info['stopped'] = True
                stop_tr = stop_tr and task_info['stopped']
                #stop_val = stop_val and metric_infos[task.val_metric]['stopped']
        else:
            if g_optimizer.param_groups[0]['lr'] < self._min_lr:
                log.info("Minimum lr hit.")
                stop_tr = True
            else:
                stop_tr = False

        stop_val = metric_infos[stop_metric]['stopped']

        should_stop = False
        if stop_tr:
            should_stop = True
            log.info("All tasks hit minimum lr. Stopping training.")
        if stop_val:
            should_stop = True
            log.info("All metrics ran out of patience. Stopping training.")
        if epoch >= self._max_vals:
            log.info("Maximum number of validations hit. Stopping training.")
            should_stop = True

        return should_stop

    def _forward(self, batch, for_training, task=None):
        ''' At one point this does something, now it doesn't really do anything '''
        tensor_batch = batch
        model_out = self._model.forward(task, tensor_batch)
        reset_elmo_states(self._model)
        return model_out

    def _description_from_metrics(self, metrics):
        # pylint: disable=no-self-use
        ''' format some metrics as a string '''
        return ', '.join(["%s: %.4f" % (name, value) for name, value in metrics.items()]) + " ||"

    def _unmark_previous_best(self, phase, epoch):
        marked_best = glob.glob(
            os.path.join(self._serialization_dir, "*_state_{}_epoch_*.best_macro.th".format(phase)))
        for file in marked_best:
            # Skip the just-written checkpoint.
            if "_{}.".format(epoch) not in file:
                os.rename(file, re.sub('%s$' % ".best_macro.th", ".th", file))

    def _delete_old_checkpoints(self, phase, epoch):
        candidates = glob.glob(
            os.path.join(self._serialization_dir, "*_state_{}_epoch_*.th".format(phase)))
        for file in candidates:
            # Skip the best, because we'll need it.
            # Skip the just-written checkpoint.
            if ".best_macro" not in file and "_{}.".format(epoch) not in file:
                os.remove(file)

    def _save_checkpoint(self, training_state, phase="main", new_best_macro=False, keep_all=False):
        """
        Parameters
        ----------
        training_state: An object containing trainer state (step number, etc.), to be saved.
        phase: Usually 'main' or 'eval'.
        new_best_macro: If true, the saved checkpoint will be marked with .best_macro, and
            potentially used later when switching from main to eval training.
        """
        if not self._serialization_dir:
            raise ConfigurationError("serialization_dir not specified - cannot "
                                     "restore a model without a directory path.")

        epoch = training_state["epoch"]
        if phase == "eval":
            model_path = os.path.join(
                self._serialization_dir,
                "model_state_eval_best.th")
        else:
            if new_best_macro:
                best_str = ".best_macro"
            else:
                best_str = ""

            model_path = os.path.join(
                self._serialization_dir,
                "model_state_{}_epoch_{}{}.th".format(
                    phase, epoch, best_str))

        model_state = self._model.state_dict()

        # Skip non-trainable params, like the main ELMo params.
        for name, param in self._model.named_parameters():
            if not param.requires_grad:
                del model_state[name]
        torch.save(model_state, model_path)

        if phase != "eval":
            torch.save(
                training_state,
                os.path.join(
                    self._serialization_dir,
                    "training_state_{}_epoch_{}{}.th".format(
                        phase, epoch, best_str)))

            task_states = {}
            for task_name, task_info in self._task_infos.items():
                task_states[task_name] = {}
                task_states[task_name]['total_batches_trained'] = task_info['total_batches_trained']
                task_states[task_name]['stopped'] = task_info['stopped']
                if self._g_optimizer is None:
                    task_states[task_name]['optimizer'] = task_info['optimizer'].state_dict()
                    sched_params = {}
                    task_states[task_name]['scheduler'] = sched_params
            task_states['global'] = {}
            task_states['global']['optimizer'] = self._g_optimizer.state_dict() if \
                self._g_optimizer is not None else None
            if self._g_scheduler is not None:
                sched_params = {}
                task_states['global']['scheduler'] = sched_params
            else:
                task_states['global']['scheduler'] = None
            torch.save(task_states, os.path.join(self._serialization_dir,
                                                 "task_state_{}_epoch_{}{}.th".format(
                                                     phase, epoch, best_str)))

            metric_states = {}
            for metric_name, metric_info in self._metric_infos.items():
                metric_states[metric_name] = {}
                metric_states[metric_name]['hist'] = metric_info['hist']
                metric_states[metric_name]['stopped'] = metric_info['stopped']
                metric_states[metric_name]['best'] = metric_info['best']
            torch.save(
                metric_states,
                os.path.join(
                    self._serialization_dir,
                    "metric_state_{}_epoch_{}{}.th".format(
                        phase, epoch, best_str)))
        log.info("Saved files to %s", self._serialization_dir)

        if phase != "eval" and new_best_macro:
            self._unmark_previous_best(phase, epoch)

        if not self._keep_all_checkpoints:
            self._delete_old_checkpoints(phase, epoch)

    def _find_last_checkpoint_suffix(self, search_phases_in_priority_order=['main']):
        """
        Search for checkpoints to load, looking only for `main` training checkpoints.

        TODO: This is probably hairier than it needs to be. If you're good at string handling...
        """
        if not self._serialization_dir:
            raise ConfigurationError("serialization_dir not specified - cannot "
                                     "restore a model without a directory path.")

        for current_search_phase in search_phases_in_priority_order:
            max_epoch = 0
            to_return = None
            candidate_files = glob.glob(
                os.path.join(
                    self._serialization_dir,
                    "model_state_{}_*".format(current_search_phase)))
            for x in candidate_files:
                epoch = int(x.split("model_state_{}_epoch_".format(
                    current_search_phase))[-1].split(".")[0])
                if epoch >= max_epoch:
                    max_epoch = epoch
                    to_return = x
            return to_return.split("model_state_")[-1]

    def _restore_checkpoint(self, search_phases_in_priority_order=['main']):
        """
        Restores a model from a serialization_dir to the last saved checkpoint.
        This includes an epoch count and optimizer state, which is serialized separately
        from  model parameters. This function should only be used to continue training -
        if you wish to load a model for inference/load parts of a model into a new
        computation graph, you should use the native Pytorch functions:
        `` model.load_state_dict(torch.load("/path/to/model/weights.th"))``

        Returns
        -------
        epoch
            The epoch at which to resume training.
        """

        suffix_to_load = self._find_last_checkpoint_suffix(
            search_phases_in_priority_order=search_phases_in_priority_order)
        assert suffix_to_load, "No checkpoint found."
        log.info("Found checkpoint {}. Loading.".format(suffix_to_load))

        model_path = os.path.join(self._serialization_dir,
                                  "model_state_{}".format(suffix_to_load))
        training_state_path = os.path.join(self._serialization_dir,
                                           "training_state_{}".format(suffix_to_load))
        task_state_path = os.path.join(self._serialization_dir,
                                       "task_state_{}".format(suffix_to_load))
        metric_state_path = os.path.join(self._serialization_dir,
                                         "metric_state_{}".format(suffix_to_load))

        model_state = torch.load(model_path, map_location=device_mapping(self._cuda_device))

        for name, param in self._model.named_parameters():
            if param.requires_grad and name not in model_state:
                log.error("!!!!!!!!!!!!!!!!!!!!!!!!!!!!!!!!!!!!!!!!!!!!!!!!!!!!!!!")
                log.error("Parameter missing from checkpoint: " + name)
                log.error("!!!!!!!!!!!!!!!!!!!!!!!!!!!!!!!!!!!!!!!!!!!!!!!!!!!!!!!")

        self._model.load_state_dict(model_state, strict=False)

        task_states = torch.load(task_state_path)
        for task_name, task_state in task_states.items():
            if task_name == 'global':
                continue
            self._task_infos[task_name]['total_batches_trained'] = task_state['total_batches_trained']
            if 'optimizer' in task_state:
                self._task_infos[task_name]['optimizer'].load_state_dict(task_state['optimizer'])
                for param, val in task_state['scheduler'].items():
                    setattr(self._task_infos[task_name]['scheduler'], param, val)
            self._task_infos[task_name]['stopped'] = task_state['stopped']
            generator = self._task_infos[task_name]['tr_generator']
            for _ in itertools.islice(generator, task_state['total_batches_trained'] %
                                      self._task_infos[task_name]['n_tr_batches']):
                pass
        if task_states['global']['optimizer'] is not None:
            self._g_optimizer.load_state_dict(task_states['global']['optimizer'])
        if task_states['global']['scheduler'] is not None:
            for param, val in task_states['global']['scheduler'].items():
                setattr(self._g_scheduler, param, val)

        metric_states = torch.load(metric_state_path)
        for metric_name, metric_state in metric_states.items():
            self._metric_infos[metric_name]['hist'] = metric_state['hist']
            self._metric_infos[metric_name]['stopped'] = metric_state['stopped']
            self._metric_infos[metric_name]['best'] = metric_state['best']

        training_state = torch.load(training_state_path)
        return training_state["pass"], training_state["should_stop"]

    def _metrics_to_tensorboard_tr(self, epoch, train_metrics, task_name):
        """
        Sends all of the train metrics to tensorboard
        """
        metric_names = train_metrics.keys()

        for name in metric_names:
            train_metric = train_metrics.get(name)
            name = task_name + '/' + task_name + '_' + name
            self._TB_train_log.add_scalar(name, train_metric, epoch)

    def _metrics_to_tensorboard_val(self, epoch, val_metrics):
        """
        Sends all of the val metrics to tensorboard
        """
        metric_names = val_metrics.keys()

        for name in metric_names:
            val_metric = val_metrics.get(name)
            name = name.split('_')[0] + '/' + name
            self._TB_validation_log.add_scalar(name, val_metric, epoch)

    @classmethod
    def from_params(cls, model, serialization_dir, params):
        ''' Generate trainer from parameters.  '''

        patience = params.pop("patience", 2)
        val_interval = params.pop("val_interval", 100)
        max_vals = params.pop("max_vals", 50)
        cuda_device = params.pop("cuda_device", -1)
        grad_norm = params.pop("grad_norm", None)
        grad_clipping = params.pop("grad_clipping", None)
        lr_decay = params.pop("lr_decay", None)
        min_lr = params.pop("min_lr", None)
        keep_all_checkpoints = params.pop("keep_all_checkpoints", False)
        val_data_limit = params.pop("val_data_limit", 5000)
        dec_val_scale = params.pop("dec_val_scale", 100)
        training_data_fraction = params.pop("training_data_fraction", 1.0)

        params.assert_empty(cls.__name__)
        return SamplingMultiTaskTrainer(model, patience=patience,
                                        val_interval=val_interval, max_vals=max_vals,
                                        serialization_dir=serialization_dir,
                                        cuda_device=cuda_device, grad_norm=grad_norm,
                                        grad_clipping=grad_clipping, lr_decay=lr_decay,
                                        min_lr=min_lr, 
                                        keep_all_checkpoints=keep_all_checkpoints,
                                        val_data_limit=val_data_limit,
                                        dec_val_scale=dec_val_scale,
                                        training_data_fraction=training_data_fraction)<|MERGE_RESOLUTION|>--- conflicted
+++ resolved
@@ -343,16 +343,14 @@
                 if parameter.requires_grad:
                     parameter.register_hook(clip_function)
 
-<<<<<<< HEAD
+        # Calculate per task sampling weights
+        assert_for_log(len(tasks) > 0, "Error: Expected to sample from 0 tasks.")
+
         task_names = [task.name for task in tasks]
         task_n_train_examples = np.array([task.n_train_examples for task in tasks])
         task_n_train_batches = np.array([task_infos[task.name]['n_tr_batches'] for task in tasks])
         log.info ("Training examples per task: " + str(dict(zip(task_names,task_n_train_examples))))
 
-=======
-        # Calculate per task sampling weights
-        assert_for_log(len(tasks) > 0, "Error: Expected to sample from 0 tasks.")
->>>>>>> 9c2d9d7c
         if weighting_method == 'uniform':
             sample_weights = [1.0] * len(tasks)
             log.info("Sampling tasks uniformly.")
@@ -383,27 +381,15 @@
             log.info("Sampling tasks with %s.", weighting_method.replace('_', ' of '))
         elif 'softmax_' in weighting_method:  # exp(x/temp)
             weighting_temp = float(weighting_method.strip('softmax_'))
-<<<<<<< HEAD
             sample_weights = np.exp(task_n_train_examples / weighting_temp)
             log.info("Sampling tasks with %s.", weighting_method.replace('_', ' of temperature '))
 
         normalized_sample_weights  = np.array(sample_weights) / sum(sample_weights)
         log.info ("Using weighting method: %s, with normalized sample weights %s ",
             weighting_method, np.array_str(normalized_sample_weights, precision=4))
-=======
-            sample_weights = [math.exp(task.n_train_examples/weighting_temp) for task in tasks]
-        else:
-            assert_for_log(False, "Error: Missing or unknown weighting method.")
-        log.info ("Weighting details: ")
-        log.info ("task.n_train_examples: " + str([(task.name, task.n_train_examples) for task in tasks]) )
-        log.info ("weighting_method: " + weighting_method )
-        normalized_sample_weights  = [i/sum(sample_weights) for i in sample_weights]
-        log.info ("normalized_sample_weights: " + str(normalized_sample_weights) )
->>>>>>> 9c2d9d7c
 
         # Sample the tasks to train on. Do it all at once (val_interval) for MAX EFFICIENCY.
         samples = random.choices(tasks, weights=sample_weights, k=validation_interval)
-<<<<<<< HEAD
 
         if scaling_method == 'uniform':
             scaling_weights = [1.0] * len(tasks)
@@ -433,8 +419,6 @@
         log.info("Using loss scaling method: %s, with weights %s", scaling_method, str(scaling_weights))
 
         log.info("Beginning training. Stopping metric: %s", stop_metric)
-=======
->>>>>>> 9c2d9d7c
         all_tr_metrics = {}
         log.info("Beginning training. Stopping metric: %s", stop_metric)
         while not should_stop:
@@ -998,7 +982,7 @@
                                         serialization_dir=serialization_dir,
                                         cuda_device=cuda_device, grad_norm=grad_norm,
                                         grad_clipping=grad_clipping, lr_decay=lr_decay,
-                                        min_lr=min_lr, 
+                                        min_lr=min_lr,
                                         keep_all_checkpoints=keep_all_checkpoints,
                                         val_data_limit=val_data_limit,
                                         dec_val_scale=dec_val_scale,
