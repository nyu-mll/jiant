""" Trainer """
import os
import re
import math
import glob
import time
import copy
import random
import logging as log
import itertools
import numpy as np

import torch
from torch.optim.lr_scheduler import ReduceLROnPlateau
from torch.nn.utils.clip_grad import clip_grad_norm_
from tensorboardX import SummaryWriter  # pylint: disable=import-error

from allennlp.common import Params  # pylint: disable=import-error
from allennlp.common.checks import ConfigurationError  # pylint: disable=import-error
from allennlp.data.iterators import BasicIterator, BucketIterator  # pylint: disable=import-error
from allennlp.training.learning_rate_schedulers import LearningRateScheduler  # pylint: disable=import-error
from allennlp.training.optimizers import Optimizer  # pylint: disable=import-error
from allennlp.nn.util import move_to_device, device_mapping

from .utils.utils import assert_for_log  # pylint: disable=import-error
from .evaluate import evaluate
from .utils import config


def build_trainer_params(args, task_names):
    ''' In an act of not great code design, we wrote this helper function which
    extracts trainer parameters from args. In particular, we want to search args
    for task specific training parameters. '''
<<<<<<< HEAD
    assert args.max_epochs_per_task is None or args.max_epochs_per_task > 0, \
                        ("max_epochs_per_task must be a positive number if "
                        "it is used")
    assert args.optimizer == "bert_adam" and args.max_epochs_per_task > 0, \
                        ("For now, you have to set max_epochs_per_task to be a"
                        "positive number for bert adams since the optimizer"
                        "relies on it")

    def _get_task_attr(attr_name): return config.get_task_attr(args, task_names,
                                                               attr_name)
=======
    def _get_task_attr(attr_name): return config.get_task_attr(args, task_names, attr_name)

>>>>>>> 444db679
    params = {}
    train_opts = ['optimizer', 'lr', 'batch_size', 'lr_decay_factor',
                  'lr_patience', 'patience', 'scheduler_threshold']
    # we want to pass to the build_train()
    extra_opts = ['sent_enc', 'd_hid', 'warmup',
                  'max_grad_norm', 'min_lr', 'batch_size',
                  'cuda', 'keep_all_checkpoints',
<<<<<<< HEAD
                  'val_data_limit', 'max_epochs_per_task', 'training_data_fraction']
=======
                  'val_data_limit', 'max_epochs', 'training_data_fraction']
>>>>>>> 444db679
    for attr in train_opts:
        params[attr] = _get_task_attr(attr)
    for attr in extra_opts:
        params[attr] = getattr(args, attr)
    params['max_vals'] = _get_task_attr('max_vals')
    params['val_interval'] = _get_task_attr('val_interval')
    params['dec_val_scale'] = _get_task_attr('dec_val_scale')

    return Params(params)


def build_trainer(params, model, run_dir, metric_should_decrease=True):
    '''Build a trainer from params.

    Parameters
    ----------
    params: Trainer parameters as built by build_trainer_params.
    model: A module with trainable parameters.
    run_dir: The directory where we save the models.

    Returns
    -------
    A trainer object, a trainer config object, an optimizer config object,
        and a scheduler config object.
    '''

    opt_params = {'type': params['optimizer'], 'lr': params['lr']}
    if params['optimizer'] == 'adam':
        # AMSGrad is a flag variant of Adam, not its own object.
        opt_params['amsgrad'] = True
<<<<<<< HEAD
    elif params['optimizer'] == 'bert_adam':
        opt_params['t_total'] = -1
        opt_params['warmup'] = 0.1
=======
>>>>>>> 444db679
    opt_params = Params(opt_params)

    if 'transformer' in params['sent_enc']:
        assert False, "Transformer is not yet tested, still in experimental stage :-("
        schd_params = Params({'type': 'noam',
                              'model_size': params['d_hid'],
                              'warmup_steps': params['warmup'],
                              'factor': 1.0})
        log.info('\tUsing noam scheduler with warmup %d!', params['warmup'])
    else:
        schd_params = Params({'type': 'reduce_on_plateau',
                              'mode': 'min' if metric_should_decrease else 'max',
                              'factor': params['lr_decay_factor'],
                              'patience': params['lr_patience'],
                              'threshold': params['scheduler_threshold'],
                              'threshold_mode': 'abs',
                              'verbose': True})
        log.info('\tUsing ReduceLROnPlateau scheduler!')

    train_params = Params({'cuda_device': params['cuda'],
                           'patience': params['patience'],
                           'grad_norm': params['max_grad_norm'],
                           'val_interval': params['val_interval'],
                           'max_vals': params['max_vals'],
                           'lr_decay': .99, 'min_lr': params['min_lr'],
                           'keep_all_checkpoints': params['keep_all_checkpoints'],
                           'val_data_limit': params['val_data_limit'],
<<<<<<< HEAD
                           'max_epochs_per_task': params['max_epochs_per_task'],
=======
                           'max_epochs': params['max_epochs'],
>>>>>>> 444db679
                           'dec_val_scale': params['dec_val_scale'],
                           'training_data_fraction': params['training_data_fraction']})
    trainer = SamplingMultiTaskTrainer.from_params(model, run_dir,
                                                   copy.deepcopy(train_params))
    return trainer, train_params, opt_params, schd_params


class SamplingMultiTaskTrainer:
    def __init__(self, model, patience=2, val_interval=100, max_vals=50,
                 serialization_dir=None, cuda_device=-1,
                 grad_norm=None, grad_clipping=None, lr_decay=None, min_lr=None,
<<<<<<< HEAD
                 keep_all_checkpoints=False, val_data_limit=5000, max_epochs_per_task=-1,
=======
                 keep_all_checkpoints=False, val_data_limit=5000, max_epochs=-1,
>>>>>>> 444db679
                 dec_val_scale=100, training_data_fraction=1.0):
        """
        The training coordinator. Unusually complicated to handle MTL with tasks of
        diverse sizes.

        Parameters
        ----------
        model : ``Model``, required.
            An AllenNLP model to be optimized. Pytorch Modules can also be optimized if
            their ``forward`` method returns a dictionary with a "loss" key, containing a
            scalar tensor representing the loss function to be optimized.
        patience , optional (default=2)
            Number of epochs to be patient before early stopping.
        val_metric , optional (default="loss")
            Validation metric to measure for whether to stop training using patience
            and whether to serialize an ``is_best`` model each epoch. The metric name
            must be prepended with either "+" or "-", which specifies whether the metric
            is an increasing or decreasing function.
        serialization_dir , optional (default=None)
            Path to directory for saving and loading model files. Models will not be saved if
            this parameter is not passed.
        cuda_device , optional (default = -1)
            An integer specifying the CUDA device to use. If -1, the CPU is used.
            Multi-gpu training is not currently supported, but will be once the
            Pytorch DataParallel API stabilises.
        grad_norm : float, optional, (default = None).
            If provided, gradient norms will be rescaled to have a maximum of this value.
        grad_clipping : ``float``, optional (default = ``None``).
            If provided, gradients will be clipped `during the backward pass` to have an (absolute)
            maximum of this value.  If you are getting ``NaNs`` in your gradients during training
            that are not solved by using ``grad_norm``, you may need this.
        keep_all_checkpoints : If set, keep checkpoints from every validation. Otherwise, keep only
            best and (if different) most recent.
        val_data_limit: During training, use only the first N examples from the validation set.
            Set to -1 to use all.
        training_data_fraction: If set to a float between 0 and 1, load only the specified percentage
            of examples. Hashing is used to ensure that the same examples are loaded each epoch.
        """
        self._model = model

        self._patience = patience
        self._max_vals = max_vals
        self._val_interval = val_interval
        self._serialization_dir = serialization_dir
        self._cuda_device = cuda_device
        self._grad_norm = grad_norm
        self._grad_clipping = grad_clipping
        self._lr_decay = lr_decay
        self._min_lr = min_lr
        self._keep_all_checkpoints = keep_all_checkpoints
        self._val_data_limit = val_data_limit
<<<<<<< HEAD
        self._max_epochs_per_task = max_epochs_per_task
=======
        self._max_epochs = max_epochs
>>>>>>> 444db679
        self._dec_val_scale = dec_val_scale
        self._training_data_fraction = training_data_fraction
        self._task_infos = None
        self._metric_infos = None

        self._log_interval = 10  # seconds
        if self._cuda_device >= 0:
            self._model = self._model.cuda(self._cuda_device)

        self._TB_dir = None
        if self._serialization_dir is not None:
            self._TB_dir = os.path.join(self._serialization_dir, "tensorboard")
            self._TB_train_log = SummaryWriter(
                os.path.join(self._TB_dir, "train"))
            self._TB_validation_log = SummaryWriter(
                os.path.join(self._TB_dir, "val"))

    def _check_history(self, metric_history, cur_score, should_decrease=False):
        '''
        Given a the history of the performance on a metric
        and the current score, check if current score is
        best so far and if out of patience.
        '''
        patience = self._patience + 1
        best_fn = min if should_decrease else max
        best_score = best_fn(metric_history)
        if best_score == cur_score:
            best_so_far = metric_history.index(best_score) == len(metric_history) - 1
        else:
            best_so_far = False

        if should_decrease:
            index_of_last_improvement = metric_history.index(min(metric_history))
            out_of_patience = index_of_last_improvement <= len(metric_history) - (patience + 1)
        else:
            index_of_last_improvement = metric_history.index(max(metric_history))
            out_of_patience = index_of_last_improvement <= len(metric_history) - (patience + 1)

        return best_so_far, out_of_patience

    def _setup_training(
            self,
            tasks,
            batch_size,
            train_params,
            optimizer_params,
            scheduler_params,
            phase):
        ''' Set up the trainer by initializing task_infos and metric_infos, which
        track necessary information about the training status of each task and metric respectively.

        Returns:
            - task_infos (Dict[str:Dict[str:???]]): dictionary containing where each task_info contains:
                - iterator: a task specific (because it uses that task's fields to dynamically batch) batcher
                - n_tr_batches: the number of training batches
                - tr_generator: generator object that returns the batches, set to repeat indefinitely
                - loss: the accumulated loss (during training or validation)
                - n_batches_since_val: number of batches trained on since the last validation
                - total_batches_trained: number of batches trained over all validation checks
                - optimizer: a task specific optimizer, not used if the global optimizer is not None
                - scheduler: a task specific scheduler, not used if the global optimizer is not None
                - stopped: a bool indicating if that task is stopped or not (if it ran out of patience or hit min lr)
                - last_log: the time we last logged progress for the task

            - metric_infos (Dict[str:Dict[str:???]]): dictionary containing metric information.
                Each metric should be the validation metric of a task, except {micro/macro}_avg,
                which are privileged to get an aggregate multi-task score. Each dict contains:
                - hist (List[float]): previous values of the metric
                - stopped (Bool): whether or not that metric is stopped or not
                - best (Tuple(Int, Dict)): information on the best value of that metric and when it happened
        '''
        task_infos = {task.name: {} for task in tasks}
        for task in tasks:
            task_info = task_infos[task.name]

            # Adding task-specific smart iterator to speed up training
            instance = [i for i in itertools.islice(task.train_data, 1)][0]
            pad_dict = instance.get_padding_lengths()
            sorting_keys = []
            for field in pad_dict:
                for pad_field in pad_dict[field]:
                    sorting_keys.append((field, pad_field))
            iterator = BucketIterator(sorting_keys=sorting_keys,
                                      max_instances_in_memory=10000,
                                      batch_size=batch_size,
                                      biggest_batch_first=True)
            tr_generator = iterator(task.train_data, num_epochs=None)
            tr_generator = move_to_device(tr_generator, self._cuda_device)
            task_info['iterator'] = iterator

            if phase == "main":
                # Warning: This won't be precise when training_data_fraction is set, since each example is included
                # or excluded independently using a hashing function. Fortunately, it
                # doesn't need to be.
                task_info['n_tr_batches'] = math.ceil(
                    task.n_train_examples * self._training_data_fraction / batch_size)
            else:
                task_info['n_tr_batches'] = math.ceil(task.n_train_examples / batch_size)

            task_info['tr_generator'] = tr_generator
            task_info['loss'] = 0.0
            task_info['total_batches_trained'] = 0
            task_info['n_batches_since_val'] = 0
            task_info['optimizer'] = Optimizer.from_params(train_params,
                                                           copy.deepcopy(optimizer_params))
            task_info['scheduler'] = LearningRateScheduler.from_params(
                task_info['optimizer'], copy.deepcopy(scheduler_params))
            task_info['stopped'] = False
            task_info['last_log'] = time.time()
        # Metric bookkeeping
        all_metrics = [task.val_metric for task in tasks] + ['micro_avg', 'macro_avg']
        metric_infos = {metric: {'hist': [], 'stopped': False, 'best': (-1, {})} for
                        metric in all_metrics}
        self._task_infos = task_infos
        self._metric_infos = metric_infos
        return task_infos, metric_infos

    def train(self, tasks, stop_metric,
              batch_size, n_batches_per_pass,
              weighting_method, scaling_method,
              train_params, optimizer_params, scheduler_params,
              shared_optimizer=1, load_model=1, phase="main"):
        """
        The main training loop.
        Training will stop if we run out of patience or hit the minimum learning rate.

        Parameters
        ----------
        tasks: A list of task objects to train on.
        stop_metric: The metric to use for early stopping.
        batch_size: The batch size to use for the tasks
        n_batches_per_pass: How many training steps per task per pass.
        weighting_method: How to sample which task to use.
        scaling_method: How to scale gradients.
        train_params: Trainer config object.
        optimizer_params: Optimizer config object.
        scheduler_params: Scheduler config object.
        shared_optimizer: Use a single optimizer object for all tasks in MTL. Recommended.
        load_model: Whether to restore and continue training if a checkpoint is found.
        phase: Usually 'main' or 'eval'.

        Returns
        -------
        Validation results
        """
        validation_interval = self._val_interval
        task_infos, metric_infos = self._setup_training(tasks, batch_size, train_params,
                                                        optimizer_params, scheduler_params, phase)

        if shared_optimizer:  # If shared_optimizer, ignore task_specific optimizers
<<<<<<< HEAD
            if self._max_epochs_per_task:
                # TODO(Alex or Yada): make this generalizable to not depend
                # on max_epochs_per_tasks.
                n_epoch_steps = sum([info["n_tr_batches"] for info in task_infos.values()])
                if optimizer_params["type"] == "bert_adam":
                    optimizer_params["t_total"] = n_epoch_steps * self._max_epochs_per_task
=======
>>>>>>> 444db679
            g_optimizer = Optimizer.from_params(train_params, copy.deepcopy(optimizer_params))
            g_scheduler = LearningRateScheduler.from_params(
                g_optimizer, copy.deepcopy(scheduler_params))
        else:
            g_optimizer, g_scheduler = None, None
        self._g_optimizer = g_optimizer
        self._g_scheduler = g_scheduler

        n_pass, should_stop = 0, False  # define these here b/c they might get overridden on load
        if self._serialization_dir is not None and phase != "eval":  # Resume from serialization path
            if load_model and any(
                    ["model_state_" in x for x in os.listdir(self._serialization_dir)]):
                n_pass, should_stop = self._restore_checkpoint()
                log.info("Loaded model from checkpoint. Starting at pass %d.", n_pass)
            else:
                log.info("Not loading.")
                checkpoint_pattern = os.path.join(
                    self._serialization_dir, "*_{}_*.th".format(phase))
                assert_for_log(len(glob.glob(checkpoint_pattern)) == 0,
                               "There are existing checkpoints in %s which will be overwritten. "
                               "Use load_model = 1 to load the checkpoints instead. "
                               "If you don't want them, delete them or change your experiment name." %
                               self._serialization_dir)

        if self._grad_clipping is not None:  # pylint: disable=invalid-unary-operand-type
            def clip_function(grad): return grad.clamp(-self._grad_clipping, self._grad_clipping)
            for parameter in self._model.parameters():
                if parameter.requires_grad:
                    parameter.register_hook(clip_function)

        # Calculate per task sampling weights
        assert_for_log(len(tasks) > 0, "Error: Expected to sample from 0 tasks.")

        task_names = [task.name for task in tasks]
        task_n_train_examples = np.array([task.n_train_examples for task in tasks])
        task_n_train_batches = np.array([task_infos[task.name]['n_tr_batches'] for task in tasks])
        log.info("Training examples per task: " + str(dict(zip(task_names, task_n_train_examples))))

        if weighting_method == 'uniform':
            sample_weights = [1.0] * len(tasks)
            log.info("Sampling tasks uniformly.")
        elif weighting_method == 'proportional':
            sample_weights = task_n_train_examples.astype(float)
            log.info("Sampling tasks proportional to number of training examples.")
        elif weighting_method == 'proportional_log_batch':
            sample_weights = np.log(task_n_train_batches)
            log.info("Sampling tasks proportional to log number of training batches.")
        elif weighting_method == 'proportional_log_example':
            sample_weights = np.log(task_n_train_examples)
            log.info("Sampling tasks proportional to log number of training examples.")
        elif weighting_method == 'inverse':
            sample_weights = 1 / task_n_train_examples
            log.info("Sampling tasks inverse to number of training examples.")
        elif weighting_method == 'inverse_log_example':
            sample_weights = 1 / np.log(task_n_train_examples)
            log.info("Sampling tasks inverse to log number of training examples.")
        elif weighting_method == 'inverse_log_batch':
            sample_weights = 1 / np.log(task_n_train_batches)
            log.info("Sampling tasks inverse to log number of training batches.")
        elif 'power_' in weighting_method:
            weighting_power = float(weighting_method.strip('power_'))
            sample_weights = task_n_train_examples ** weighting_power
            log.info("Sampling tasks with %s.", weighting_method.replace('_', ' of '))
        elif 'softmax_' in weighting_method:  # exp(x/temp)
            weighting_temp = float(weighting_method.strip('softmax_'))
            sample_weights = np.exp(task_n_train_examples / weighting_temp)
            log.info("Sampling tasks with %s.", weighting_method.replace('_', ' of temperature '))

        normalized_sample_weights = np.array(sample_weights) / sum(sample_weights)
        log.info("Using weighting method: %s, with normalized sample weights %s ",
                 weighting_method, np.array_str(normalized_sample_weights, precision=4))

        # Sample the tasks to train on. Do it all at once (val_interval) for MAX EFFICIENCY.
        samples = random.choices(tasks, weights=sample_weights, k=validation_interval)

        if scaling_method == 'uniform':
            scaling_weights = [1.0] * len(tasks)
        elif scaling_method == 'max_proportional':
            scaling_weights = task_n_train_examples.astype(float)
        elif scaling_method == 'max_proportional_log':
            scaling_weights = np.log(task_n_train_examples)
        elif 'max_power_' in scaling_method:
            scaling_power = float(scaling_method.strip('max_power_'))
            scaling_weights = task_n_train_examples ** scaling_power
        elif scaling_method == 'max_inverse_log':
            scaling_weights = 1 / np.log(task_n_train_examples)
        elif scaling_method == 'max_inverse':
            scaling_weights = 1 / task_n_train_examples
        # Weighting losses based on best epochs for each task from a previous uniform run, normalizd by max epoch
        # eg. 'max_epoch_9_18_1_11_18_2_14_16_1'
        elif 'max_epoch_' in scaling_method:
            epochs = scaling_method.strip('max_epoch_').split('_')
            assert len(epochs) == len(tasks), "Loss Scaling Error: epoch number not match."
            scaling_weights = np.array(list(map(int, epochs)))

        # normalized by max weight
        if 'max' in scaling_method:
            scaling_weights = scaling_weights / np.max(scaling_weights)

        scaling_weights = dict(zip(task_names, scaling_weights))
        log.info(
            "Using loss scaling method: %s, with weights %s",
            scaling_method,
            str(scaling_weights))

        offset = 0
        all_tr_metrics = {}
        log.info("Beginning training. Stopping metric: %s", stop_metric)
        while not should_stop:
            self._model.train()
            task = samples[(n_pass + offset) % validation_interval]  # randomly select a task
            task_info = task_infos[task.name]
            if task_info['stopped']:
                offset += 1
                continue
            tr_generator = task_info['tr_generator']
            optimizer = g_optimizer if shared_optimizer else task_info['optimizer']
            scheduler = g_scheduler if shared_optimizer else task_info['scheduler']
            total_batches_trained = task_info['total_batches_trained']
            n_batches_since_val = task_info['n_batches_since_val']
            tr_loss = task_info['loss']
            for batch in itertools.islice(tr_generator, n_batches_per_pass):
                n_batches_since_val += 1
                total_batches_trained += 1
                optimizer.zero_grad()
                output_dict = self._forward(batch, task=task, for_training=True)
                assert_for_log("loss" in output_dict,
                               "Model must return a dict containing a 'loss' key")
                loss = output_dict["loss"]  # optionally scale loss

                loss *= scaling_weights[task.name]

                loss.backward()
                assert_for_log(not torch.isnan(loss).any(), "NaNs in loss.")
                tr_loss += loss.data.cpu().numpy()

                # Gradient regularization and application
                if self._grad_norm:
                    clip_grad_norm_(self._model.parameters(), self._grad_norm)
                optimizer.step()
                n_pass += 1  # update per batch

                # step scheduler if it's not ReduceLROnPlateau
                if not isinstance(scheduler.lr_scheduler, ReduceLROnPlateau):
                    scheduler.step_batch(n_pass)

            # Update training progress on that task
            task_info['n_batches_since_val'] = n_batches_since_val
            task_info['total_batches_trained'] = total_batches_trained
            task_info['loss'] = tr_loss

            # Intermediate log to logger and tensorboard
            if time.time() - task_info['last_log'] > self._log_interval:
                task_metrics = task.get_metrics()

                # log to tensorboard
                if self._TB_dir is not None:
                    task_metrics_to_TB = task_metrics.copy()
                    task_metrics_to_TB["loss"] = \
                        float(task_info['loss'] / n_batches_since_val)
                    self._metrics_to_tensorboard_tr(n_pass, task_metrics_to_TB, task.name)

                task_metrics["%s_loss" % task.name] = tr_loss / n_batches_since_val
                description = self._description_from_metrics(task_metrics)
                log.info("Update %d: task %s, batch %d (%d): %s", n_pass,
                         task.name, n_batches_since_val, total_batches_trained, description)
                task_info['last_log'] = time.time()

                if self._model.utilization is not None:
                    batch_util = self._model.utilization.get_metric()
                    log.info("TRAINING BATCH UTILIZATION: %.3f", batch_util)

            # Validation
            if n_pass % validation_interval == 0:

                # Dump and log all of our current info
                epoch = int(n_pass / validation_interval)
                log.info("***** Pass %d / Epoch %d *****", n_pass, epoch)
                # Get metrics for all training progress so far
                for task in tasks:
                    task_info = task_infos[task.name]
                    n_batches_since_val = task_info['n_batches_since_val']
                    if n_batches_since_val > 0:
                        task_metrics = task.get_metrics(reset=True)
                        for name, value in task_metrics.items():
                            all_tr_metrics["%s_%s" % (task.name, name)] = value
                        all_tr_metrics["%s_loss" % task.name] = \
                            float(task_info['loss'] / n_batches_since_val)
                    else:
                        all_tr_metrics["%s_loss" % task.name] = 0.0
                    log.info("%s: trained on %d batches, %.3f epochs", task.name,
                             n_batches_since_val, n_batches_since_val / task_info['n_tr_batches'])
                if self._model.utilization is not None:
                    batch_util = self._model.utilization.get_metric(reset=True)
                    log.info("TRAINING BATCH UTILIZATION: %.3f", batch_util)

                # Validate
                log.info("Validating...")
                all_val_metrics, should_save, new_best_macro = self._validate(
                    epoch, tasks, batch_size, periodic_save=(phase != "eval"))

                # Check stopping conditions
                should_stop = self._check_stop(epoch, stop_metric, tasks)

                # Log results to logger and tensorboard
                for name, value in all_val_metrics.items():
                    log.info("Statistic: %s", name)
                    if name in all_tr_metrics:
                        log.info("\ttraining: %3f", all_tr_metrics[name])
                    log.info("\tvalidation: %3f", value)
                if self._TB_dir is not None:
                    self._metrics_to_tensorboard_val(n_pass, all_val_metrics)
                lrs = self._get_lr()  # log LR
                for name, value in lrs.items():
                    log.info("%s: %.6f", name, value)
                elmo_params = self._model.get_elmo_mixing_weights(tasks)
                if elmo_params:  # log ELMo mixing weights
                    for task_name, task_params in elmo_params.items():
                        log.info("ELMo mixing weights for {}:".format(task_name))
                        log.info("\t" + ", ".join(["{}: {:.6f}".format(layer, float(param))
                                                   for layer, param in task_params.items()]))

                # Reset training preogress
                all_tr_metrics = {}
                samples = random.choices(
                    tasks,
                    weights=sample_weights,
                    k=validation_interval)  # pylint: disable=no-member

                if should_save:
                    self._save_checkpoint(
                        {"pass": n_pass, "epoch": epoch, "should_stop": should_stop},
                        phase=phase, new_best_macro=new_best_macro)

        log.info('Stopped training after %d validation checks', n_pass / validation_interval)
        return self._aggregate_results(tasks, task_infos, metric_infos)  # , validation_interval)

    def _aggregate_results(self, tasks, task_infos, metric_infos):
        ''' Helper function to print results after finishing training '''
        results = {}
        for task in tasks:
            task_info = task_infos[task.name]
            log.info('Trained %s for %d batches or %.3f epochs',
                     task.name, task_info['total_batches_trained'],
                     task_info['total_batches_trained'] / task_info['n_tr_batches'])
            results[task.name] = metric_infos[task.val_metric]['best'][0]  # * validation_interval
        results['micro'] = metric_infos['micro_avg']['best'][0]  # * validation_interval
        results['macro'] = metric_infos['macro_avg']['best'][0]  # * validation_interval
        log.info('***** VALIDATION RESULTS *****')
        for metric in metric_infos.keys():
            best_epoch, epoch_metrics = metric_infos[metric]['best']
            all_metrics_str = ', '.join(['%s: %.5f' % (metric, score) for
                                         metric, score in epoch_metrics.items()])
            log.info('%s, %d, %s', metric, best_epoch, all_metrics_str)
        return results

    def _validate(self, epoch, tasks, batch_size, periodic_save=True):
        ''' Validate on all tasks and return the results and whether to save this epoch or not '''
        task_infos, metric_infos = self._task_infos, self._metric_infos
        g_scheduler = self._g_scheduler
        self._model.eval()
        all_val_metrics = {("%s_loss" % task.name): 0.0 for task in tasks}
        all_val_metrics["macro_avg"] = 0.0
        all_val_metrics["micro_avg"] = 0.0
        n_examples_overall = 0.0

        # Get validation numbers for each task
        for task in tasks:
            n_examples, batch_num = 0, 0
            task_info = task_infos[task.name]

            # to speed up training, we evaluate on a subset of validation data
            if self._val_data_limit >= 0:
                max_data_points = min(task.n_val_examples, self._val_data_limit)
            else:
                max_data_points = task.n_val_examples
            val_generator = BasicIterator(batch_size, instances_per_epoch=max_data_points)(
                task.val_data, num_epochs=1, shuffle=False)
            val_generator = move_to_device(val_generator, self._cuda_device)
            n_val_batches = math.ceil(max_data_points / batch_size)
            all_val_metrics["%s_loss" % task.name] = 0.0

            for batch in val_generator:
                batch_num += 1
                out = self._forward(batch, task=task, for_training=False)
                loss = out["loss"]
                all_val_metrics["%s_loss" % task.name] += loss.data.cpu().numpy()
                n_examples += out["n_exs"]

                # log
                if time.time() - task_info['last_log'] > self._log_interval:
                    task_metrics = task.get_metrics()
                    task_metrics["%s_loss" % task.name] = \
                        all_val_metrics["%s_loss" % task.name] / batch_num
                    description = self._description_from_metrics(task_metrics)
                    log.info("Batch %d/%d: %s", batch_num, n_val_batches, description)
                    task_info['last_log'] = time.time()
            assert batch_num == n_val_batches

            # Get task validation metrics and store in all_val_metrics
            task_metrics = task.get_metrics(reset=True)
            for name, value in task_metrics.items():
                all_val_metrics["%s_%s" % (task.name, name)] = value
            all_val_metrics["%s_loss" % task.name] /= batch_num  # n_val_batches
            if task.val_metric_decreases and len(tasks) > 1:
                all_val_metrics["micro_avg"] += (1 - all_val_metrics[task.val_metric] /
                                                 self._dec_val_scale) * n_examples
                all_val_metrics["macro_avg"] += (1 -
                                                 all_val_metrics[task.val_metric] /
                                                 self._dec_val_scale)
            else:
                # triggers for single-task cases and during MTL when task val metric increases
                all_val_metrics["micro_avg"] += all_val_metrics[task.val_metric] * n_examples
                all_val_metrics["macro_avg"] += all_val_metrics[task.val_metric]
            n_examples_overall += n_examples

            # Reset training progress
            task_info['n_batches_since_val'] = 0
            task_info['loss'] = 0

        all_val_metrics['micro_avg'] /= n_examples_overall
        all_val_metrics['macro_avg'] /= len(tasks)

        # Track per task patience
        should_save = periodic_save  # whether to save this epoch or not.
        # Currently we save every validation in the main training runs.
        new_best_macro = False  # whether this epoch is a new best

        for task in tasks + ['micro', 'macro']:
            if task in ['micro', 'macro']:
                metric = "%s_avg" % task
                metric_decreases = tasks[0].val_metric_decreases if len(tasks) == 1 else False
                task_name = task
            else:
                metric = task.val_metric
                metric_decreases = task.val_metric_decreases
                task_name = task.name
            if metric_infos[metric]['stopped']:
                continue
            this_epoch_metric = all_val_metrics[metric]
            metric_history = metric_infos[metric]['hist']
            metric_history.append(this_epoch_metric)
            is_best_so_far, out_of_patience = \
                self._check_history(metric_history, this_epoch_metric, metric_decreases)
            if is_best_so_far:
                log.info("Best model found for %s.", task_name)
                metric_infos[metric]['best'] = (epoch, all_val_metrics)
                should_save = True
                if task_name == 'macro':
                    new_best_macro = True
            if out_of_patience:
                if periodic_save:
                    should_save = True
                metric_infos[metric]['stopped'] = True
                log.info("Out of patience. Stopped tracking %s", task_name)

            # Get scheduler, using global scheduler if exists and task is macro
            # micro has no scheduler updates
            if task_name not in ['micro', 'macro'] and g_scheduler is None:
                scheduler = task_infos[task_name]['scheduler']
            elif g_scheduler is not None and task_name == 'macro':
                scheduler = g_scheduler
            else:
                scheduler = None
            if scheduler is not None and isinstance(scheduler.lr_scheduler, ReduceLROnPlateau):
                log.info("Advancing scheduler.")
                scheduler.step(this_epoch_metric, epoch)
                log.info("\tBest %s: %.3f", metric, scheduler.lr_scheduler.best)
                log.info("\t# bad epochs: %d", scheduler.lr_scheduler.num_bad_epochs)

        return all_val_metrics, should_save, new_best_macro

    def _get_lr(self):
        ''' Get learning rate from the optimizer we're using '''
        if self._g_optimizer is not None:
            lrs = {'global_lr': self._g_optimizer.param_groups[0]['lr']}
        else:
            lrs = {}
            for task, task_info in self._task_infos.items():
                lrs["%s_lr" % task] = task_info['optimizer'].param_groups[0]['lr']
        return lrs

    def _check_stop(self, val_n, stop_metric, tasks):
        ''' Check to see if should stop '''
        task_infos, metric_infos = self._task_infos, self._metric_infos
        g_optimizer = self._g_optimizer

<<<<<<< HEAD
        if self._max_epochs_per_task > 0:
            for task in tasks:
                task_info = task_infos[task.name]
                n_epochs_trained = task_info['total_batches_trained'] / task_info['n_tr_batches']
                if n_epochs_trained >= self._max_epochs_per_task:
                    log.info("Maximum batches trained on %s.", task.name)
                    task_info['stopped'] = True

        if g_optimizer is None:
            stop_tr = True
=======
        should_stop = False
        if self._max_epochs > 0: # check if max # epochs hit
            for task in tasks:
                task_info = task_infos[task.name]
                n_epochs_trained = task_info['total_batches_trained'] / task_info['n_tr_batches']
                if n_epochs_trained >= self._max_epochs:
                    log.info("Maximum epochs trained on %s.", task.name)
                    task_info['stopped'] = True
            stop_epochs = min([info["stopped"] for info in task_infos.values()])
            if stop_epochs:
                log.info("Maximum epochs trained on all tasks.")
                should_stop = True

        if g_optimizer is None: # check if minimum LR hit
>>>>>>> 444db679
            for task in tasks:
                task_info = task_infos[task.name]
                if task_info['optimizer'].param_groups[0]['lr'] < self._min_lr:
                    log.info("Minimum lr hit on %s.", task.name)
                    task_info['stopped'] = True
<<<<<<< HEAD
                stop_tr = stop_tr and task_info['stopped']
        else:
            stop_tr = False
            if g_optimizer.param_groups[0]['lr'] < self._min_lr:
                log.info("Minimum lr hit.")
                stop_tr = True
            if min([info["stopped"] for info in task_infos.values()]):
                log.info("Maximum batches trained on all tasks.")
                stop_tr = True

        stop_val = metric_infos[stop_metric]['stopped']

        should_stop = False
        if stop_tr:
            should_stop = True
=======
            stop_lr = min([info['stopped'] for info in task_infos.values()])
        else:
            stop_lr = g_optimizer.param_groups[0]['lr'] < self._min_lr
        if stop_lr:
>>>>>>> 444db679
            log.info("All tasks hit minimum lr. Stopping training.")
            should_stop = True

        # check if validation metric is stopped
        stop_metric = metric_infos[stop_metric]['stopped']
        if stop_metric:
            log.info("All metrics ran out of patience. Stopping training.")
            should_stop = True

        # check if max number of validations hit
        stop_val = bool(val_n >= self._max_vals)
        if stop_val:
            log.info("Maximum number of validations hit. Stopping training.")
            should_stop = True

        return should_stop

    def _forward(self, batch, for_training, task=None):
        ''' At one point this does something, now it doesn't really do anything '''
        tensor_batch = move_to_device(batch, self._cuda_device)
        model_out = self._model.forward(task, tensor_batch)
        return model_out

    def _description_from_metrics(self, metrics):
        # pylint: disable=no-self-use
        ''' format some metrics as a string '''
        return ', '.join(["%s: %.4f" % (name, value) for name, value in metrics.items()]) + " ||"

    def _unmark_previous_best(self, phase, epoch):
        marked_best = glob.glob(
            os.path.join(self._serialization_dir, "*_state_{}_epoch_*.best_macro.th".format(phase)))
        for file in marked_best:
            # Skip the just-written checkpoint.
            if "_{}.".format(epoch) not in file:
                os.rename(file, re.sub('%s$' % ".best_macro.th", ".th", file))

    def _delete_old_checkpoints(self, phase, epoch):
        candidates = glob.glob(
            os.path.join(self._serialization_dir, "*_state_{}_epoch_*.th".format(phase)))
        for file in candidates:
            # Skip the best, because we'll need it.
            # Skip the just-written checkpoint.
            if ".best_macro" not in file and "_{}.".format(epoch) not in file:
                os.remove(file)

    def _save_checkpoint(self, training_state, phase="main", new_best_macro=False, keep_all=False):
        """
        Parameters
        ----------
        training_state: An object containing trainer state (step number, etc.), to be saved.
        phase: Usually 'main' or 'eval'.
        new_best_macro: If true, the saved checkpoint will be marked with .best_macro, and
            potentially used later when switching from main to eval training.
        """
        if not self._serialization_dir:
            raise ConfigurationError("serialization_dir not specified - cannot "
                                     "restore a model without a directory path.")

        epoch = training_state["epoch"]
        if phase == "eval":
            model_path = os.path.join(
                self._serialization_dir,
                "model_state_eval_best.th")
        else:
            if new_best_macro:
                best_str = ".best_macro"
            else:
                best_str = ""

            model_path = os.path.join(
                self._serialization_dir,
                "model_state_{}_epoch_{}{}.th".format(
                    phase, epoch, best_str))

        model_state = self._model.state_dict()

        # Skip non-trainable params, like the main ELMo params.
        for name, param in self._model.named_parameters():
            if not param.requires_grad:
                del model_state[name]
        torch.save(model_state, model_path)

        if phase != "eval":
            torch.save(
                training_state,
                os.path.join(
                    self._serialization_dir,
                    "training_state_{}_epoch_{}{}.th".format(
                        phase, epoch, best_str)))

            task_states = {}
            for task_name, task_info in self._task_infos.items():
                task_states[task_name] = {}
                task_states[task_name]['total_batches_trained'] = task_info['total_batches_trained']
                task_states[task_name]['stopped'] = task_info['stopped']
                if self._g_optimizer is None:
                    task_states[task_name]['optimizer'] = task_info['optimizer'].state_dict()
                    sched_params = {}
                    task_states[task_name]['scheduler'] = sched_params
            task_states['global'] = {}
            task_states['global']['optimizer'] = self._g_optimizer.state_dict() if \
                self._g_optimizer is not None else None
            if self._g_scheduler is not None:
                sched_params = {}
                task_states['global']['scheduler'] = sched_params
            else:
                task_states['global']['scheduler'] = None
            torch.save(task_states, os.path.join(self._serialization_dir,
                                                 "task_state_{}_epoch_{}{}.th".format(
                                                     phase, epoch, best_str)))

            metric_states = {}
            for metric_name, metric_info in self._metric_infos.items():
                metric_states[metric_name] = {}
                metric_states[metric_name]['hist'] = metric_info['hist']
                metric_states[metric_name]['stopped'] = metric_info['stopped']
                metric_states[metric_name]['best'] = metric_info['best']
            torch.save(
                metric_states,
                os.path.join(
                    self._serialization_dir,
                    "metric_state_{}_epoch_{}{}.th".format(
                        phase, epoch, best_str)))
        log.info("Saved files to %s", self._serialization_dir)

        if phase != "eval" and new_best_macro:
            self._unmark_previous_best(phase, epoch)

        if not self._keep_all_checkpoints:
            self._delete_old_checkpoints(phase, epoch)

    def _find_last_checkpoint_suffix(self, search_phases_in_priority_order=['main']):
        """
        Search for checkpoints to load, looking only for `main` training checkpoints.

        TODO: This is probably hairier than it needs to be. If you're good at string handling...
        """
        if not self._serialization_dir:
            raise ConfigurationError("serialization_dir not specified - cannot "
                                     "restore a model without a directory path.")

        for current_search_phase in search_phases_in_priority_order:
            max_epoch = 0
            to_return = None
            candidate_files = glob.glob(
                os.path.join(
                    self._serialization_dir,
                    "model_state_{}_*".format(current_search_phase)))
            for x in candidate_files:
                epoch = int(x.split("model_state_{}_epoch_".format(
                    current_search_phase))[-1].split(".")[0])
                if epoch >= max_epoch:
                    max_epoch = epoch
                    to_return = x
            return to_return.split("model_state_")[-1]

    def _restore_checkpoint(self, search_phases_in_priority_order=['main']):
        """
        Restores a model from a serialization_dir to the last saved checkpoint.
        This includes an epoch count and optimizer state, which is serialized separately
        from  model parameters. This function should only be used to continue training -
        if you wish to load a model for inference/load parts of a model into a new
        computation graph, you should use the native Pytorch functions:
        `` model.load_state_dict(torch.load("/path/to/model/weights.th"))``

        Returns
        -------
        epoch
            The epoch at which to resume training.
        """

        suffix_to_load = self._find_last_checkpoint_suffix(
            search_phases_in_priority_order=search_phases_in_priority_order)
        assert suffix_to_load, "No checkpoint found."
        log.info("Found checkpoint {}. Loading.".format(suffix_to_load))

        model_path = os.path.join(self._serialization_dir,
                                  "model_state_{}".format(suffix_to_load))
        training_state_path = os.path.join(self._serialization_dir,
                                           "training_state_{}".format(suffix_to_load))
        task_state_path = os.path.join(self._serialization_dir,
                                       "task_state_{}".format(suffix_to_load))
        metric_state_path = os.path.join(self._serialization_dir,
                                         "metric_state_{}".format(suffix_to_load))

        model_state = torch.load(model_path, map_location=device_mapping(self._cuda_device))

        for name, param in self._model.named_parameters():
            if param.requires_grad and name not in model_state:
                log.error("!!!!!!!!!!!!!!!!!!!!!!!!!!!!!!!!!!!!!!!!!!!!!!!!!!!!!!!")
                log.error("Parameter missing from checkpoint: " + name)
                log.error("!!!!!!!!!!!!!!!!!!!!!!!!!!!!!!!!!!!!!!!!!!!!!!!!!!!!!!!")

        self._model.load_state_dict(model_state, strict=False)

        task_states = torch.load(task_state_path)
        for task_name, task_state in task_states.items():
            if task_name == 'global':
                continue
            self._task_infos[task_name]['total_batches_trained'] = task_state['total_batches_trained']
            if 'optimizer' in task_state:
                self._task_infos[task_name]['optimizer'].load_state_dict(task_state['optimizer'])
                for param, val in task_state['scheduler'].items():
                    setattr(self._task_infos[task_name]['scheduler'], param, val)
            self._task_infos[task_name]['stopped'] = task_state['stopped']
            generator = self._task_infos[task_name]['tr_generator']
            for _ in itertools.islice(generator, task_state['total_batches_trained'] %
                                      self._task_infos[task_name]['n_tr_batches']):
                pass
        if task_states['global']['optimizer'] is not None:
            self._g_optimizer.load_state_dict(task_states['global']['optimizer'])
        if task_states['global']['scheduler'] is not None:
            for param, val in task_states['global']['scheduler'].items():
                setattr(self._g_scheduler, param, val)

        metric_states = torch.load(metric_state_path)
        for metric_name, metric_state in metric_states.items():
            self._metric_infos[metric_name]['hist'] = metric_state['hist']
            self._metric_infos[metric_name]['stopped'] = metric_state['stopped']
            self._metric_infos[metric_name]['best'] = metric_state['best']

        training_state = torch.load(training_state_path)
        return training_state["pass"], training_state["should_stop"]

    def _metrics_to_tensorboard_tr(self, epoch, train_metrics, task_name):
        """
        Sends all of the train metrics to tensorboard
        """
        metric_names = train_metrics.keys()

        for name in metric_names:
            train_metric = train_metrics.get(name)
            name = task_name + '/' + task_name + '_' + name
            self._TB_train_log.add_scalar(name, train_metric, epoch)

    def _metrics_to_tensorboard_val(self, epoch, val_metrics):
        """
        Sends all of the val metrics to tensorboard
        """
        metric_names = val_metrics.keys()

        for name in metric_names:
            val_metric = val_metrics.get(name)
            name = name.split('_')[0] + '/' + name
            self._TB_validation_log.add_scalar(name, val_metric, epoch)

    @classmethod
    def from_params(cls, model, serialization_dir, params):
        ''' Generate trainer from parameters.  '''

        patience = params.pop("patience", 2)
        val_interval = params.pop("val_interval", 100)
        max_vals = params.pop("max_vals", 50)
        cuda_device = params.pop("cuda_device", -1)
        grad_norm = params.pop("grad_norm", None)
        grad_clipping = params.pop("grad_clipping", None)
        lr_decay = params.pop("lr_decay", None)
        min_lr = params.pop("min_lr", None)
        keep_all_checkpoints = params.pop("keep_all_checkpoints", False)
        val_data_limit = params.pop("val_data_limit", 5000)
<<<<<<< HEAD
        max_epochs_per_task = params.pop("max_epochs_per_task", -1)
=======
        max_epochs = params.pop("max_epochs", -1)
>>>>>>> 444db679
        dec_val_scale = params.pop("dec_val_scale", 100)
        training_data_fraction = params.pop("training_data_fraction", 1.0)

        params.assert_empty(cls.__name__)
        return SamplingMultiTaskTrainer(model, patience=patience,
                                        val_interval=val_interval, max_vals=max_vals,
                                        serialization_dir=serialization_dir,
                                        cuda_device=cuda_device, grad_norm=grad_norm,
                                        grad_clipping=grad_clipping, lr_decay=lr_decay,
                                        min_lr=min_lr,
                                        keep_all_checkpoints=keep_all_checkpoints,
                                        val_data_limit=val_data_limit,
<<<<<<< HEAD
                                        max_epochs_per_task=max_epochs_per_task,
=======
                                        max_epochs=max_epochs,
>>>>>>> 444db679
                                        dec_val_scale=dec_val_scale,
                                        training_data_fraction=training_data_fraction)<|MERGE_RESOLUTION|>--- conflicted
+++ resolved
@@ -31,21 +31,13 @@
     ''' In an act of not great code design, we wrote this helper function which
     extracts trainer parameters from args. In particular, we want to search args
     for task specific training parameters. '''
-<<<<<<< HEAD
-    assert args.max_epochs_per_task is None or args.max_epochs_per_task > 0, \
-                        ("max_epochs_per_task must be a positive number if "
-                        "it is used")
     assert args.optimizer == "bert_adam" and args.max_epochs_per_task > 0, \
                         ("For now, you have to set max_epochs_per_task to be a"
                         "positive number for bert adams since the optimizer"
                         "relies on it")
 
-    def _get_task_attr(attr_name): return config.get_task_attr(args, task_names,
-                                                               attr_name)
-=======
     def _get_task_attr(attr_name): return config.get_task_attr(args, task_names, attr_name)
 
->>>>>>> 444db679
     params = {}
     train_opts = ['optimizer', 'lr', 'batch_size', 'lr_decay_factor',
                   'lr_patience', 'patience', 'scheduler_threshold']
@@ -53,11 +45,7 @@
     extra_opts = ['sent_enc', 'd_hid', 'warmup',
                   'max_grad_norm', 'min_lr', 'batch_size',
                   'cuda', 'keep_all_checkpoints',
-<<<<<<< HEAD
-                  'val_data_limit', 'max_epochs_per_task', 'training_data_fraction']
-=======
                   'val_data_limit', 'max_epochs', 'training_data_fraction']
->>>>>>> 444db679
     for attr in train_opts:
         params[attr] = _get_task_attr(attr)
     for attr in extra_opts:
@@ -88,12 +76,9 @@
     if params['optimizer'] == 'adam':
         # AMSGrad is a flag variant of Adam, not its own object.
         opt_params['amsgrad'] = True
-<<<<<<< HEAD
     elif params['optimizer'] == 'bert_adam':
         opt_params['t_total'] = -1
         opt_params['warmup'] = 0.1
-=======
->>>>>>> 444db679
     opt_params = Params(opt_params)
 
     if 'transformer' in params['sent_enc']:
@@ -121,11 +106,7 @@
                            'lr_decay': .99, 'min_lr': params['min_lr'],
                            'keep_all_checkpoints': params['keep_all_checkpoints'],
                            'val_data_limit': params['val_data_limit'],
-<<<<<<< HEAD
-                           'max_epochs_per_task': params['max_epochs_per_task'],
-=======
                            'max_epochs': params['max_epochs'],
->>>>>>> 444db679
                            'dec_val_scale': params['dec_val_scale'],
                            'training_data_fraction': params['training_data_fraction']})
     trainer = SamplingMultiTaskTrainer.from_params(model, run_dir,
@@ -137,11 +118,7 @@
     def __init__(self, model, patience=2, val_interval=100, max_vals=50,
                  serialization_dir=None, cuda_device=-1,
                  grad_norm=None, grad_clipping=None, lr_decay=None, min_lr=None,
-<<<<<<< HEAD
-                 keep_all_checkpoints=False, val_data_limit=5000, max_epochs_per_task=-1,
-=======
                  keep_all_checkpoints=False, val_data_limit=5000, max_epochs=-1,
->>>>>>> 444db679
                  dec_val_scale=100, training_data_fraction=1.0):
         """
         The training coordinator. Unusually complicated to handle MTL with tasks of
@@ -193,11 +170,7 @@
         self._min_lr = min_lr
         self._keep_all_checkpoints = keep_all_checkpoints
         self._val_data_limit = val_data_limit
-<<<<<<< HEAD
-        self._max_epochs_per_task = max_epochs_per_task
-=======
         self._max_epochs = max_epochs
->>>>>>> 444db679
         self._dec_val_scale = dec_val_scale
         self._training_data_fraction = training_data_fraction
         self._task_infos = None
@@ -348,15 +321,6 @@
                                                         optimizer_params, scheduler_params, phase)
 
         if shared_optimizer:  # If shared_optimizer, ignore task_specific optimizers
-<<<<<<< HEAD
-            if self._max_epochs_per_task:
-                # TODO(Alex or Yada): make this generalizable to not depend
-                # on max_epochs_per_tasks.
-                n_epoch_steps = sum([info["n_tr_batches"] for info in task_infos.values()])
-                if optimizer_params["type"] == "bert_adam":
-                    optimizer_params["t_total"] = n_epoch_steps * self._max_epochs_per_task
-=======
->>>>>>> 444db679
             g_optimizer = Optimizer.from_params(train_params, copy.deepcopy(optimizer_params))
             g_scheduler = LearningRateScheduler.from_params(
                 g_optimizer, copy.deepcopy(scheduler_params))
@@ -744,18 +708,6 @@
         task_infos, metric_infos = self._task_infos, self._metric_infos
         g_optimizer = self._g_optimizer
 
-<<<<<<< HEAD
-        if self._max_epochs_per_task > 0:
-            for task in tasks:
-                task_info = task_infos[task.name]
-                n_epochs_trained = task_info['total_batches_trained'] / task_info['n_tr_batches']
-                if n_epochs_trained >= self._max_epochs_per_task:
-                    log.info("Maximum batches trained on %s.", task.name)
-                    task_info['stopped'] = True
-
-        if g_optimizer is None:
-            stop_tr = True
-=======
         should_stop = False
         if self._max_epochs > 0: # check if max # epochs hit
             for task in tasks:
@@ -770,36 +722,15 @@
                 should_stop = True
 
         if g_optimizer is None: # check if minimum LR hit
->>>>>>> 444db679
             for task in tasks:
                 task_info = task_infos[task.name]
                 if task_info['optimizer'].param_groups[0]['lr'] < self._min_lr:
                     log.info("Minimum lr hit on %s.", task.name)
                     task_info['stopped'] = True
-<<<<<<< HEAD
-                stop_tr = stop_tr and task_info['stopped']
-        else:
-            stop_tr = False
-            if g_optimizer.param_groups[0]['lr'] < self._min_lr:
-                log.info("Minimum lr hit.")
-                stop_tr = True
-            if min([info["stopped"] for info in task_infos.values()]):
-                log.info("Maximum batches trained on all tasks.")
-                stop_tr = True
-
-        stop_val = metric_infos[stop_metric]['stopped']
-
-        should_stop = False
-        if stop_tr:
-            should_stop = True
-=======
             stop_lr = min([info['stopped'] for info in task_infos.values()])
         else:
             stop_lr = g_optimizer.param_groups[0]['lr'] < self._min_lr
         if stop_lr:
->>>>>>> 444db679
-            log.info("All tasks hit minimum lr. Stopping training.")
-            should_stop = True
 
         # check if validation metric is stopped
         stop_metric = metric_infos[stop_metric]['stopped']
@@ -1058,11 +989,7 @@
         min_lr = params.pop("min_lr", None)
         keep_all_checkpoints = params.pop("keep_all_checkpoints", False)
         val_data_limit = params.pop("val_data_limit", 5000)
-<<<<<<< HEAD
-        max_epochs_per_task = params.pop("max_epochs_per_task", -1)
-=======
         max_epochs = params.pop("max_epochs", -1)
->>>>>>> 444db679
         dec_val_scale = params.pop("dec_val_scale", 100)
         training_data_fraction = params.pop("training_data_fraction", 1.0)
 
@@ -1075,10 +1002,6 @@
                                         min_lr=min_lr,
                                         keep_all_checkpoints=keep_all_checkpoints,
                                         val_data_limit=val_data_limit,
-<<<<<<< HEAD
-                                        max_epochs_per_task=max_epochs_per_task,
-=======
                                         max_epochs=max_epochs,
->>>>>>> 444db679
                                         dec_val_scale=dec_val_scale,
                                         training_data_fraction=training_data_fraction)