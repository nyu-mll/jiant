""" Trainer """
import copy
import glob
import itertools
import logging as log
import math
import os
import random
import re
import time

import numpy as np
import torch
from allennlp.common import Params  # pylint: disable=import-error
from allennlp.common.checks import ConfigurationError  # pylint: disable=import-error
from allennlp.data.iterators import BasicIterator, BucketIterator  # pylint: disable=import-error
from allennlp.nn.util import device_mapping, move_to_device
from allennlp.training.learning_rate_schedulers import (  # pylint: disable=import-error
    LearningRateScheduler,
)
from allennlp.training.optimizers import Optimizer  # pylint: disable=import-error
from tensorboardX import SummaryWriter  # pylint: disable=import-error
from torch.nn.utils.clip_grad import clip_grad_norm_
from torch.optim.lr_scheduler import ReduceLROnPlateau

from .evaluate import evaluate
from .utils import config
from .utils.utils import assert_for_log, find_last_checkpoint_epoch, check_for_previous_checkpoints

# pylint: disable=import-error


def build_trainer_params(args, task_names, phase="pretrain"):
    """ Helper function which extracts trainer parameters from args.
    In particular, we want to search args for task specific training parameters.
    """

    def _get_attr(attr_name, default=None):
        if phase == "pretrain":
            # We ignore task-specific trainer attributes during pretraining.
            if default is not None:
                return default
            return args[attr_name]
        else:
            # During target task training, we get task-specific attributes if available.
            assert len(task_names) == 1
            return config.get_task_attr(args, task_names[0], attr_name, default)

    params = {}
    train_opts = [
        "optimizer",
        "lr",
        "batch_size",
        "lr_decay_factor",
        "lr_patience",
        "patience",
        "scheduler_threshold",
        "sent_enc",
        "d_hid",
        "warmup",
        "max_grad_norm",
        "min_lr",
        "batch_size",
        "cuda",
        "keep_all_checkpoints",
        "val_data_limit",
        "max_epochs",
        "dec_val_scale",
    ]
    for attr in train_opts:
        params[attr] = _get_attr(attr)

    # Special case: If no task-specific arg is found for these, we'll need to fall back to a
    # phase-specific default.
    params["max_vals"] = _get_attr(
        "max_vals", default=args.target_train_max_vals if phase == "target_train" else None
    )
    params["val_interval"] = _get_attr(
        "val_interval", default=args.target_train_val_interval if phase == "target_train" else None
    )
    params["training_data_fraction"] = _get_attr(
        "training_data_fraction",
        default=args.target_train_data_fraction
        if phase == "target_train"
        else args.pretrain_data_fraction,
    )

    return Params(params)


def build_trainer(
    args,
    task_names,
    model,
    run_dir,
    metric_should_decrease=True,
    train_type="SamplingMultiTaskTrainer",
    phase="pretrain",
):
    """Build a trainer from params.

    Parameters
    ----------
    params: Trainer parameters as built by build_trainer_params.
    model: A module with trainable parameters.
    run_dir: The directory where we save the models.

    Returns
    -------
    A trainer object, a trainer config object, an optimizer config object,
        and a scheduler config object.
    """
    params = build_trainer_params(args, task_names, phase)

    opt_params = {"type": params["optimizer"], "lr": params["lr"]}
    if params["optimizer"] == "adam":
        # AMSGrad is a flag variant of Adam, not its own object.
        opt_params["amsgrad"] = True
    elif params["optimizer"] == "bert_adam":
        # Transformer scheduler uses number of opt steps, if known in advance, to set the LR.
        # We leave it as -1 here (unknown) and set it if known later.
        opt_params["t_total"] = -1
        opt_params["warmup"] = 0.1
    opt_params = Params(opt_params)

    schd_params = Params(
        {
            "type": "reduce_on_plateau",
            "mode": "min" if metric_should_decrease else "max",
            "factor": params["lr_decay_factor"],
            "patience": params["lr_patience"],
            "threshold": params["scheduler_threshold"],
            "threshold_mode": "abs",
            "verbose": True,
        }
    )

    train_params = Params(
        {
            "cuda_device": params["cuda"],
            "patience": params["patience"],
            "grad_norm": params["max_grad_norm"],
            "val_interval": params["val_interval"],
            "max_vals": params["max_vals"],
            "lr_decay": 0.99,
            "min_lr": params["min_lr"],
            "keep_all_checkpoints": params["keep_all_checkpoints"],
            "val_data_limit": params["val_data_limit"],
            "max_epochs": params["max_epochs"],
            "dec_val_scale": params["dec_val_scale"],
            "training_data_fraction": params["training_data_fraction"],
        }
    )
    assert (
        train_type == "SamplingMultiTaskTrainer"
    ), "We currently only support SamplingMultiTaskTrainer"
    if train_type == "SamplingMultiTaskTrainer":
        trainer = SamplingMultiTaskTrainer.from_params(model, run_dir, copy.deepcopy(train_params))
    return trainer, train_params, opt_params, schd_params


class SamplingMultiTaskTrainer:
    def __init__(
        self,
        model,
        patience=2,
        val_interval=100,
        max_vals=50,
        serialization_dir=None,
        cuda_device=-1,
        grad_norm=None,
        grad_clipping=None,
        lr_decay=None,
        min_lr=None,
        keep_all_checkpoints=False,
        val_data_limit=5000,
        max_epochs=-1,
        dec_val_scale=100,
        training_data_fraction=1.0,
    ):
        """
        The training coordinator. Unusually complicated to handle MTL with tasks of
        diverse sizes.

        Parameters
        ----------
        model : ``Model``, required.
            An AllenNLP model to be optimized. Pytorch Modules can also be optimized if
            their ``forward`` method returns a dictionary with a "loss" key, containing a
            scalar tensor representing the loss function to be optimized.
        patience , optional (default=2)
            Number of validations to be patient before early stopping.
        val_metric , optional (default="loss")
            Validation metric to measure for whether to stop training using patience
            and whether to serialize an ``is_best`` model after each validation. The metric name
            must be prepended with either "+" or "-", which specifies whether the metric
            is an increasing or decreasing function.
        serialization_dir , optional (default=None)
            Path to directory for saving and loading model files. Models will not be saved if
            this parameter is not passed.
        cuda_device , optional (default = -1)
            An integer specifying the CUDA device to use. If -1, the CPU is used.
            Multi-gpu training is not currently supported, but will be once the
            Pytorch DataParallel API stabilises.
        grad_norm : float, optional, (default = None).
            If provided, gradient norms will be rescaled to have a maximum of this value.
        grad_clipping : ``float``, optional (default = ``None``).
            If provided, gradients will be clipped `during the backward pass` to have an (absolute)
            maximum of this value.  If you are getting ``NaNs`` in your gradients during training
            that are not solved by using ``grad_norm``, you may need this.
        keep_all_checkpoints : If set, keep checkpoints from every validation. Otherwise, keep only
            best and (if different) most recent.
        val_data_limit: During training, use only the first N examples from the validation set.
            Set to -1 to use all.
        training_data_fraction: If set to a float between 0 and 1, load only the specified
            percentage of examples. Hashing is used to ensure that the same examples are loaded
            each epoch.
        """
        self._model = model

        self._patience = patience
        self._max_vals = max_vals
        self._val_interval = val_interval
        self._serialization_dir = serialization_dir
        self._cuda_device = cuda_device
        self._grad_norm = grad_norm
        self._grad_clipping = grad_clipping
        self._lr_decay = lr_decay
        self._min_lr = min_lr
        self._keep_all_checkpoints = keep_all_checkpoints
        self._val_data_limit = val_data_limit
        self._max_epochs = max_epochs
        self._dec_val_scale = dec_val_scale
        self._training_data_fraction = training_data_fraction
        self._task_infos = None
        self._metric_infos = None

        self._log_interval = 10  # seconds
        if self._cuda_device >= 0:
            self._model = self._model.cuda(self._cuda_device)

        self._TB_dir = None
        if self._serialization_dir is not None:
            self._TB_dir = os.path.join(self._serialization_dir, "tensorboard")
            self._TB_train_log = SummaryWriter(os.path.join(self._TB_dir, "train"))
            self._TB_validation_log = SummaryWriter(os.path.join(self._TB_dir, "val"))

    def _check_history(self, metric_history, cur_score, should_decrease=False):
        """
        Given a the history of the performance on a metric
        and the current score, check if current score is
        best so far and if out of patience.
        """
        patience = self._patience + 1
        best_fn = min if should_decrease else max
        best_score = best_fn(metric_history)
        if best_score == cur_score:
            best_so_far = metric_history.index(best_score) == len(metric_history) - 1
        else:
            best_so_far = False

        if should_decrease:
            index_of_last_improvement = metric_history.index(min(metric_history))
            out_of_patience = index_of_last_improvement <= len(metric_history) - (patience + 1)
        else:
            index_of_last_improvement = metric_history.index(max(metric_history))
            out_of_patience = index_of_last_improvement <= len(metric_history) - (patience + 1)

        return best_so_far, out_of_patience

    def _setup_training(
        self, tasks, batch_size, train_params, optimizer_params, scheduler_params, phase
    ):
        """ Set up the trainer by initializing task_infos and metric_infos, which
        track necessary information about the training status of each task and metric respectively.
        
        Returns:
            - task_infos (Dict[str:Dict[str:???]]): dictionary containing where each task_info
              contains:
                - iterator: a task specific (because it uses that task's fields to dynamically
                    batch) batcher
                - n_tr_batches: the number of training batches
                - tr_generator: generator object that returns the batches, set to repeat
                    indefinitely
                - loss: the accumulated loss (during training or validation)
                - n_batches_since_val: number of batches trained on since the last validation
                - total_batches_trained: number of batches trained over all validation checks
                - optimizer: a task specific optimizer, not used if the global optimizer is not
                    None
                - scheduler: a task specific scheduler, not used if the global optimizer is not
                    None
                - stopped: a bool indicating if that task is stopped or not (if it ran out of
                    patience or hit min lr)
                - last_log: the time we last logged progress for the task

            - metric_infos (Dict[str:Dict[str:???]]): dictionary containing metric information.
                Each metric should be the validation metric of a task, except {micro/macro}_avg,
                which are privileged to get an aggregate multi-task score. Each dict contains:
                - hist (List[float]): previous values of the metric
                - stopped (Bool): whether or not that metric is stopped or not
                - best (Tuple(Int, Dict)): information on the best value of that metric and when
                    it happened
        """
        task_infos = {task.name: {} for task in tasks}
        for task in tasks:
            task_info = task_infos[task.name]
            if (
                os.path.exists(os.path.join(self._serialization_dir, task.name)) is False
                and phase == "target_train"
            ):
                os.mkdir(os.path.join(self._serialization_dir, task.name))

            # Adding task-specific smart iterator to speed up training
            instance = [i for i in itertools.islice(task.train_data, 1)][0]
            pad_dict = instance.get_padding_lengths()
            sorting_keys = []
            for field in pad_dict:
                for pad_field in pad_dict[field]:
                    sorting_keys.append((field, pad_field))
            iterator = BucketIterator(
                sorting_keys=sorting_keys,
                max_instances_in_memory=10000,
                batch_size=batch_size,
                biggest_batch_first=True,
            )
            tr_generator = iterator(task.train_data, num_epochs=None)
            tr_generator = move_to_device(tr_generator, self._cuda_device)
            task_info["iterator"] = iterator

            if phase == "pretrain":
                # Warning: This won't be precise when training_data_fraction is set, since each
                #  example is included or excluded independently using a hashing function.
                # Fortunately, it doesn't need to be.
                task_info["n_tr_batches"] = math.ceil(
                    task.n_train_examples * self._training_data_fraction / batch_size
                )
            else:
                task_info["n_tr_batches"] = math.ceil(task.n_train_examples / batch_size)

            task_info["tr_generator"] = tr_generator
            task_info["loss"] = 0.0
            task_info["total_batches_trained"] = 0
            task_info["n_batches_since_val"] = 0
            # deepcopy b/c using Params pops values and we may want to reuse
            # the Params object later
            opt_params = copy.deepcopy(optimizer_params)
            if self._max_epochs > 0 and "t_total" in optimizer_params:
                # If we know in advance how many opt steps for the transformer
                # there are, set it.
                opt_params["t_total"] = task_info["n_tr_batches"] * self._max_epochs
            task_info["optimizer"] = Optimizer.from_params(train_params, opt_params)
            task_info["scheduler"] = LearningRateScheduler.from_params(
                task_info["optimizer"], copy.deepcopy(scheduler_params)
            )
            task_info["stopped"] = False
            task_info["last_log"] = time.time()

        # Metric bookkeeping
        all_metrics = [task.val_metric for task in tasks] + ["micro_avg", "macro_avg"]
        metric_infos = {
            metric: {"hist": [], "stopped": False, "best": (-1, {})} for metric in all_metrics
        }
        self.task_to_metric_mapping = {task.val_metric: task.name for task in tasks}
        self._task_infos = task_infos
        self._metric_infos = metric_infos
        return task_infos, metric_infos

    def get_scaling_weights(self, scaling_method, num_tasks, task_names, task_n_train_examples):
        """
        
        Parameters
        ----------------
        scaling_method : str, scaling method
        num_tasks: int
        task_names: list of str
        task_n_train_examples: list of ints of number of examples per task
        
        Returns
        ----------------
        scaling weights: list of ints, to scale loss
        """
        if scaling_method == "uniform":
            scaling_weights = [1.0] * num_tasks
        elif scaling_method == "max_proportional":
            scaling_weights = task_n_train_examples.astype(float)
        elif scaling_method == "max_proportional_log":
            scaling_weights = np.log(task_n_train_examples)
        elif "max_power_" in scaling_method:
            scaling_power = float(scaling_method.strip("max_power_"))
            scaling_weights = task_n_train_examples ** scaling_power
        elif scaling_method == "max_inverse_log":
            scaling_weights = 1 / np.log(task_n_train_examples)
        elif scaling_method == "max_inverse":
            scaling_weights = 1 / task_n_train_examples
        # Weighting losses based on best validation step for each task from a previous uniform run,
        # normalized by the maximum validation step
        # eg. 'max_epoch_9_18_1_11_18_2_14_16_1'
        elif "max_epoch_" in scaling_method:
            epochs = scaling_method.strip("max_epoch_").split("_")
            assert len(epochs) == num_tasks, "Loss Scaling Error: epoch number not match."
            scaling_weights = np.array(list(map(int, epochs)))

        # normalized by max weight
        if "max" in scaling_method:
            scaling_weights = scaling_weights / np.max(scaling_weights)

        scaling_weights = dict(zip(task_names, scaling_weights))
        return scaling_weights

    def get_sampling_weights(
        self, weighting_method, num_tasks, task_n_train_examples, task_n_train_batches
    ):
        """
        Parameters
        ----------------
        weighting_method: str, weighting method
        num_tasks: int
        task_n_train_examples: list of ints of number of examples per task
        task_n_train_batches: list of ints of number of batches per task
        
        Returns
        ----------------
        sampling weights: list of ints, to sample tasks to train on
        """
        if weighting_method == "uniform":
            sample_weights = [1.0] * num_tasks
        elif weighting_method == "proportional":
            sample_weights = task_n_train_examples.astype(float)
        elif weighting_method == "proportional_log_batch":
            sample_weights = np.log(task_n_train_batches)
        elif weighting_method == "proportional_log_example":
            sample_weights = np.log(task_n_train_examples)
        elif weighting_method == "inverse":
            sample_weights = 1 / task_n_train_examples
        elif weighting_method == "inverse_log_example":
            sample_weights = 1 / np.log(task_n_train_examples)
        elif weighting_method == "inverse_log_batch":
            sample_weights = 1 / np.log(task_n_train_batches)
        elif "power_" in weighting_method:
            weighting_power = float(weighting_method.strip("power_"))
            sample_weights = task_n_train_examples ** weighting_power
        elif "softmax_" in weighting_method:  # exp(x/temp)
            weighting_temp = float(weighting_method.strip("softmax_"))
            sample_weights = np.exp(task_n_train_examples / weighting_temp)
        else:
            raise KeyError(f"Unknown weighting method: {weighting_method}")
        return sample_weights

    def train(
        self,
        tasks,
        stop_metric,
        batch_size,
        weighting_method,
        scaling_method,
        train_params,
        optimizer_params,
        scheduler_params,
        shared_optimizer=1,
        load_model=1,
        phase="pretrain",
    ):
        """
        The main training loop.
        Training will stop if we run out of patience or hit the minimum learning rate.
        
        Parameters
        ----------
        tasks: a list of task objects to train on
        stop_metric: str, metric to use for early stopping
        batch_size: int, batch size to use for the tasks
        weighting_method: str, how to sample which task to use
        scaling_method:  str, how to scale gradients
        train_params: trainer config object
        optimizer_params: optimizer config object
        scheduler_params: scheduler config object
        shared_optimizer: use a single optimizer object for all tasks in MTL - recommended
        load_model: bool, whether to restore and continue training if a checkpoint is found
        phase: str, usually 'pretrain' or 'target_train'
        
        Returns
        ----------
        Validation results
        """
        validation_interval = self._val_interval
        task_infos, metric_infos = self._setup_training(
            tasks, batch_size, train_params, optimizer_params, scheduler_params, phase
        )

        if shared_optimizer:  # If shared_optimizer, ignore task_specific optimizers
            optimizer_params = copy.deepcopy(optimizer_params)
            if "t_total" in optimizer_params and self._max_epochs > 0:
                n_epoch_steps = sum([info["n_tr_batches"] for info in task_infos.values()])
                optimizer_params["t_total"] = n_epoch_steps * self._max_epochs
            g_optimizer = Optimizer.from_params(train_params, optimizer_params)
            g_scheduler = LearningRateScheduler.from_params(
                g_optimizer, copy.deepcopy(scheduler_params)
            )
        else:
            g_optimizer, g_scheduler = None, None
        self._g_optimizer = g_optimizer
        self._g_scheduler = g_scheduler

        # define these here b/c they might get overridden on load
        n_step, should_stop = 0, False
        if self._serialization_dir is not None:
            # Resume from serialization path
            if load_model:
                ckpt_directory, _, _ = check_for_previous_checkpoints(
                    self._serialization_dir, tasks, phase, load_model
                )
                if ckpt_directory is None:
                    log.warning(
                        "load_model=1 but there is not checkpoint. Starting training without restoring from a checkpoint."
                    )
                else:
                    n_step, should_stop = self._restore_checkpoint(phase, tasks)
                    log.info("Loaded model from checkpoint. Starting at step %d.", n_step)
            else:
                log.info("Starting training without restoring from a checkpoint.")
                check_for_previous_checkpoints(self._serialization_dir, tasks, phase, load_model)
        if self._grad_clipping is not None:  # pylint: disable=invalid-unary-operand-type

            def clip_function(grad):
                return grad.clamp(-self._grad_clipping, self._grad_clipping)

            for parameter in self._model.parameters():
                if parameter.requires_grad:
                    parameter.register_hook(clip_function)

        # Calculate per task sampling weights
        assert_for_log(len(tasks) > 0, "Error: Expected to sample from 0 tasks.")

        task_names = [task.name for task in tasks]
        task_n_train_examples = np.array([task.n_train_examples for task in tasks])
        task_n_train_batches = np.array([task_infos[task.name]["n_tr_batches"] for task in tasks])
        log.info(
            "Training examples per task, before any subsampling: "
            + str(dict(zip(task_names, task_n_train_examples)))
        )
        if len(tasks) > 1:
            sample_weights = self.get_sampling_weights(
                weighting_method, len(tasks), task_n_train_examples, task_n_train_batches
            )

            normalized_sample_weights = np.array(sample_weights) / sum(sample_weights)
            log.info(
                "Using weighting method: %s, with normalized sample weights %s ",
                weighting_method,
                np.array_str(normalized_sample_weights, precision=4),
            )
            scaling_weights = self.get_scaling_weights(
                scaling_method, len(tasks), task_names, task_n_train_examples
            )
        else:
            sample_weights = normalized_sample_weights = [1.0]
            scaling_weights = {task_names[0]: 1.0}

        # Sample the tasks to train on. Do it all at once (val_interval) for
        # MAX EFFICIENCY.
        samples = random.choices(tasks, weights=sample_weights, k=validation_interval)

        offset = 0
        all_tr_metrics = {}
        log.info("Beginning training with stopping criteria based on metric: %s", stop_metric)
        while not should_stop:
            self._model.train()
            task = samples[(n_step + offset) % validation_interval]  # randomly select a task
            task_info = task_infos[task.name]
            if task_info["stopped"]:
                offset += 1
                continue
            tr_generator = task_info["tr_generator"]
            optimizer = g_optimizer if shared_optimizer else task_info["optimizer"]
            scheduler = g_scheduler if shared_optimizer else task_info["scheduler"]
            total_batches_trained = task_info["total_batches_trained"]
            n_batches_since_val = task_info["n_batches_since_val"]
            tr_loss = task_info["loss"]

            for batch in itertools.islice(tr_generator, 1):
                n_batches_since_val += 1
                total_batches_trained += 1
                optimizer.zero_grad()
                output_dict = self._forward(batch, task=task)
                assert_for_log(
                    "loss" in output_dict, "Model must return a dict containing a 'loss' key"
                )
                loss = output_dict["loss"]  # optionally scale loss

                loss *= scaling_weights[task.name]

                loss.backward()
                assert_for_log(not torch.isnan(loss).any(), "NaNs in loss.")
                tr_loss += loss.data.cpu().numpy()

                # Gradient regularization and application
                if self._grad_norm:
                    clip_grad_norm_(self._model.parameters(), self._grad_norm)
                optimizer.step()
                n_step += 1  # update per batch

                # step scheduler if it's not ReduceLROnPlateau
                if not isinstance(scheduler.lr_scheduler, ReduceLROnPlateau):
                    scheduler.step_batch(n_step)

            # Update training progress on that task
            task_info["n_batches_since_val"] = n_batches_since_val
            task_info["total_batches_trained"] = total_batches_trained
            task_info["loss"] = tr_loss

            # Intermediate log to logger and tensorboard
            if time.time() - task_info["last_log"] > self._log_interval:
                task_metrics = task.get_metrics()

                # log to tensorboard
                if self._TB_dir is not None:
                    task_metrics_to_TB = task_metrics.copy()
                    task_metrics_to_TB["loss"] = float(task_info["loss"] / n_batches_since_val)
                    self._metrics_to_tensorboard_tr(n_step, task_metrics_to_TB, task.name)

                task_metrics["%s_loss" % task.name] = tr_loss / n_batches_since_val
                description = self._description_from_metrics(task_metrics)
                log.info(
                    "Update %d: task %s, batch %d (%d): %s",
                    n_step,
                    task.name,
                    n_batches_since_val,
                    total_batches_trained,
                    description,
                )
                task_info["last_log"] = time.time()

                if self._model.utilization is not None:
                    batch_util = self._model.utilization.get_metric()
                    log.info("TRAINING BATCH UTILIZATION: %.3f", batch_util)

            # Validation
            if n_step % validation_interval == 0:

                # Dump and log all of our current info
                n_val = int(n_step / validation_interval)
                log.info("***** Step %d / Validation %d *****", n_step, n_val)
                # Get metrics for all training progress so far
                for task in tasks:
                    task_info = task_infos[task.name]
                    n_batches_since_val = task_info["n_batches_since_val"]
                    if n_batches_since_val > 0:
                        task_metrics = task.get_metrics(reset=True)
                        for name, value in task_metrics.items():
                            all_tr_metrics["%s_%s" % (task.name, name)] = value
                        # updating loss from trianing.
                        all_tr_metrics["%s_loss" % task.name] = float(
                            task_info["loss"] / n_batches_since_val
                        )
                    else:
                        all_tr_metrics["%s_loss" % task.name] = 0.0
                    log.info(
                        "%s: trained on %d batches, %.3f epochs",
                        task.name,
                        n_batches_since_val,
                        n_batches_since_val / task_info["n_tr_batches"],
                    )
                if self._model.utilization is not None:
                    batch_util = self._model.utilization.get_metric(reset=True)
                    log.info("TRAINING BATCH UTILIZATION: %.3f", batch_util)

                # Validate
                log.info("Validating...")
                all_val_metrics, should_save, new_best = self._validate(n_val, tasks, batch_size)

                # Check stopping conditions
                should_stop = self._check_stop(n_val, stop_metric, tasks)

                # Log results to logger and tensorboard
                for name, value in all_val_metrics.items():
                    log_str = "%s:" % name
                    if name in all_tr_metrics:
                        log_str += " training: %3f" % all_tr_metrics[name]
                    log_str += " validation: %3f" % value
                    log.info(log_str)
                if self._TB_dir is not None:
                    self._metrics_to_tensorboard_val(n_step, all_val_metrics)
                lrs = self._get_lr()  # log LR
                for name, value in lrs.items():
                    log.info("%s: %.6f", name, value)
                elmo_params = self._model.get_elmo_mixing_weights(tasks)
                if elmo_params:  # log ELMo mixing weights
                    for task_name, task_params in elmo_params.items():
                        log.info("ELMo mixing weights for {}:".format(task_name))
                        log.info(
                            "\t"
                            + ", ".join(
                                [
                                    "{}: {:.6f}".format(layer, float(param))
                                    for layer, param in task_params.items()
                                ]
                            )
                        )

                # Reset training preogress
                all_tr_metrics = {}
                samples = random.choices(
                    tasks, weights=sample_weights, k=validation_interval
                )  # pylint: disable=no-member

                if should_save:
                    self._save_checkpoint(
                        {"step": n_step, "validation_pass": n_val, "should_stop": should_stop},
                        tasks=tasks,
                        phase=phase,
                        new_best=new_best,
                    )

        log.info("Stopped training after %d validation checks", n_step / validation_interval)
        return self._aggregate_results(tasks, task_infos, metric_infos)  # , validation_interval)

    def _aggregate_results(self, tasks, task_infos, metric_infos):
        """ Helper function to print results after finishing training """
        results = {}
        for task in tasks:
            task_info = task_infos[task.name]
            log.info(
                "Trained %s for %d batches or %.3f epochs",
                task.name,
                task_info["total_batches_trained"],
                task_info["total_batches_trained"] / task_info["n_tr_batches"],
            )
            # * validation_interval
            results[task.name] = metric_infos[task.val_metric]["best"][0]
        # * validation_interval
        results["micro"] = metric_infos["micro_avg"]["best"][0]
        # * validation_interval
        results["macro"] = metric_infos["macro_avg"]["best"][0]
        log.info("***** VALIDATION RESULTS *****")
        for metric in metric_infos.keys():
            best_val_pass, val_pass_metrics = metric_infos[metric]["best"]
            all_metrics_str = ", ".join(
                ["%s: %.5f" % (metric, score) for metric, score in val_pass_metrics.items()]
            )
            log.info("%s (for best val pass %d): %s", metric, best_val_pass, all_metrics_str)
        return results

    def _update_metric_history(
        self,
        val_pass,
        all_val_metrics,
        metric,
        task_name,
        metric_infos,
        metric_decreases,
        should_save,
        new_best,
    ):
        """
        This function updates metric history with the best validation score so far.
        
        Parameters
        ---------
        val_pass: int.
        all_val_metrics: dict with performance on current validation pass.
        metric: str, name of metric
        task_name: str, name of task
        metric_infos: dict storing information about the various metrics
        metric_decreases: bool, marker to show if we should increase or
        decrease validation metric.
        should_save: bool, for checkpointing
        new_best: bool, indicator of whether the previous best preformance score was exceeded
        
        Returns
        ________
        metric_infos: dict storing information about the various metrics
        this_val_metric: dict, metric information for this validation pass, used for optimization scheduler
        should_save: bool
        new_best: bool
        """
        this_val_metric = all_val_metrics[metric]
        metric_history = metric_infos[metric]["hist"]
        metric_history.append(this_val_metric)
        is_best_so_far, out_of_patience = self._check_history(
            metric_history, this_val_metric, metric_decreases
        )
        if is_best_so_far:
            log.info("Best result seen so far for %s.", task_name)
            metric_infos[metric]["best"] = (val_pass, all_val_metrics)
            should_save = True
            if task_name == "macro":
                new_best = True
        if out_of_patience:
            metric_infos[metric]["stopped"] = True
            # Commented out the below line as more confusing than helpful. May make sense to
            # restore if we wind up using more complex stopping strategies.
            # log.info("Out of early stopping patience. Stopped tracking %s.", task_name)
        return metric_infos, this_val_metric, should_save, new_best

    def _calculate_validation_performance(
        self, task, task_infos, tasks, batch_size, all_val_metrics, n_examples_overall
    ):
        """
        Builds validation generator, evaluates on each task and produces validation metrics.

        Parameters
        ----------
        task: current task to get validation performance of
        task_infos: Instance of information about the task (see _setup_training for definition)
        tasks: list of task objects to train on
        batch_size: int, batch size to use for the tasks
        all_val_metrics: dictionary. storing the validation performance
        n_examples_overall = int, current number of examples the model is validated on
        
        Returns
        -------
        n_examples_overall: int, current number of examples
        task_infos: updated Instance with reset training progress
        all_val_metrics: dictinary updated with micro and macro average validation performance
        """
        n_examples, batch_num = 0, 0
        task_info = task_infos[task.name]
        # to speed up training, we evaluate on a subset of validation data
        if self._val_data_limit >= 0:
            max_data_points = min(task.n_val_examples, self._val_data_limit)
        else:
            max_data_points = task.n_val_examples
        val_generator = BasicIterator(batch_size, instances_per_epoch=max_data_points)(
            task.val_data, num_epochs=1, shuffle=False
        )
        val_generator = move_to_device(val_generator, self._cuda_device)
        n_val_batches = math.ceil(max_data_points / batch_size)
        all_val_metrics["%s_loss" % task.name] = 0.0

        for batch in val_generator:
            batch_num += 1
            with torch.no_grad():
                out = self._forward(batch, task=task)
            loss = out["loss"]
            all_val_metrics["%s_loss" % task.name] += loss.data.cpu().numpy()
            n_examples += out["n_exs"]

            # log
            if time.time() - task_info["last_log"] > self._log_interval:
                task_metrics = task.get_metrics()
                task_metrics["%s_loss" % task.name] = (
                    all_val_metrics["%s_loss" % task.name] / batch_num
                )
                description = self._description_from_metrics(task_metrics)
                log.info(
                    "Evaluate: task %s, batch %d (%d): %s",
                    task.name,
                    batch_num,
                    n_val_batches,
                    description,
                )
                task_info["last_log"] = time.time()
        assert batch_num == n_val_batches

        # Get task validation metrics and store in all_val_metrics
        task_metrics = task.get_metrics(reset=True)
        for name, value in task_metrics.items():
            all_val_metrics["%s_%s" % (task.name, name)] = value
        all_val_metrics["%s_loss" % task.name] /= batch_num  # n_val_batches
        if task.val_metric_decreases and len(tasks) > 1:
            all_val_metrics["micro_avg"] += (
                1 - all_val_metrics[task.val_metric] / self._dec_val_scale
            ) * n_examples
            all_val_metrics["macro_avg"] += (
                1 - all_val_metrics[task.val_metric] / self._dec_val_scale
            )
        else:
            # triggers for single-task cases and during MTL when task val metric increases
            all_val_metrics["micro_avg"] += all_val_metrics[task.val_metric] * n_examples
            all_val_metrics["macro_avg"] += all_val_metrics[task.val_metric]
        n_examples_overall += n_examples

        # Reset training progress
        task_info["n_batches_since_val"] = 0
        task_info["loss"] = 0
        all_val_metrics["micro_avg"] /= n_examples_overall
        all_val_metrics["macro_avg"] /= len(tasks)
        return n_examples_overall, task_infos, all_val_metrics

    def _validate(self, val_pass, tasks, batch_size, periodic_save=True):
        """
<<<<<<< HEAD
        Validate on all tasks and return the results and whether to save this validation 
        pass or not.


=======
        Validate on all tasks and return the results and whether to save this epoch or not.
        Note/TODO: 'Epoch' here refers to validation passes, not proper epochs over
        any given task's training set.
        
>>>>>>> 09bed5da
        Parameters
        ----------
        val_pass: int
        tasks: list of task objects to train on
        batch_size: int, the batch size to use for the tasks.periodic_save
        periodic_save: bool, value of whether or not to save model and progress periodically

        Returns
        __________
        all_val_metrics: dictinary updated with micro and macro average validation performance
        should_save: bool, determines whether to save a checkpoint
        new_best: bool, whether or not the macro performance increased
        """
        task_infos, metric_infos = self._task_infos, self._metric_infos
        g_scheduler = self._g_scheduler
        self._model.eval()
        all_val_metrics = {("%s_loss" % task.name): 0.0 for task in tasks}
        all_val_metrics["macro_avg"] = 0.0
        all_val_metrics["micro_avg"] = 0.0
        n_examples_overall = 0.0

        # Get validation numbers for each task
        for task in tasks:
            n_examples_overall, task_infos, all_val_metrics = self._calculate_validation_performance(  # noqa
                task, task_infos, tasks, batch_size, all_val_metrics, n_examples_overall
            )

        # Track per task patience
        should_save = periodic_save  # whether to save this validation pass or not.
        # Currently we save every validation in the main training runs.
        new_best = False  # whether this validation pass is a new best

        # update metric infos
        for task in tasks + ["micro", "macro"]:
            if task in ["micro", "macro"]:
                metric = "%s_avg" % task
                metric_decreases = tasks[0].val_metric_decreases if len(tasks) == 1 else False
                task_name = task
            else:
                metric = task.val_metric
                metric_decreases = task.val_metric_decreases
                task_name = task.name
            if metric_infos[metric]["stopped"]:
                continue
            metric_infos, this_val_metric, should_save, new_best = self._update_metric_history(
                val_pass,
                all_val_metrics,
                metric,
                task_name,
                metric_infos,
                metric_decreases,
                should_save,
                new_best,
            )

            # Get scheduler, using global scheduler if exists and task is macro
            # micro has no scheduler updates
            if task_name not in ["micro", "macro"] and g_scheduler is None:
                scheduler = task_infos[task_name]["scheduler"]
            elif g_scheduler is not None and task_name == "macro":
                scheduler = g_scheduler
            else:
                scheduler = None
            if scheduler is not None and isinstance(scheduler.lr_scheduler, ReduceLROnPlateau):
                log.info("Updating LR scheduler:")
                scheduler.step(this_val_metric, val_pass)
                log.info(
                    "\tBest result seen so far for %s: %.3f", metric, scheduler.lr_scheduler.best
                )
                log.info(
                    "\t# validation passes without improvement: %d",
                    scheduler.lr_scheduler.num_bad_epochs,
                )

        return all_val_metrics, should_save, new_best

    def _get_lr(self):
        """ Get learning rate from the optimizer we're using """
        if self._g_optimizer is not None:
            lrs = {"global_lr": self._g_optimizer.param_groups[0]["lr"]}
        else:
            lrs = {}
            for task, task_info in self._task_infos.items():
                lrs["%s_lr" % task] = task_info["optimizer"].param_groups[0]["lr"]
        return lrs

    def _check_stop(self, val_n, stop_metric, tasks):
        """ Check to see if should stop """
        task_infos, metric_infos = self._task_infos, self._metric_infos
        g_optimizer = self._g_optimizer

        should_stop = False
        if self._max_epochs > 0:  # check if max # epochs hit
            for task in tasks:
                task_info = task_infos[task.name]
                n_epochs_trained = task_info["total_batches_trained"] / task_info["n_tr_batches"]
                if n_epochs_trained >= self._max_epochs:
                    # Commented out the below line as more confusing than helpful. May make sense
                    # to restore if we wind up using more complex stopping strategies.
                    # log.info("Reached max_epochs limit for %s.", task.name)
                    task_info["stopped"] = True
            stop_epochs = min([info["stopped"] for info in task_infos.values()])
            if stop_epochs:
                log.info("Reached max_epochs limit on all tasks. Stopping training.")
                should_stop = True

        if g_optimizer is None:  # check if minimum LR hit
            for task in tasks:
                task_info = task_infos[task.name]
                if task_info["optimizer"].param_groups[0]["lr"] < self._min_lr:
                    # Commented out the below line as more confusing than helpful. May make sense
                    # to restore if we wind up using more complex stopping strategies.
                    # log.info("Minimum lr hit on %s.", task.name)
                    task_info["stopped"] = True
            stop_lr = min([info["stopped"] for info in task_infos.values()])
        else:
            stop_lr = g_optimizer.param_groups[0]["lr"] < self._min_lr
        if stop_lr:
            log.info("Minimum LR reached. Stopping training.")
            should_stop = True

        # check if validation metric is stopped
        stop_metric = metric_infos[stop_metric]["stopped"]
        if stop_metric:
            log.info("Ran out of early stopping patience. Stopping training.")
            should_stop = True

        # check if max number of validations hit
        stop_val = bool(val_n >= self._max_vals)
        if stop_val:
            log.info("Maximum number of validations reached. Stopping training.")
            should_stop = True

        return should_stop

    def _forward(self, batch, task=None):
        tensor_batch = move_to_device(batch, self._cuda_device)
        model_out = self._model.forward(task, tensor_batch)
        return model_out

    def _description_from_metrics(self, metrics):
        # pylint: disable=no-self-use
        """ format some metrics as a string """
        return ", ".join(["%s: %.4f" % (name, value) for name, value in metrics.items()])

    def _unmark_previous_best(self, phase, val_pass, task=""):
        marked_best = glob.glob(
            os.path.join(self._serialization_dir, task, "*_state_{}_val_*.best.th".format(phase))
        )
        for file in marked_best:
            # Skip the just-written checkpoint.
            if "_{}.".format(val_pass) not in file:
                os.rename(file, re.sub("%s$" % (".best.th"), ".th", file))

    def _delete_old_checkpoints(self, phase, val_pass, task=""):
        candidates = glob.glob(
            os.path.join(self._serialization_dir + task, "*_state_{}_val_*.th".format(phase))
        )
        for file in candidates:
            # Skip the best, because we'll need it.
            # Skip the just-written checkpoint.
            if ".best" not in file and "_{}.".format(val_pass) not in file:
                os.remove(file)

    def _save_checkpoint(self, training_state, phase="pretrain", new_best=False, tasks=None):
        """
        Parameters
        ----------
        training_state: An object containing trainer state (step number, etc.), to be saved.
        phase: Usually 'pretrain' or 'target_train'.
        new_best: If true, the saved checkpoint will be marked with .best_macro, and
            potentially used later when switching from pretraining to target task training.
        """
        if not self._serialization_dir:
            raise ConfigurationError(
                "serialization_dir not specified - cannot "
                "restore a model without a directory path."
            )

        val_pass = training_state["validation_pass"]
        if new_best:
            best_str = ".best"
        else:
            best_str = ""

        task_directory = ""

        if phase == "target_train":
            # We only pass in one task at a time during target train phase.
            assert len(tasks) == 1
            task_directory = tasks[0].name

        model_path = os.path.join(
            self._serialization_dir,
            task_directory,
            "model_state_{}_val_{}{}.th".format(phase, val_pass, best_str),
        )

        model_state = self._model.state_dict()

        # Skip non-trainable params, like the main ELMo params.
        for name, param in self._model.named_parameters():
            if not param.requires_grad:
                del model_state[name]

        task_states = {}
        for task_name, task_info in self._task_infos.items():
            task_states[task_name] = {}
            task_states[task_name]["total_batches_trained"] = task_info["total_batches_trained"]
            task_states[task_name]["stopped"] = task_info["stopped"]
            if self._g_optimizer is None:
                task_states[task_name]["optimizer"] = task_info["optimizer"].state_dict()
                sched_params = {}
                task_states[task_name]["scheduler"] = sched_params
        task_states["global"] = {}
        task_states["global"]["optimizer"] = (
            self._g_optimizer.state_dict() if self._g_optimizer is not None else None
        )
        if self._g_scheduler is not None:
            sched_params = {}
            task_states["global"]["scheduler"] = sched_params
        else:
            task_states["global"]["scheduler"] = None

        metric_states = {}
        for metric_name, metric_info in self._metric_infos.items():
            metric_states[metric_name] = {}
            metric_states[metric_name]["hist"] = metric_info["hist"]
            metric_states[metric_name]["stopped"] = metric_info["stopped"]
            metric_states[metric_name]["best"] = metric_info["best"]

        torch.save(
            task_states,
            os.path.join(
                self._serialization_dir,
                task_directory,
                "task_state_{}_val_{}{}.th".format(phase, val_pass, best_str),
            ),
        )
        torch.save(
            metric_states,
            os.path.join(
                self._serialization_dir,
                task_directory,
                "metric_state_{}_val_{}{}.th".format(phase, val_pass, best_str),
            ),
        )
        torch.save(model_state, model_path)
        torch.save(
            training_state,
            os.path.join(
                self._serialization_dir,
                task_directory,
                "training_state_{}_val_{}{}.th".format(phase, val_pass, best_str),
            ),
        )
        if new_best:
            self._unmark_previous_best(phase, val_pass, task_directory)

        if not self._keep_all_checkpoints:
            self._delete_old_checkpoints(phase, val_pass)

        log.info("Saved checkpoints to %s", self._serialization_dir)

    def _restore_checkpoint(self, phase, tasks=None):
        """
        Restores a model from a serialization_dir to the last saved checkpoint.
        This includes a validation pass count and optimizer state, which is serialized separately
        from model parameters. This function should only be used to continue training since 
        it will load previous checkpoints. 
        
        if you wish to load a model for inference/load parts of a model into a new
        computation graph, you should use the native Pytorch functions:
        `` model.load_state_dict(torch.load("/path/to/model/weights.th"))``

        We restore based on the phase. If phase=target_train, we start from the last 
        target task and work backwards, to find the most recent checkpoint in the target 
        train phase. If phase=pretrain, we check for checkpoints in the main run 
        directory.

        Returns
        -------
        val_pass: the validation pass at which to resume training.
        """

        task_directory, val_pass, suffix = check_for_previous_checkpoints(
            self._serialization_dir, tasks, phase, load_model=True
        )
        assert val_pass > -1, "No checkpoint found."
        log.info("Found checkpoint {}. Loading.".format(suffix))
        if task_directory is None:
            task_directory = ""
        model_path = os.path.join(
            self._serialization_dir, task_directory, "_".join(["model", suffix])
        )
        training_state_path = os.path.join(
            self._serialization_dir, task_directory, "_".join(["training", suffix])
        )
        task_state_path = os.path.join(
            self._serialization_dir, task_directory, "_".join(["task", suffix])
        )
        metric_state_path = os.path.join(
            self._serialization_dir, task_directory, "_".join(["metric", suffix])
        )

        model_state = torch.load(model_path, map_location=device_mapping(self._cuda_device))

        for name, param in self._model.named_parameters():
            if param.requires_grad and name not in model_state:
                log.error("!!!!!!!!!!!!!!!!!!!!!!!!!!!!!!!!!!!!!!!!!!!!!!!!!!!!!!!")
                log.error("Parameter missing from checkpoint: " + name)
                log.error("!!!!!!!!!!!!!!!!!!!!!!!!!!!!!!!!!!!!!!!!!!!!!!!!!!!!!!!")

        self._model.load_state_dict(model_state, strict=False)
        task_states = torch.load(task_state_path)
        for task_name, task_state in task_states.items():
            if task_name == "global":
                continue
            self._task_infos[task_name]["total_batches_trained"] = task_state[
                "total_batches_trained"
            ]
            if "optimizer" in task_state:
                self._task_infos[task_name]["optimizer"].load_state_dict(task_state["optimizer"])
                for param, val in task_state["scheduler"].items():
                    setattr(self._task_infos[task_name]["scheduler"], param, val)
            self._task_infos[task_name]["stopped"] = task_state["stopped"]
            generator = self._task_infos[task_name]["tr_generator"]
            for _ in itertools.islice(
                generator,
                task_state["total_batches_trained"] % self._task_infos[task_name]["n_tr_batches"],
            ):
                pass
        if task_states["global"]["optimizer"] is not None:
            self._g_optimizer.load_state_dict(task_states["global"]["optimizer"])
        if task_states["global"]["scheduler"] is not None:
            for param, val in task_states["global"]["scheduler"].items():
                setattr(self._g_scheduler, param, val)
        metric_states = torch.load(metric_state_path)
        for metric_name, metric_state in metric_states.items():
            self._metric_infos[metric_name]["hist"] = metric_state["hist"]
            self._metric_infos[metric_name]["stopped"] = metric_state["stopped"]
            self._metric_infos[metric_name]["best"] = metric_state["best"]

        training_state = torch.load(training_state_path)
        return training_state["step"], training_state["should_stop"]

    def _metrics_to_tensorboard_tr(self, val_pass, train_metrics, task_name):
        """
        Sends all of the train metrics to tensorboard
        """
        metric_names = train_metrics.keys()

        for name in metric_names:
            train_metric = train_metrics.get(name)
            name = task_name + "/" + task_name + "_" + name
            self._TB_train_log.add_scalar(name, train_metric, val_pass)

    def _metrics_to_tensorboard_val(self, val_pass, val_metrics):
        """
        Sends all of the val metrics to tensorboard
        """
        metric_names = val_metrics.keys()

        for name in metric_names:
            val_metric = val_metrics.get(name)
            name = name.split("_")[0] + "/" + name
            self._TB_validation_log.add_scalar(name, val_metric, val_pass)

    @classmethod
    def from_params(cls, model, serialization_dir, params):
        """ Generate trainer from parameters.  """

        patience = params.pop("patience", 2)
        val_interval = params.pop("val_interval", 100)
        max_vals = params.pop("max_vals", 50)
        cuda_device = params.pop("cuda_device", -1)
        grad_norm = params.pop("grad_norm", None)
        grad_clipping = params.pop("grad_clipping", None)
        lr_decay = params.pop("lr_decay", None)
        min_lr = params.pop("min_lr", None)
        keep_all_checkpoints = params.pop("keep_all_checkpoints", False)
        val_data_limit = params.pop("val_data_limit", 5000)
        max_epochs = params.pop("max_epochs", -1)
        dec_val_scale = params.pop("dec_val_scale", 100)
        training_data_fraction = params.pop("training_data_fraction", 1.0)

        params.assert_empty(cls.__name__)
        return SamplingMultiTaskTrainer(
            model,
            patience=patience,
            val_interval=val_interval,
            max_vals=max_vals,
            serialization_dir=serialization_dir,
            cuda_device=cuda_device,
            grad_norm=grad_norm,
            grad_clipping=grad_clipping,
            lr_decay=lr_decay,
            min_lr=min_lr,
            keep_all_checkpoints=keep_all_checkpoints,
            val_data_limit=val_data_limit,
            max_epochs=max_epochs,
            dec_val_scale=dec_val_scale,
            training_data_fraction=training_data_fraction,
        )<|MERGE_RESOLUTION|>--- conflicted
+++ resolved
@@ -879,17 +879,10 @@
 
     def _validate(self, val_pass, tasks, batch_size, periodic_save=True):
         """
-<<<<<<< HEAD
+
         Validate on all tasks and return the results and whether to save this validation 
         pass or not.
 
-
-=======
-        Validate on all tasks and return the results and whether to save this epoch or not.
-        Note/TODO: 'Epoch' here refers to validation passes, not proper epochs over
-        any given task's training set.
-        
->>>>>>> 09bed5da
         Parameters
         ----------
         val_pass: int
