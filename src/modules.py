''' Different model components to use in building the overall model.

The main component of interest is SentenceEncoder, which all the models use. '''
import os
import sys
import json
import logging as log
import h5py

import numpy
import torch
import torch.nn as nn
import torch.nn.functional as F
from scipy.stats import pearsonr, spearmanr
from sklearn.metrics import matthews_corrcoef

import torch.utils.data
import torch.utils.data.distributed
import torchvision.datasets as datasets
import torchvision.transforms as transforms

from allennlp.common import Params
from allennlp.common.file_utils import cached_path
from allennlp.common.checks import ConfigurationError
from allennlp.models.model import Model
from allennlp.modules import Highway
from allennlp.modules.matrix_attention import DotProductMatrixAttention
from allennlp.modules import Seq2SeqEncoder, SimilarityFunction, TimeDistributed
from allennlp.nn import util, InitializerApplicator
from allennlp.nn.util import add_sentence_boundary_token_ids
from allennlp.modules.token_embedders import Embedding
from allennlp.modules.elmo_lstm import ElmoLstm
from allennlp.data.token_indexers.elmo_indexer import ELMoCharacterMapper, ELMoTokenCharactersIndexer
from allennlp.modules.seq2vec_encoders import CnnEncoder
from allennlp.modules.seq2seq_encoders import Seq2SeqEncoder as s2s_e
# StackedSelfAttentionEncoder
from allennlp.modules.feedforward import FeedForward
from allennlp.modules.layer_norm import LayerNorm
from allennlp.nn.activations import Activation
from allennlp.nn.util import add_positional_features
<<<<<<< HEAD

from .utils import MaskedMultiHeadSelfAttention
from . import utils
=======
from .utils import MaskedMultiHeadSelfAttention, assert_for_log
>>>>>>> 506ac451

from .cnns.alexnet import alexnet
from .cnns.resnet import resnet101
from .cnns.inception import inception_v3

class NullPhraseLayer(nn.Module):
    ''' Dummy phrase layer that does nothing. Exists solely for API compatibility. '''
    def __init__(self, input_dim: int):
        super(NullPhraseLayer, self).__init__()
        self.input_dim = input_dim

    def get_input_dim(self):
        return self.input_dim

    def get_output_dim(self):
        return 0

    def forward(self, embs, mask):
        return None

class SentenceEncoder(Model):
    ''' Given a sequence of tokens, embed each token and pass thru an LSTM. '''
    # NOTE: Do not apply dropout to the input of this module. Will be applied internally.

    def __init__(self, vocab, text_field_embedder, num_highway_layers, phrase_layer,
                 skip_embs=True, cove_layer=None, dropout=0.2, mask_lstms=True,
                 sep_embs_for_skip=False, initializer=InitializerApplicator()):
        super(SentenceEncoder, self).__init__(vocab)

        if text_field_embedder is None:
            self._text_field_embedder = lambda x: x
            d_emb = 0
            self._highway_layer = lambda x: x
        else:
            self._text_field_embedder = text_field_embedder
            d_emb = text_field_embedder.get_output_dim()
            self._highway_layer = TimeDistributed(Highway(d_emb, num_highway_layers))

        self._phrase_layer = phrase_layer
        self._cove_layer = cove_layer
        self.pad_idx = vocab.get_token_index(vocab._padding_token)
        self.skip_embs = skip_embs
        self.sep_embs_for_skip = sep_embs_for_skip
        d_inp_phrase = self._phrase_layer.get_input_dim()
        self.output_dim = phrase_layer.get_output_dim() + (skip_embs * d_inp_phrase)

        if dropout > 0:
            self._dropout = torch.nn.Dropout(p=dropout)
        else:
            self._dropout = lambda x: x
        self._mask_lstms = mask_lstms

        initializer(self)

    def forward(self, sent, task):
        # pylint: disable=arguments-differ
        """
        Args:
            - sent (Dict[str, torch.LongTensor]): From a ``TextField``.
            - task (Task): Used by the _text_field_embedder to pick the correct output
                           ELMo representation.
        Returns:
            - sent_enc (torch.FloatTensor): (b_size, seq_len, d_emb)
                the padded values in sent_enc are set to 0
            - sent_mask (torch.FloatTensor): (b_size, seq_len, d_emb); all 0/1s
        """
        # Embeddings
        # Note: These highway modules are actually identity functions by default.

        # General sentence embeddings (for sentence encoder).
        # Skip this for probing runs that don't need it.
        if not isinstance(self._phrase_layer, NullPhraseLayer):
            sent_embs = self._highway_layer(self._text_field_embedder(sent))
        else:
            sent_embs = None

        # Task-specific sentence embeddings (e.g. custom ELMo weights).
        # Skip computing this if it won't be used.
        if self.sep_embs_for_skip:
            task_sent_embs = self._highway_layer(
                                 self._text_field_embedder(
                                     sent, task._classifier_name))
        else:
            task_sent_embs = None

        # Make sure we're embedding /something/
        assert (sent_embs is not None) or (task_sent_embs is not None)

        if self._cove_layer is not None:
            # Slightly wasteful as this repeats the GloVe lookup internally,
            # but this allows CoVe to be used alongside other embedding models
            # if we want to.
            sent_lens = torch.ne(sent['words'], self.pad_idx).long().sum(dim=-1).data
            # CoVe doesn't use <SOS> or <EOS>, so strip these before running.
            # Note that we need to also drop the last column so that CoVe returns
            # the right shape. If all inputs have <EOS> then this will be the
            # only thing clipped.
            sent_cove_embs_raw = self._cove_layer(sent['words'][:,1:-1],
                                                  sent_lens - 2)
            pad_col = torch.zeros(sent_cove_embs_raw.size()[0], 1,
                                  sent_cove_embs_raw.size()[2],
                                  dtype=sent_cove_embs_raw.dtype,
                                  device=sent_cove_embs_raw.device)
            sent_cove_embs = torch.cat([pad_col, sent_cove_embs_raw, pad_col], dim=1)
            if sent_embs is not None:
                sent_embs = torch.cat([sent_embs, sent_cove_embs], dim=-1)
            if task_sent_embs is not None:
                task_sent_embs = torch.cat([task_sent_embs, sent_cove_embs], dim=-1)

        if sent_embs is not None:
            sent_embs = self._dropout(sent_embs)
        if task_sent_embs is not None:
            task_sent_embs = self._dropout(task_sent_embs)

        # The rest of the model
        sent_mask = util.get_text_field_mask(sent).float()
        sent_lstm_mask = sent_mask if self._mask_lstms else None
        if sent_embs is not None:
            sent_enc = self._phrase_layer(sent_embs, sent_lstm_mask)
        else:
            sent_enc = None

        # ELMoLSTM returns all layers, we just want to use the top layer
        sent_enc = sent_enc[-1] if isinstance(self._phrase_layer, BiLMEncoder) else sent_enc
        sent_enc = self._dropout(sent_enc) if sent_enc is not None else sent_enc
        if self.skip_embs:
            # Use skip connection with original sentence embs or task sentence embs
            skip_vec = task_sent_embs if self.sep_embs_for_skip else sent_embs
            utils.assert_for_log(skip_vec is not None,
                "skip_vec is none - perhaps embeddings are not configured "
                "properly?")
            if isinstance(self._phrase_layer, NullPhraseLayer):
                sent_enc = skip_vec
            else:
                sent_enc = torch.cat([sent_enc, skip_vec], dim=-1)

        sent_mask = sent_mask.unsqueeze(dim=-1)
<<<<<<< HEAD
        assert sent_enc is not None
=======
        pad_mask = (sent_mask == 0)
        sent_enc = sent_enc.masked_fill(pad_mask, 0)
>>>>>>> 506ac451
        return sent_enc, sent_mask

class BiLMEncoder(ElmoLstm):
    """Wrapper around BiLM to give it an interface to comply with SentEncoder
    See base class: ElmoLstm
    """
    def get_input_dim(self):
        return self.input_size

    def get_output_dim(self):
        return self.hidden_size * 2

class BoWSentEncoder(Model):
    ''' Bag-of-words sentence encoder '''

    def __init__(self, vocab, text_field_embedder, initializer=InitializerApplicator()):
        super(BoWSentEncoder, self).__init__(vocab)

        self._text_field_embedder = text_field_embedder
        self.output_dim = text_field_embedder.get_output_dim()
        initializer(self)

    def forward(self, sent, task):
        # pylint: disable=arguments-differ
        """
        Args:
            - sent (Dict[str, torch.LongTensor]): From a ``TextField``.
            - task: Ignored.

        Returns
            - word_embs (torch.FloatTensor): (b_size, seq_len, d_emb)
                TODO: check what the padded values in word_embs are (0 or -inf or something else?)
            - word_mask (torch.FloatTensor): (b_size, seq_len, d_emb); all 0/1s
        """
        word_embs = self._text_field_embedder(sent)
        word_mask = util.get_text_field_mask(sent).float()
        return word_embs, word_mask  # need to get # nonzero elts


class Pooler(nn.Module):
    ''' Do pooling, possibly with a projection beforehand '''

    def __init__(self, d_inp, project=True, d_proj=512, pool_type='max'):
        super(Pooler, self).__init__()
        self.project = nn.Linear(d_inp, d_proj) if project else lambda x: x
        self.pool_type = pool_type

    def forward(self, sequence, mask):
        if len(mask.size()) < 3:
            mask = mask.unsqueeze(dim=-1)
        pad_mask = (mask == 0)
        proj_seq = self.project(sequence) # linear project each hid state
        if self.pool_type == 'max':
            proj_seq = proj_seq.masked_fill(pad_mask, -float('inf'))
            seq_emb = proj_seq.max(dim=1)[0]
        elif self.pool_type == 'mean':
            proj_seq = proj_seq.masked_fill(pad_mask, 0)
            seq_emb = proj_seq.sum(dim=1) / mask.sum(dim=1)
        elif self.pool_type == 'final':
            idxs = mask.expand_as(proj_seq).sum(dim=1, keepdim=True).long() - 1
            seq_emb = proj_seq.gather(dim=1, index=idxs)
        return seq_emb

    @classmethod
    def from_params(cls, d_inp, d_proj, project=True):
        return cls(d_inp, d_proj=d_proj, project=project)


class Classifier(nn.Module):
    ''' Logistic regression or MLP classifier '''
    # NOTE: Expects dropout to have already been applied to its input.

    def __init__(self, d_inp, n_classes, cls_type='mlp', dropout=.2, d_hid=512):
        super(Classifier, self).__init__()
        if cls_type == 'log_reg':
            classifier = nn.Linear(d_inp, n_classes)
        elif cls_type == 'mlp':
            classifier = nn.Sequential(nn.Linear(d_inp, d_hid),
                                       nn.Tanh(), nn.LayerNorm(d_hid),
                                       nn.Dropout(dropout), nn.Linear(d_hid, n_classes))
        elif cls_type == 'fancy_mlp':  # What they did in Infersent.
            classifier = nn.Sequential(nn.Linear(d_inp, d_hid),
                                       nn.Tanh(), nn.LayerNorm(d_hid), nn.Dropout(dropout),
                                       nn.Linear(d_hid, d_hid), nn.Tanh(),
                                       nn.LayerNorm(d_hid), nn.Dropout(p=dropout),
                                       nn.Linear(d_hid, n_classes))
        else:
            raise ValueError("Classifier type %s not found" % type)
        self.classifier = classifier

    def forward(self, seq_emb):
        logits = self.classifier(seq_emb)
        return logits

    @classmethod
    def from_params(cls, d_inp, n_classes, params):
        return cls(d_inp, n_classes, cls_type=params["cls_type"],
                   dropout=params["dropout"], d_hid=params["d_hid"])


class SingleClassifier(nn.Module):
    ''' Thin wrapper around a set of modules. For single-sentence classification. '''

    def __init__(self, pooler, classifier):
        super(SingleClassifier, self).__init__()
        self.pooler = pooler
        self.classifier = classifier

    def forward(self, sent, mask):
        emb = self.pooler(sent, mask)
        logits = self.classifier(emb)
        return logits


class PairClassifier(nn.Module):
    ''' Thin wrapper around a set of modules. For sentence pair classification. '''

    def __init__(self, pooler, classifier, attn=None):
        super(PairClassifier, self).__init__()
        self.pooler = pooler
        self.classifier = classifier
        self.attn = attn

    def forward(self, s1, s2, mask1, mask2):
        mask1 = mask1.squeeze(-1) if len(mask1.size()) > 2 else mask1
        mask2 = mask2.squeeze(-1) if len(mask2.size()) > 2 else mask2
        if self.attn is not None:
            s1, s2 = self.attn(s1, s2, mask1, mask2)
        emb1 = self.pooler(s1, mask1)
        emb2 = self.pooler(s2, mask2)
        pair_emb = torch.cat([emb1, emb2, torch.abs(emb1 - emb2), emb1 * emb2], 1)
        logits = self.classifier(pair_emb)
        return logits


class AttnPairEncoder(Model):
    """
    Simplified version of BiDAF.

    Parameters
    ----------
    vocab : ``Vocabulary``
    attention_similarity_function : ``SimilarityFunction``
        The similarity function that we will use when comparing encoded passage and question
        representations.
    modeling_layer : ``Seq2SeqEncoder``
        The encoder (with its own internal stacking) that we will use in after the bidirectional
        attention.
    dropout : ``float``, optional (default=0.2)
        If greater than 0, we will apply dropout with this probability after all encoders (pytorch
        LSTMs do not apply dropout to their last layer).
    mask_lstms : ``bool``, optional (default=True)
        If ``False``, we will skip passing the mask to the LSTM layers.  This gives a ~2x speedup,
        with only a slight performance decrease, if any.  We haven't experimented much with this
        yet, but have confirmed that we still get very similar performance with much faster
        training times.  We still use the mask for all softmaxes, but avoid the shuffling that's
        required when using masking with pytorch LSTMs.
    initializer : ``InitializerApplicator``, optional (default=``InitializerApplicator()``)
        Used to initialize the model parameters.
    regularizer : ``RegularizerApplicator``, optional (default=``None``)
        If provided, will be used to calculate the regularization penalty during training.
    """

    def __init__(self, vocab, modeling_layer, dropout=0.2, mask_lstms=True,
                 initializer=InitializerApplicator()):
        super(AttnPairEncoder, self).__init__(vocab)

        self._matrix_attention = DotProductMatrixAttention()
        self._modeling_layer = modeling_layer
        self.pad_idx = vocab.get_token_index(vocab._padding_token)

        d_out_model = modeling_layer.get_output_dim()
        self.output_dim = d_out_model

        self._dropout = torch.nn.Dropout(p=dropout) if dropout > 0 else lambda x: x
        self._mask_lstms = mask_lstms

        initializer(self)

    def forward(self, s1, s2, s1_mask, s2_mask):  # pylint: disable=arguments-differ
        """ """
        # Similarity matrix
        # Shape: (batch_size, s2_length, s1_length)
        similarity_mat = self._matrix_attention(s2, s1)

        # s2 representation
        # Shape: (batch_size, s2_length, s1_length)
        s2_s1_attn = util.last_dim_softmax(similarity_mat, s1_mask)
        # Shape: (batch_size, s2_length, encoding_dim)
        s2_s1_vectors = util.weighted_sum(s1, s2_s1_attn)
        # batch_size, seq_len, 4*enc_dim
        s2_w_context = torch.cat([s2, s2_s1_vectors], 2)

        # s1 representation, using same attn method as for the s2 representation
        s1_s2_attn = util.last_dim_softmax(similarity_mat.transpose(1, 2).contiguous(), s2_mask)
        # Shape: (batch_size, s1_length, encoding_dim)
        s1_s2_vectors = util.weighted_sum(s2, s1_s2_attn)
        s1_w_context = torch.cat([s1, s1_s2_vectors], 2)

        modeled_s1 = self._dropout(self._modeling_layer(s1_w_context, s1_mask))
        modeled_s2 = self._dropout(self._modeling_layer(s2_w_context, s2_mask))
        return modeled_s1, modeled_s2

    @classmethod
    def from_params(cls, vocab, params):
        ''' Initialize from a Params object '''
        similarity_function = SimilarityFunction.from_params(params.pop("similarity_function"))
        modeling_layer = Seq2SeqEncoder.from_params(params.pop("modeling_layer"))
        dropout = params.pop('dropout', 0.2)
        initializer = InitializerApplicator.from_params(params.pop('initializer', []))

        mask_lstms = params.pop('mask_lstms', True)
        params.assert_empty(cls.__name__)
        return cls(vocab=vocab, attention_similarity_function=similarity_function,
                   modeling_layer=modeling_layer, dropout=dropout,
                   mask_lstms=mask_lstms, initializer=initializer)

# This class is identical to the one in allennlp.modules.seq2seq_encoders


class MaskedStackedSelfAttentionEncoder(Seq2SeqEncoder):
    # pylint: disable=line-too-long
    """
    Implements a stacked self-attention encoder similar to the Transformer
    architecture in `Attention is all you Need
    <https://www.semanticscholar.org/paper/Attention-Is-All-You-Need-Vaswani-Shazeer/0737da0767d77606169cbf4187b83e1ab62f6077>`_ .

    This encoder combines 3 layers in a 'block':

    1. A 2 layer FeedForward network.
    2. Multi-headed self attention, which uses 2 learnt linear projections
       to perform a dot-product similarity between every pair of elements
       scaled by the square root of the sequence length.
    3. Layer Normalisation.

    These are then stacked into ``num_layers`` layers.

    Parameters
    ----------
    input_dim : ``int``, required.
        The input dimension of the encoder.
    hidden_dim : ``int``, required.
        The hidden dimension used for the _input_ to self attention layers
        and the _output_ from the feedforward layers.
    projection_dim : ``int``, required.
        The dimension of the linear projections for the self-attention layers.
    feedforward_hidden_dim : ``int``, required.
        The middle dimension of the FeedForward network. The input and output
        dimensions are fixed to ensure sizes match up for the self attention layers.
    num_layers : ``int``, required.
        The number of stacked self attention -> feedfoward -> layer normalisation blocks.
    num_attention_heads : ``int``, required.
        The number of attention heads to use per layer.
    use_positional_encoding: ``bool``, optional, (default = True)
        Whether to add sinusoidal frequencies to the input tensor. This is strongly recommended,
        as without this feature, the self attention layers have no idea of absolute or relative
        position (as they are just computing pairwise similarity between vectors of elements),
        which can be important features for many tasks.
    dropout_prob : ``float``, optional, (default = 0.2)
        The dropout probability for the feedforward network.
    """

    def __init__(self,
                 input_dim,
                 hidden_dim,
                 projection_dim,
                 feedforward_hidden_dim,
                 num_layers,
                 num_attention_heads,
                 use_positional_encoding=True,
                 dropout_prob=0.2):
        super(MaskedStackedSelfAttentionEncoder, self).__init__()

        self._use_positional_encoding = use_positional_encoding
        self._attention_layers = []
        self._feedfoward_layers = []
        self._layer_norm_layers = []
        self._feed_forward_layer_norm_layers = []

        feedfoward_input_dim = input_dim
        for i in range(num_layers):
            feedfoward = FeedForward(feedfoward_input_dim,
                                     activations=[Activation.by_name('relu')(),
                                                  Activation.by_name('linear')()],
                                     hidden_dims=[feedforward_hidden_dim, hidden_dim],
                                     num_layers=2,
                                     dropout=dropout_prob)

            self.add_module("feedforward_{i}".format(feedfoward))
            self._feedfoward_layers.append(feedfoward)

            feedforward_layer_norm = LayerNorm(feedfoward.get_input_dim())
            self.add_module("feedforward_layer_norm_{i}".format(feedforward_layer_norm))
            self._feed_forward_layer_norm_layers.append(feedforward_layer_norm)

            self_attention = MaskedMultiHeadSelfAttention(num_heads=num_attention_heads,
                                                          input_dim=hidden_dim,
                                                          attention_dim=projection_dim,
                                                          values_dim=projection_dim)
            self.add_module("self_attention_{i}".format(self_attention))
            self._attention_layers.append(self_attention)

            layer_norm = LayerNorm(self_attention.get_input_dim())
            self.add_module("layer_norm_{i}".format(layer_norm))
            self._layer_norm_layers.append(layer_norm)

            feedfoward_input_dim = hidden_dim

        self.dropout = torch.nn.Dropout(dropout_prob)
        self._input_dim = input_dim
        self._output_dim = self._attention_layers[-1].get_output_dim()
        self._output_layer_norm = LayerNorm(self._output_dim)

    def get_input_dim(self):
        return self._input_dim

    def get_output_dim(self):
        return self._output_dim

    def is_bidirectional(self):
        return 0

    def forward(self, inputs, mask):  # pylint: disable=arguments-differ
        if self._use_positional_encoding:
            output = add_positional_features(inputs)
        else:
            output = inputs
        for (attention,
             feedforward,
             feedforward_layer_norm,
             layer_norm) in zip(self._attention_layers,
                                self._feedfoward_layers,
                                self._feed_forward_layer_norm_layers,
                                self._layer_norm_layers):
            cached_input = output
            # Project output of attention encoder through a feedforward
            # network and back to the input size for the next layer.
            # shape (batch_size, timesteps, input_size)
            feedforward_output = feedforward(feedforward_layer_norm(output))
            feedforward_output = self.dropout(feedforward_output)
            if feedforward_output.size() == cached_input.size():
                # First layer might have the wrong size for highway
                # layers, so we exclude it here.
                feedforward_output += cached_input
            # shape (batch_size, sequence_length, hidden_dim)
            attention_output = attention(layer_norm(feedforward_output), mask)
            output = self.dropout(attention_output) + feedforward_output
        return self._output_layer_norm(output)

    @classmethod
    def from_params(cls, params):
        input_dim = params.pop_int('input_dim')
        hidden_dim = params.pop_int('hidden_dim')
        projection_dim = params.pop_int('projection_dim', None)
        feedforward_hidden_dim = params.pop_int("feedforward_hidden_dim")
        num_layers = params.pop_int("num_layers", 2)
        num_attention_heads = params.pop_int('num_attention_heads', 3)
        use_positional_encoding = params.pop_bool('use_positional_encoding', True)
        dropout_prob = params.pop_float("dropout_prob", 0.2)
        params.assert_empty(cls.__name__)

        return cls(input_dim=input_dim,
                   hidden_dim=hidden_dim,
                   feedforward_hidden_dim=feedforward_hidden_dim,
                   projection_dim=projection_dim,
                   num_layers=num_layers,
                   num_attention_heads=num_attention_heads,
                   use_positional_encoding=use_positional_encoding,
                   dropout_prob=dropout_prob)


class ElmoCharacterEncoder(torch.nn.Module):
    """Just the ELMo character encoder that we ripped so we could use alone.

    Compute context sensitive token representation using pretrained biLM.

    This embedder has input character ids of size (batch_size, sequence_length, 50)
    and returns (batch_size, sequence_length + 2, embedding_dim), where embedding_dim
    is specified in the options file (typically 512).

    We add special entries at the beginning and end of each sequence corresponding
    to <S> and </S>, the beginning and end of sentence tokens.

    Note: this is a lower level class useful for advanced usage.  Most users should
    use ``ElmoTokenEmbedder`` or ``allennlp.modules.Elmo`` instead.

    Parameters
    ----------
    options_file : ``str``
        ELMo JSON options file
    weight_file : ``str``
        ELMo hdf5 weight file
    requires_grad: ``bool``, optional
        If True, compute gradient of ELMo parameters for fine tuning.

    The relevant section of the options file is something like:
    .. example-code::

        .. code-block:: python

            {'char_cnn': {
                'activation': 'relu',
                'embedding': {'dim': 4},
                'filters': [[1, 4], [2, 8], [3, 16], [4, 32], [5, 64]],
                'max_characters_per_token': 50,
                'n_characters': 262,
                'n_highway': 2
                }
            }
    """

    def __init__(self,
                 options_file,
                 weight_file,
                 requires_grad=False):
        super(ElmoCharacterEncoder, self).__init__()

        with open(cached_path(options_file), 'r') as fin:
            self._options = json.load(fin)
        self._weight_file = weight_file

        self.output_dim = self._options['lstm']['projection_dim']
        self.requires_grad = requires_grad

        self._load_weights()

        # Cache the arrays for use in forward -- +1 due to masking.
        self._beginning_of_sentence_characters = torch.from_numpy(
            numpy.array(ELMoCharacterMapper.beginning_of_sentence_characters) + 1
        )
        self._end_of_sentence_characters = torch.from_numpy(
            numpy.array(ELMoCharacterMapper.end_of_sentence_characters) + 1
        )

    def get_output_dim(self):
        return self.output_dim

    def forward(self, inputs):  # pylint: disable=arguments-differ
        """
        Compute context insensitive token embeddings for ELMo representations.

        Parameters
        ----------
        inputs: ``torch.Tensor``
            Shape ``(batch_size, sequence_length, 50)`` of character ids representing the
            current batch.

        Returns
        -------
        Dict with keys:
        ``'token_embedding'``: ``torch.Tensor``
            Shape ``(batch_size, sequence_length + 2, embedding_dim)`` tensor with context
            insensitive token representations.
        ``'mask'``:  ``torch.Tensor``
            Shape ``(batch_size, sequence_length + 2)`` long tensor with sequence mask.
        """
        # Add BOS/EOS
        mask = ((inputs > 0).long().sum(dim=-1) > 0).long()
        character_ids_with_bos_eos, mask_with_bos_eos = add_sentence_boundary_token_ids(
            inputs,
            mask,
            self._beginning_of_sentence_characters,
            self._end_of_sentence_characters
        )

        # the character id embedding
        max_chars_per_token = self._options['char_cnn']['max_characters_per_token']
        # (batch_size * sequence_length, max_chars_per_token, embed_dim)
        character_embedding = torch.nn.functional.embedding(
            character_ids_with_bos_eos.view(-1, max_chars_per_token),
            self._char_embedding_weights
        )

        # run convolutions
        cnn_options = self._options['char_cnn']
        if cnn_options['activation'] == 'tanh':
            activation = torch.nn.functional.tanh
        elif cnn_options['activation'] == 'relu':
            activation = torch.nn.functional.relu
        else:
            raise ConfigurationError("Unknown activation")

        # (batch_size * sequence_length, embed_dim, max_chars_per_token)
        character_embedding = torch.transpose(character_embedding, 1, 2)
        convs = []
        for i in range(len(self._convolutions)):
            conv = getattr(self, 'char_conv_{}'.format(i))
            convolved = conv(character_embedding)
            # (batch_size * sequence_length, n_filters for this width)
            convolved, _ = torch.max(convolved, dim=-1)
            convolved = activation(convolved)
            convs.append(convolved)

        # (batch_size * sequence_length, n_filters)
        token_embedding = torch.cat(convs, dim=-1)

        # apply the highway layers (batch_size * sequence_length, n_filters)
        token_embedding = self._highways(token_embedding)

        # final projection  (batch_size * sequence_length, embedding_dim)
        token_embedding = self._projection(token_embedding)

        # reshape to (batch_size, sequence_length, embedding_dim)
        batch_size, sequence_length, _ = character_ids_with_bos_eos.size()

        return token_embedding.view(batch_size, sequence_length, -1)[:, 1:-1, :]

    def _load_weights(self):
        self._load_char_embedding()
        self._load_cnn_weights()
        self._load_highway()
        self._load_projection()

    def _load_char_embedding(self):
        with h5py.File(cached_path(self._weight_file), 'r') as fin:
            char_embed_weights = fin['char_embed'][...]

        weights = numpy.zeros(
            (char_embed_weights.shape[0] + 1, char_embed_weights.shape[1]),
            dtype='float32'
        )
        weights[1:, :] = char_embed_weights

        self._char_embedding_weights = torch.nn.Parameter(
            torch.FloatTensor(weights), requires_grad=self.requires_grad
        )

    def _load_cnn_weights(self):
        cnn_options = self._options['char_cnn']
        filters = cnn_options['filters']
        char_embed_dim = cnn_options['embedding']['dim']

        convolutions = []
        for i, (width, num) in enumerate(filters):
            conv = torch.nn.Conv1d(
                in_channels=char_embed_dim,
                out_channels=num,
                kernel_size=width,
                bias=True
            )
            # load the weights
            with h5py.File(cached_path(self._weight_file), 'r') as fin:
                weight = fin['CNN']['W_cnn_{}'.format(i)][...]
                bias = fin['CNN']['b_cnn_{}'.format(i)][...]

            w_reshaped = numpy.transpose(weight.squeeze(axis=0), axes=(2, 1, 0))
            if w_reshaped.shape != tuple(conv.weight.data.shape):
                raise ValueError("Invalid weight file")
            conv.weight.data.copy_(torch.FloatTensor(w_reshaped))
            conv.bias.data.copy_(torch.FloatTensor(bias))

            conv.weight.requires_grad = self.requires_grad
            conv.bias.requires_grad = self.requires_grad

            convolutions.append(conv)
            self.add_module('char_conv_{}'.format(i), conv)

        self._convolutions = convolutions

    def _load_highway(self):
        # pylint: disable=protected-access
        # the highway layers have same dimensionality as the number of cnn filters
        cnn_options = self._options['char_cnn']
        filters = cnn_options['filters']
        n_filters = sum(f[1] for f in filters)
        n_highway = cnn_options['n_highway']

        # create the layers, and load the weights
        self._highways = Highway(n_filters, n_highway, activation=torch.nn.functional.relu)
        for k in range(n_highway):
            # The AllenNLP highway is one matrix multplication with concatenation of
            # transform and carry weights.
            with h5py.File(cached_path(self._weight_file), 'r') as fin:
                # The weights are transposed due to multiplication order assumptions in tf
                # vs pytorch (tf.matmul(X, W) vs pytorch.matmul(W, X))
                w_transform = numpy.transpose(fin['CNN_high_{}'.format(k)]['W_transform'][...])
                # -1.0 since AllenNLP is g * x + (1 - g) * f(x) but tf is (1 - g) * x + g * f(x)
                w_carry = -1.0 * numpy.transpose(fin['CNN_high_{}'.format(k)]['W_carry'][...])
                weight = numpy.concatenate([w_transform, w_carry], axis=0)
                self._highways._layers[k].weight.data.copy_(torch.FloatTensor(weight))
                self._highways._layers[k].weight.requires_grad = self.requires_grad

                b_transform = fin['CNN_high_{}'.format(k)]['b_transform'][...]
                b_carry = -1.0 * fin['CNN_high_{}'.format(k)]['b_carry'][...]
                bias = numpy.concatenate([b_transform, b_carry], axis=0)
                self._highways._layers[k].bias.data.copy_(torch.FloatTensor(bias))
                self._highways._layers[k].bias.requires_grad = self.requires_grad

    def _load_projection(self):
        cnn_options = self._options['char_cnn']
        filters = cnn_options['filters']
        n_filters = sum(f[1] for f in filters)

        self._projection = torch.nn.Linear(n_filters, self.output_dim, bias=True)
        with h5py.File(cached_path(self._weight_file), 'r') as fin:
            weight = fin['CNN_proj']['W_proj'][...]
            bias = fin['CNN_proj']['b_proj'][...]
            self._projection.weight.data.copy_(torch.FloatTensor(numpy.transpose(weight)))
            self._projection.bias.data.copy_(torch.FloatTensor(bias))

            self._projection.weight.requires_grad = self.requires_grad
            self._projection.bias.requires_grad = self.requires_grad


class CNNEncoder(Model):
    ''' Given an image, get image features from last layer of specified CNN
        e.g., Resnet101, AlexNet, InceptionV3
        New! Preprocessed and indexed image features, so just load from json!'''

    def __init__(self, model_name, path, model=None):
        super(CNNEncoder, self).__init__(model_name)
        self.model_name = model_name
        self.model = self._load_model(model_name)
        self.feat_path = path + '/all_feats/'

    def _load_model(self, model_name):
        if model_name == 'alexnet':
            model = alexnet(pretrained=True)
        elif model_name == 'inception':
            model = inception_v3(pretrained=True)
        elif model_name == 'resnet':
            model = resnet101(pretrained=True)
        return model

    def _load_features(self, path, dataset):
        normalize = transforms.Normalize(mean=[0.485, 0.456, 0.406],
                                         std=[0.229, 0.224, 0.225])
        train_dataset = datasets.ImageFolder(
            path,
            transforms.Compose([
                transforms.RandomResizedCrop(224),
                transforms.RandomHorizontalFlip(),
                transforms.ToTensor(),
                normalize,
            ]))

        train_loader = torch.utils.data.DataLoader(
            train_dataset)

        classes = [
            d for d in os.listdir(
                train_dataset.root) if os.path.isdir(
                os.path.join(
                    train_dataset.root,
                    d))]

        class_to_idx = {classes[i]: i for i in range(len(classes))}
        rev_class = {class_to_idx[key]: key for key in class_to_idx.keys()}

        feat_dict = {}
        for i, (input, target) in enumerate(train_loader):
            x = self.model.forward(input)
            feat_dict[rev_class[i]] = x.data
        return feat_dict

    def forward(self, img_id):
        '''
        Args: img_id that maps image -> sentence pairs in respective datasets.
        '''

        with open(self.feat_path + str(img_id) + '.json') as fd:
            feat_dict = json.load(fd)
        return feat_dict[list(feat_dict.keys())[0]] # has one key<|MERGE_RESOLUTION|>--- conflicted
+++ resolved
@@ -38,13 +38,9 @@
 from allennlp.modules.layer_norm import LayerNorm
 from allennlp.nn.activations import Activation
 from allennlp.nn.util import add_positional_features
-<<<<<<< HEAD
-
-from .utils import MaskedMultiHeadSelfAttention
+
+from .utils import MaskedMultiHeadSelfAttention, assert_for_log
 from . import utils
-=======
-from .utils import MaskedMultiHeadSelfAttention, assert_for_log
->>>>>>> 506ac451
 
 from .cnns.alexnet import alexnet
 from .cnns.resnet import resnet101
@@ -182,12 +178,9 @@
                 sent_enc = torch.cat([sent_enc, skip_vec], dim=-1)
 
         sent_mask = sent_mask.unsqueeze(dim=-1)
-<<<<<<< HEAD
+        pad_mask = (sent_mask == 0)
         assert sent_enc is not None
-=======
-        pad_mask = (sent_mask == 0)
         sent_enc = sent_enc.masked_fill(pad_mask, 0)
->>>>>>> 506ac451
         return sent_enc, sent_mask
 
 class BiLMEncoder(ElmoLstm):
