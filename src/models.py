--- conflicted
+++ resolved
@@ -36,11 +36,7 @@
     PairRegressionTask, RankingTask, \
     SequenceGenerationTask, LanguageModelingTask, \
     PairOrdinalRegressionTask, JOCITask, WeakGroundedTask, \
-<<<<<<< HEAD
-    GroundedTask, MTTask, RedditTask, Reddit_MTTask, GroundedSWTask
-=======
-    GroundedTask, MTTask, RedditTask, Reddit_MTTask, Wiki103_Seq2Seq
->>>>>>> 078c9c01
+    GroundedTask, MTTask, RedditTask, Reddit_MTTask, Wiki103_Seq2Seq, GroundedSWTask
 
 from .tasks import STSBTask, CoLATask, \
     ClassificationTask, PairClassificationTask, SingleClassificationTask, \
