--- conflicted
+++ resolved
@@ -287,17 +287,12 @@
     log.info(model)
     param_count = 0
     trainable_param_count = 0
-<<<<<<< HEAD
     if args.list_params:
-        log.info("Trainable parameters:")
-=======
-    log.info("Trainable parameters:")
->>>>>>> 7619beca
+        log.info("Model parameters:")
     for name, param in model.named_parameters():
         param_count += np.prod(param.size())
         if param.requires_grad:
             trainable_param_count += np.prod(param.size())
-<<<<<<< HEAD
             if args.list_params:
                 log.info(
                     "\t%s: Trainable parameter, count %d with %s", name, np.prod(param.size()), str(param.size())
@@ -306,11 +301,6 @@
                 log.info(
                     "\t%s: Non-trainable parameter, count %d with %s", name, np.prod(param.size()), str(param.size())
                 )
-=======
-            log.info(
-                "%s: Trainable parameter count %d with %s", name, np.prod(param.size()), str(param.size())
-            )
->>>>>>> 7619beca
     log.info("Total number of parameters: {ct:d} ({ct:g})".format(ct=param_count))
     log.info("Number of trainable parameters: {ct:d} ({ct:g})".format(ct=trainable_param_count))
     return model
