'''Core model and functions for building it.'''
import os
import sys
import math
import copy
import json
import logging as log

import torch
import torch.nn as nn
import numpy as np
import torch.nn.functional as F
from torch.autograd import Variable
from sklearn.metrics import mean_squared_error

from allennlp.common import Params
from allennlp.modules import Elmo, Seq2SeqEncoder, SimilarityFunction, TimeDistributed
from allennlp.nn import util
from allennlp.modules.token_embedders import Embedding, TokenCharactersEncoder
from allennlp.modules.seq2vec_encoders import CnnEncoder
from allennlp.modules.seq2seq_encoders import Seq2SeqEncoder as s2s_e
from allennlp.modules.seq2seq_encoders import StackedSelfAttentionEncoder
from allennlp.training.metrics import Average

from .allennlp_mods.elmo_text_field_embedder import ElmoTextFieldEmbedder, ElmoTokenEmbedderWrapper
from .utils import get_batch_utilization, get_elmo_mixing_weights
from . import config
from . import edge_probing
#from . import generate_s2s

from .tasks import CCGTaggingTask, ClassificationTask, CoLATask, EdgeProbingTask, GroundedSWTask, \
    GroundedTask, LanguageModelingTask, MTTask, MultiNLIDiagnosticTask, PairClassificationTask, \
    PairOrdinalRegressionTask, PairRegressionTask, RankingTask, RedditSeq2SeqTask, \
    RegressionTask, SequenceGenerationTask, SingleClassificationTask, SSTTask, STSBTask, \
    TaggingTask, VAETask, WeakGroundedTask, Wiki103Seq2SeqTask, JOCITask

from .modules import SentenceEncoder, BoWSentEncoder, \
    AttnPairEncoder, MaskedStackedSelfAttentionEncoder, \
    BiLMEncoder, ElmoCharacterEncoder, Classifier, Pooler, \
    SingleClassifier, PairClassifier, CNNEncoder, \
    NullPhraseLayer

from .utils import assert_for_log, get_batch_utilization, get_batch_size
from .preprocess import parse_task_list_arg, get_tasks
from .seq2seq_decoder import Seq2SeqDecoder


# Elmo stuff
# Look in $ELMO_SRC_DIR (e.g. /usr/share/jsalt/elmo) or download from web
ELMO_OPT_NAME = "elmo_2x4096_512_2048cnn_2xhighway_options.json"
ELMO_WEIGHTS_NAME = "elmo_2x4096_512_2048cnn_2xhighway_weights.hdf5"
ELMO_SRC_DIR = (os.getenv("ELMO_SRC_DIR") or
                "https://s3-us-west-2.amazonaws.com/allennlp/models/elmo/2x4096_512_2048cnn_2xhighway/")
ELMO_OPT_PATH = os.path.join(ELMO_SRC_DIR, ELMO_OPT_NAME)
ELMO_WEIGHTS_PATH = os.path.join(ELMO_SRC_DIR, ELMO_WEIGHTS_NAME)

def build_model(args, vocab, pretrained_embs, tasks):
    '''Build model according to args '''

    # Build embeddings.
    d_emb, embedder, cove_layer = build_embeddings(args, vocab, tasks, pretrained_embs)
    d_sent = args.d_hid

    # Build single sentence encoder: the main component of interest
    # Need special handling for language modeling

    # Note: sent_enc is expected to apply dropout to its input _and_ output if needed.
    # So, embedding modules and classifier modules should not apply dropout there.
    tfm_params = Params({'input_dim': d_emb, 'hidden_dim': args.d_hid,
                         'projection_dim': args.d_tproj,
                         'feedforward_hidden_dim': args.d_ff,
                         'num_layers': args.n_layers_enc,
                         'num_attention_heads': args.n_heads})
    rnn_params = Params({'input_size': d_emb, 'bidirectional': True,
                         'hidden_size': args.d_hid, 'num_layers': args.n_layers_enc})

    if sum([isinstance(task, LanguageModelingTask) for task in tasks]) or \
            args.sent_enc == 'bilm':
        assert_for_log(args.sent_enc in ['rnn', 'bilm'], "Only RNNLM supported!")
        if args.elmo:
            assert_for_log(args.elmo_chars_only, "LM with full ELMo not supported")
        bilm = BiLMEncoder(d_emb, args.d_hid, args.d_hid, args.n_layers_enc)
        sent_encoder = SentenceEncoder(vocab, embedder, args.n_layers_highway,
                                       bilm, skip_embs=args.skip_embs,
                                       dropout=args.dropout,
                                       sep_embs_for_skip=args.sep_embs_for_skip,
                                       cove_layer=cove_layer)
        d_sent = 2 * args.d_hid
        log.info("Using BiLM architecture for shared encoder!")
    elif args.sent_enc == 'bow':
        sent_encoder = BoWSentEncoder(vocab, embedder)
        log.info("Using BoW architecture for shared encoder!")
        assert_for_log(not args.skip_embs, "Skip connection not currently supported with `bow` encoder.")
        d_sent = d_emb
    elif args.sent_enc == 'rnn':
        sent_rnn = s2s_e.by_name('lstm').from_params(copy.deepcopy(rnn_params))
        sent_encoder = SentenceEncoder(vocab, embedder, args.n_layers_highway,
                                       sent_rnn, skip_embs=args.skip_embs,
                                       dropout=args.dropout, sep_embs_for_skip=args.sep_embs_for_skip,
                                       cove_layer=cove_layer)
        d_sent = 2 * args.d_hid
        log.info("Using BiLSTM architecture for shared encoder!")
    elif args.sent_enc == 'transformer':
        transformer = StackedSelfAttentionEncoder.from_params(copy.deepcopy(tfm_params))
        sent_encoder = SentenceEncoder(vocab, embedder, args.n_layers_highway,
                                       transformer, dropout=args.dropout,
                                       skip_embs=args.skip_embs,
                                       cove_layer=cove_layer,
                                       sep_embs_for_skip=args.sep_embs_for_skip)
        log.info("Using Transformer architecture for shared encoder!")
    elif args.sent_enc == 'null':
        # Expose word representation layer (GloVe, ELMo, etc.) directly.
        assert_for_log(args.skip_embs, f"skip_embs must be set for "
                                        "'{args.sent_enc}' encoder")
        phrase_layer = NullPhraseLayer(rnn_params['input_size'])
        sent_encoder = SentenceEncoder(vocab, embedder, args.n_layers_highway,
                                       phrase_layer, skip_embs=args.skip_embs,
                                       dropout=args.dropout,
                                       sep_embs_for_skip=args.sep_embs_for_skip,
                                       cove_layer=cove_layer)
        d_sent = 0  # skip connection added below
        log.info("No shared encoder (just using word embeddings)!")
    else:
        assert_for_log(False, "No valid sentence encoder specified.")

    d_sent += args.skip_embs * d_emb

    # Build model and classifiers
    model = MultiTaskModel(args, sent_encoder, vocab)

    if args.is_probing_task:
        # TODO: move this logic to preprocess.py;
        # current implementation reloads MNLI data, which is slow.
        train_task_whitelist, eval_task_whitelist = get_task_whitelist(args)
        tasks_to_build, _, _ = get_tasks(train_task_whitelist,
                                         eval_task_whitelist,
                                         args.max_seq_len,
                                         path=args.data_dir,
                                         scratch_path=args.exp_dir)
    else:
        tasks_to_build = tasks

    # Attach task-specific params.
    for task in set(tasks + tasks_to_build):
        task_params = get_task_specific_params(args, task.name)
        log.info("\tTask '%s' params: %s", task.name,
                 json.dumps(task_params.as_dict(), indent=2))
        # Store task-specific params in case we want to access later
        setattr(model, '%s_task_params' % task.name, task_params)

    # Actually construct modules.
    for task in tasks_to_build:
        # If the name of the task is different than the classifier it should use then skip the module creation.
        if task.name != model._get_task_params(task.name).get('use_classifier', task.name):
            continue
        build_module(task, model, d_sent, d_emb, vocab, embedder, args)
    model = model.cuda() if args.cuda >= 0 else model
    log.info(model)
    param_count = 0
    trainable_param_count = 0
    for name, param in model.named_parameters():
        param_count += np.prod(param.size())
        if param.requires_grad:
            trainable_param_count += np.prod(param.size())
            log.info(">> Trainable param %s: %s = %d", name,
                     str(param.size()), np.prod(param.size()))
    log.info("Total number of parameters: {ct:d} ({ct:g})".format(ct=param_count))
    log.info("Number of trainable parameters: {ct:d} ({ct:g})".format(
        ct=trainable_param_count))
    return model

def get_task_whitelist(args):
  """Filters tasks so that we only build models that we will use, meaning we only
  build models for train tasks and for classifiers of eval tasks"""
  eval_task_names = parse_task_list_arg(args.eval_tasks)
  eval_clf_names = []
  for task_name in eval_task_names:
    override_clf = config.get_task_attr(args, task_name, 'use_classifier')
    if override_clf == 'none' or override_clf is None:
      eval_clf_names.append(task_name)
    else:
      eval_clf_names.append(override_clf)
  train_task_names = parse_task_list_arg(args.train_tasks)
  log.info("Whitelisting train tasks=%s, eval_clf_tasks=%s",
           str(train_task_names), str(eval_clf_names))
  return train_task_names, eval_clf_names

def build_embeddings(args, vocab, tasks, pretrained_embs=None):
    ''' Build embeddings according to options in args '''
    d_emb, d_char = 0, args.d_char

    token_embedders = {}
    # Word embeddings
    n_token_vocab = vocab.get_vocab_size('tokens')
    if args.word_embs != 'none':
        if args.word_embs in ['glove', 'fastText'] and pretrained_embs is not None:
            word_embs = pretrained_embs
            assert word_embs.size()[0] == n_token_vocab
            d_word = word_embs.size()[1]
            log.info("\tUsing pre-trained word embeddings: %s",
                     str(word_embs.size()))
        else:
            log.info("\tLearning word embeddings from scratch!")
            word_embs = None
            d_word = args.d_word

        embeddings = Embedding(num_embeddings=n_token_vocab, embedding_dim=d_word,
                               weight=word_embs, trainable=False,
                               padding_index=vocab.get_token_index('@@PADDING@@'))
        token_embedders["words"] = embeddings
        d_emb += d_word
    else:
        embeddings = None
        log.info("\tNot using word embeddings!")

    # Handle cove
    cove_layer = None
    if args.cove:
        assert embeddings is not None
        assert args.word_embs == "glove", "CoVe requires GloVe embeddings."
        assert d_word == 300, "CoVe expects 300-dimensional GloVe embeddings."
        try:
            sys.path.append(args.path_to_cove)
            from cove import MTLSTM as cove_lstm
            # Have CoVe do an internal GloVe lookup, but don't add residual.
            # We'll do this manually in modules.py; see
            # SentenceEncoder.forward().
            cove_layer = cove_lstm(n_vocab=n_token_vocab,
                                   vectors=embeddings.weight.data)
            # Control whether CoVe is trainable.
            for param in cove_layer.parameters():
                param.requires_grad = bool(args.cove_fine_tune)
            d_emb += 600  # 300 x 2 for biLSTM activations
            log.info("\tUsing CoVe embeddings!")
        except ImportError as e:
            log.info("Failed to import CoVe!")
            raise e

    # Character embeddings
    if args.char_embs:
        log.info("\tUsing character embeddings!")
        char_embeddings = Embedding(vocab.get_vocab_size('chars'), d_char)
        filter_sizes = tuple([int(i) for i in args.char_filter_sizes.split(',')])
        char_encoder = CnnEncoder(d_char, num_filters=args.n_char_filters,
                                  ngram_filter_sizes=filter_sizes,
                                  output_dim=d_char)
        char_embedder = TokenCharactersEncoder(char_embeddings, char_encoder,
                                               dropout=args.dropout_embs)
        d_emb += d_char
        token_embedders["chars"] = char_embedder
    else:
        log.info("\tNot using character embeddings!")

    # If we want separate ELMo scalar weights (a different ELMo representation for each classifier,
    # then we need count and reliably map each classifier to an index used by allennlp internal ELMo.
    if args.sep_embs_for_skip:
        # Determine a deterministic list of classifier names to use for each task.
        classifiers = sorted(set(map(lambda x:x._classifier_name, tasks)))
        # Reload existing classifier map, if it exists.
        classifier_save_path = args.run_dir + "/classifier_task_map.json"
        if os.path.isfile(classifier_save_path):
            loaded_classifiers = json.load(open(args.run_dir + "/classifier_task_map.json", 'r'))
        else:
            # No file exists, so assuming we are just starting to pretrain. If pretrain is to be
            # skipped, then there's a way to bypass this assertion by explicitly allowing for a missing
            # classiifer task map.
            assert_for_log(args.do_train or args.allow_missing_task_map,
                           "Error: {} should already exist.".format(classifier_save_path))
            if args.allow_missing_task_map:
                log.warning("Warning: classifier task map not found in model"
                            " directory. Creating a new one from scratch.")
            loaded_classifiers = {"@pretrain@": 0} # default is always @pretrain@
        # Add the new tasks and update map, keeping the internal ELMo index consistent.
        max_number_classifiers = max(loaded_classifiers.values())
        offset = 1
        for classifier in classifiers:
            if classifier not in loaded_classifiers:
                loaded_classifiers[classifier] = max_number_classifiers + offset
                offset += 1
        log.info("Classifiers:{}".format(loaded_classifiers))
        open(classifier_save_path, 'w+').write(json.dumps(loaded_classifiers))
        # Every index in classifiers needs to correspond to a valid ELMo output representation.
        num_reps = 1 + max(loaded_classifiers.values())
    else:
        # All tasks share the same scalars.
        # Not used if self.elmo_chars_only = 1 (i.e. no elmo)
        loaded_classifiers = {"@pretrain@": 0}
        num_reps = 1
    if args.elmo:
        log.info("Loading ELMo from files:")
        log.info("ELMO_OPT_PATH = %s", ELMO_OPT_PATH)
        if args.elmo_chars_only:
            log.info("\tUsing ELMo character CNN only!")
            log.info("ELMO_WEIGHTS_PATH = %s", ELMO_WEIGHTS_PATH)
            elmo_embedder = ElmoCharacterEncoder(options_file=ELMO_OPT_PATH,
                                                 weight_file=ELMO_WEIGHTS_PATH,
                                                 requires_grad=False)
            d_emb += 512
        else:
            log.info("\tUsing full ELMo! (separate scalars/task)")
            if args.elmo_weight_file_path != 'none':
                assert os.path.exists(args.elmo_weight_file_path), "ELMo weight file path \"" + args.elmo_weight_file_path + "\" does not exist."
                weight_file = args.elmo_weight_file_path
            else:
                weight_file = ELMO_WEIGHTS_PATH
            log.info("ELMO_WEIGHTS_PATH = %s", weight_file)
            elmo_embedder = ElmoTokenEmbedderWrapper(
                options_file=ELMO_OPT_PATH,
                weight_file=weight_file,
                num_output_representations=num_reps,
                # Dropout is added by the sentence encoder later.
                dropout=0.)
            d_emb += 1024

        token_embedders["elmo"] = elmo_embedder

    # Wrap ELMo and other embedders, and concatenates the resulting
    # representations alone the last (vector) dimension.
    embedder = ElmoTextFieldEmbedder(token_embedders, loaded_classifiers,
                                     elmo_chars_only=args.elmo_chars_only,
                                     sep_embs_for_skip=args.sep_embs_for_skip)

    assert d_emb, "You turned off all the embeddings, ya goof!"
    return d_emb, embedder, cove_layer


def build_module(task, model, d_sent, d_emb, vocab, embedder, args):
    ''' Build task-specific components for a task and add them to model. '''
    task_params = model._get_task_params(task.name)
    if isinstance(task, SingleClassificationTask):
        module = build_single_sentence_module(task, d_sent, task_params)
        setattr(model, '%s_mdl' % task.name, module)
    elif isinstance(task, (PairClassificationTask, PairRegressionTask,
                           PairOrdinalRegressionTask)):
        module = build_pair_sentence_module(task, d_sent, model, vocab,
                                            task_params)
        setattr(model, '%s_mdl' % task.name, module)
    elif isinstance(task, LanguageModelingTask):
        d_sent = args.d_hid + (args.skip_embs * d_emb)
        hid2voc = build_lm(task, d_sent, args)
        setattr(model, '%s_hid2voc' % task.name, hid2voc)
    elif isinstance(task, TaggingTask):
        hid2tag = build_tagger(task, d_sent, task.num_tags)
        setattr(model, '%s_mdl' % task.name, hid2tag)
    elif isinstance(task, EdgeProbingTask):
        module = edge_probing.EdgeClassifierModule(task, d_sent, task_params)
        setattr(model, '%s_mdl' % task.name, module)
    elif isinstance(task, (RedditSeq2SeqTask, Wiki103Seq2SeqTask)):
<<<<<<< HEAD
        log.info("using {} attention".format(args.s2s_attention))
=======
        attention = args.mt_attention
        log.info("using {} attention".format(attention))
>>>>>>> 9c2d9d7c
        decoder_params = Params({'input_dim': d_sent,
                                 'decoder_hidden_size': args.d_hid_dec,
                                 'target_embedding_dim': args.target_embedding_dim,
                                 'max_decoding_steps': args.max_seq_len,
                                 'target_namespace': 'tokens',
                                 'attention': args.s2s_attention,
                                 'output_proj_input_dim': args.output_proj_input_dim,
                                 'dropout': args.dropout,
                                 'scheduled_sampling_ratio': 0.0})
        decoder = Seq2SeqDecoder.from_params(vocab, decoder_params)
        setattr(model, '%s_decoder' % task.name, decoder)
    elif isinstance(task, MTTask):
<<<<<<< HEAD
        log.info("using {} attention".format(args.s2s_attention))
=======
        attention = args.mt_attention
        log.info("using {} attention".format(attention))
>>>>>>> 9c2d9d7c
        decoder_params = Params({'input_dim': d_sent,
                                 'decoder_hidden_size': args.d_hid_dec,
                                 'target_embedding_dim': args.target_embedding_dim,
                                 'max_decoding_steps': args.max_seq_len,
                                 'target_namespace': task._label_namespace if hasattr(task, '_label_namespace') else 'targets',
                                 'attention': args.s2s_attention,
                                 'output_proj_input_dim': args.output_proj_input_dim,
                                 'dropout': args.dropout,
                                 'scheduled_sampling_ratio': 0.0})
        decoder = Seq2SeqDecoder.from_params(vocab, decoder_params)
        setattr(model, '%s_decoder' % task.name, decoder)
    elif isinstance(task, SequenceGenerationTask):
        decoder, hid2voc = build_decoder(task, d_sent, vocab, embedder, args)
        setattr(model, '%s_decoder' % task.name, decoder)
        setattr(model, '%s_hid2voc' % task.name, hid2voc)
<<<<<<< HEAD

    elif isinstance(task, VAETask):
        decoder_params = Params({'input_dim': d_sent,
                                 'decoder_hidden_size': args.d_hid_dec,
                                 'target_embedding_dim': args.target_embedding_dim,
                                 'max_decoding_steps': args.max_seq_len,
                                 'target_namespace': 'tokens',
                                 'attention': 'bilinear',
                                 'output_proj_input_dim': args.output_proj_input_dim,
                                 'dropout': args.dropout,
                                 'scheduled_sampling_ratio': 0.0})
        decoder = Seq2SeqDecoder.from_params(vocab, decoder_params)
        setattr(model, '%s_decoder' % task.name, decoder)

=======
>>>>>>> 9c2d9d7c
    elif isinstance(task, (GroundedTask, GroundedSWTask)):
        task.img_encoder = CNNEncoder(model_name='resnet', path=task.path)
        pooler = build_image_sent_module(task, d_sent, task_params)
        setattr(model, '%s_mdl' % task.name, pooler)
    elif isinstance(task, RankingTask):
        pooler, dnn_ResponseModel = build_reddit_module(task, d_sent, task_params)
        setattr(model, '%s_mdl' % task.name, pooler)
        setattr(model, '%s_Response_mdl' % task.name, dnn_ResponseModel)
    else:
        raise ValueError("Module not found for %s" % task.name)

def get_task_specific_params(args, task_name):
    ''' Search args for parameters specific to task.

    Args:
        args: main-program args, a config.Params object
        task_name: (string)

    Returns:
        AllenNLP Params object of task-specific params.
    '''
    _get_task_attr = lambda attr_name: config.get_task_attr(args, task_name,
                                                            attr_name)
    params = {}
    params['cls_type'] = _get_task_attr("classifier")
    params['d_hid'] = _get_task_attr("classifier_hid_dim")
    params['d_proj'] = _get_task_attr("d_proj")
    params['shared_pair_attn'] = args.shared_pair_attn
    if args.shared_pair_attn:
        params['attn'] = args.pair_attn
        params['d_hid_attn'] = args.d_hid_attn
        params['dropout'] = args.classifier_dropout
    else:
        params['attn'] = _get_task_attr("pair_attn")
        params['d_hid_attn'] = _get_task_attr("d_hid_attn")
        params['dropout'] = _get_task_attr("classifier_dropout")

    # Used for edge probing. Other tasks can safely ignore.
    params['cls_loss_fn'] = _get_task_attr("classifier_loss_fn")
    params['cls_span_pooling'] = _get_task_attr("classifier_span_pooling")

    # For NLI probing tasks, might want to use a classifier trained on
    # something else (typically 'mnli').
    cls_task_name = _get_task_attr("use_classifier")
    params['use_classifier'] = cls_task_name or task_name  # default to this task

    return Params(params)

def build_reddit_module(task, d_inp, params):
    ''' Build a single classifier '''
    pooler = Pooler.from_params(d_inp, params['d_proj'])
    dnn_ResponseModel = nn.Sequential(nn.Linear(params['d_proj'], params['d_proj']),
                                        nn.Tanh(), nn.Linear(params['d_proj'], params['d_proj']),
                                        )
    #classifier = Classifier.from_params(params['d_proj'], task.n_classes, params)
    return pooler, dnn_ResponseModel

def build_image_sent_module(task, d_inp, params):
    pooler = Pooler.from_params(d_inp, params['d_proj'])
    return pooler

def build_single_sentence_module(task, d_inp, params):
    ''' Build a single classifier '''
    pooler = Pooler.from_params(d_inp, params['d_proj'])
    classifier = Classifier.from_params(params['d_proj'], task.n_classes, params)
    return SingleClassifier(pooler, classifier)

def build_pair_sentence_module(task, d_inp, model, vocab, params):
    ''' Build a pair classifier, shared if necessary '''

    def build_pair_attn(d_in, use_attn, d_hid_attn):
        ''' Build the pair model '''
        if not use_attn:
            pair_attn = None
        else:
            d_inp_model = 2 * d_in
            modeling_layer = s2s_e.by_name('lstm').from_params(
                Params({'input_size': d_inp_model, 'hidden_size': d_hid_attn,
                        'num_layers': 1, 'bidirectional': True}))
            pair_attn = AttnPairEncoder(vocab, modeling_layer,
                                        dropout=params["dropout"])
        return pair_attn

    if params["attn"]:
        pooler = Pooler.from_params(params["d_hid_attn"], params["d_hid_attn"], project=False)
        d_out = params["d_hid_attn"] * 2
    else:
        pooler = Pooler.from_params(d_inp, params["d_proj"], project=True)
        d_out = params["d_proj"]

    if params["shared_pair_attn"]:
        if not hasattr(model, "pair_attn"):
            pair_attn = build_pair_attn(d_inp, params["attn"], params["d_hid_attn"])
            model.pair_attn = pair_attn
        else:
            pair_attn = model.pair_attn
    else:
        pair_attn = build_pair_attn(d_inp, params["attn"], params["d_hid_attn"])

    n_classes = task.n_classes if hasattr(task, 'n_classes') else 1
    classifier = Classifier.from_params(4 * d_out, n_classes, params)
    module = PairClassifier(pooler, classifier, pair_attn)
    return module

def build_lm(task, d_inp, args):
    ''' Build LM components (just map hidden states to vocab logits) '''
    hid2voc = nn.Linear(d_inp, args.max_word_v_size)
    return hid2voc

def build_tagger(task, d_inp, out_dim):
    ''' Build tagger components. '''
    hid2tag = nn.Linear(d_inp, out_dim)
    return hid2tag

def build_decoder(task, d_inp, vocab, embedder, args):
    ''' Build a task specific decoder '''
    rnn = s2s_e.by_name('lstm').from_params(
        Params({'input_size': embedder.get_output_dim(),
                'hidden_size': args.d_hid_dec,
                'num_layers': args.n_layers_dec, 'bidirectional': False}))
    decoder = SentenceEncoder(vocab, embedder, 0, rnn)
    hid2voc = nn.Linear(args.d_hid_dec, args.max_word_v_size)
    return decoder, hid2voc


class MultiTaskModel(nn.Module):
    '''
    Giant model with task-specific components and a shared word and sentence encoder.
    '''

    def __init__(self, args, sent_encoder, vocab):
        ''' Args: sentence encoder '''
        super(MultiTaskModel, self).__init__()
        self.sent_encoder = sent_encoder
        self.vocab = vocab
        self.utilization = Average() if args.track_batch_utilization else None
        self.elmo = args.elmo and not args.elmo_chars_only
        self.reset_elmo_states = args.reset_elmo_states if hasattr(args, "reset_elmo_states") else False
        self.sep_embs_for_skip = args.sep_embs_for_skip


    def forward(self, task, batch, predict=False):
        '''
        Pass inputs to correct forward pass

        Args:
            - task (tasks.Task): task for which batch is drawn
            - batch (Dict[str:Dict[str:Tensor]]): dictionary of (field, indexing) pairs,
                where indexing is a dict of the index namespace and the actual indices.
            - predict (Bool): passed to task specific forward(). If true, forward()
                should return predictions.

        Returns:
            - out: dictionary containing task outputs and loss if label was in batch
        '''
        if self.utilization is not None:
            if 'input1' in batch:
                self.utilization(get_batch_utilization(batch['input1']))
            elif 'input' in batch:
                self.utilization(get_batch_utilization(batch['input']))
        if isinstance(task, SingleClassificationTask):
            out = self._single_sentence_forward(batch, task, predict)
        elif isinstance(task, MultiNLIDiagnosticTask):
            out = self._pair_sentence_MNLI_diagnostic_forward(batch, task, predict)
        elif isinstance(task, (PairClassificationTask, PairRegressionTask,
                               PairOrdinalRegressionTask)):
            if task.name in ['wiki103_classif', 'reddit_pair_classif', 'reddit_pair_classif_mini', 'reddit_pair_classif_3.4G', 'mt_pair_classif', 'mt_pair_classif_mini']:
                out = self._positive_pair_sentence_forward(batch, task, predict)
            else:
                out = self._pair_sentence_forward(batch, task, predict)
        elif isinstance(task, LanguageModelingTask):
            out = self._lm_forward(batch, task, predict)
        elif isinstance(task, VAETask):
            out = self._vae_forward(batch, task, predict)
        elif isinstance(task, TaggingTask):
            out = self._tagger_forward(batch, task, predict)
        elif isinstance(task, EdgeProbingTask):
            # Just get embeddings and invoke task module.
            sent_embs, sent_mask = self.sent_encoder(batch['input1'], task)
            module = getattr(self, "%s_mdl" % task.name)
            out = module.forward(batch, sent_embs, sent_mask,
                                 task, predict)
        elif isinstance(task, SequenceGenerationTask):
            out = self._seq_gen_forward(batch, task, predict)
        elif isinstance(task, (GroundedTask, GroundedSWTask)):
            out = self._grounded_ranking_bce_forward(batch, task, predict)
        elif isinstance(task, RankingTask):
            out = self._ranking_forward(batch, task, predict)
        else:
            raise ValueError("Task-specific components not found!")
        return out

    def _get_task_params(self, task_name):
        """ Get task-specific Params, as set in build_module(). """
        return getattr(self, "%s_task_params" % task_name)

    def _get_classifier(self, task):
        """ Get task-specific classifier, as set in build_module(). """
        # TODO: replace this logic with task._classifier_name?
        task_params = self._get_task_params(task.name)
        use_clf = task_params['use_classifier']
        if use_clf in [None, "", "none"]:
          use_clf = task.name  # default if not set
        return getattr(self, "%s_mdl" % use_clf)

    def _single_sentence_forward(self, batch, task, predict):
        out = {}

        # embed the sentence
        sent_embs, sent_mask = self.sent_encoder(batch['input1'], task)
        # pass to a task specific classifier
        classifier = self._get_classifier(task)
        logits = classifier(sent_embs, sent_mask)
        out['logits'] = logits
        out['n_exs'] = get_batch_size(batch)

        if 'labels' in batch: # means we should compute loss
            if batch['labels'].dim() == 0:
                labels = batch['labels'].unsqueeze(0)
            elif batch['labels'].dim() == 1:
                labels = batch['labels']
            else:
                labels = batch['labels'].squeeze(-1)
            out['loss'] = F.cross_entropy(logits, labels)
            if isinstance(task, CoLATask):
                task.scorer2(logits, labels)
                _, preds = logits.max(dim=1)
                task.scorer1(labels, preds)
            else:
                task.scorer1(logits, labels)
                if task.scorer2 is not None:
                    task.scorer2(logits, labels)

        if predict:
            if isinstance(task, RegressionTask):
                if logits.ndimension() > 1:
                    assert logits.ndimension() == 2 and logits[-1] == 1, \
                            "Invalid regression prediction dimensions!"
                    logits = logits.squeeze(-1)
                out['preds'] = logits
            else:
                _, out['preds'] = logits.max(dim=1)
        return out

    def _pair_sentence_MNLI_diagnostic_forward(self, batch, task, predict):
        out = {}

        # embed the sentence
        sent1, mask1 = self.sent_encoder(batch['input1'], task)
        sent2, mask2 = self.sent_encoder(batch['input2'], task)
        classifier = self._get_classifier(task)
        logits = classifier(sent1, sent2, mask1, mask2)
        out['logits'] = logits
        out['n_exs'] = get_batch_size(batch)

        labels = batch['labels'].squeeze(-1)
        out['loss'] = F.cross_entropy(logits, labels)
        _, predicted = logits.max(dim=1)
        if 'labels' in batch:
            if batch['labels'].dim() == 0:
                labels = batch['labels'].unsqueeze(0)
            elif batch['labels'].dim() == 1:
                labels = batch['labels']
            else:
                labels = batch['labels'].squeeze(-1)
            out['loss'] = F.cross_entropy(logits, labels)
            task.update_diagnostic_metrics(predicted, labels, batch)

        if predict:
            out['preds'] = predicted
        return out

    def _positive_pair_sentence_forward(self, batch, task, predict):
        ''' forward function written specially for cases where we have only +ve pairs in input data
            -ve pairs are created by rotating either sent1 or sent2.
            Ex: [1,2,3,4] after rotation by 2 positions [3,4,1,2]
            Assumption is each example in sent1 has only one corresponding example in sent2 which is +ve
            So rotating sent1/sent2 and pairing with sent2/sent1 is one way to obtain -ve pairs
        '''
        out = {}
        # embed the sentence
        sent1, mask1 = self.sent_encoder(batch['input1'], task)
        sent2, mask2 = self.sent_encoder(batch['input2'], task)
        classifier = self._get_classifier(task)

        # Negative pairs are created by rotating sent2
        # Note that we need to rotate corresponding mask also. *_new contain positive and negative pairs
        sent1_new = torch.cat([sent1, sent1], 0)
        mask1_new = torch.cat([mask1, mask1], 0)
        sent2_new = torch.cat([sent2, torch.cat([sent2[2:], sent2[0:2]], 0)], 0)
        mask2_new = torch.cat([mask2, torch.cat([mask2[2:], mask2[0:2]], 0)], 0)
        logits = classifier(sent1_new, sent2_new, mask1_new, mask2_new)
        out['logits'] = logits
        out['n_exs'] = len(sent1_new)
        labels = torch.cat([torch.ones(len(sent1)), torch.zeros(len(sent1))])
        labels = torch.tensor(labels, dtype=torch.long).cuda()
        out['loss'] = F.cross_entropy(logits, labels)
        task.scorer1(logits, labels)
        if task.scorer2 is not None:
            task.scorer2(logits, labels)

        if predict:
            if isinstance(task, RegressionTask):
                if logits.ndimension() > 1:
                    assert logits.ndimension() == 2 and logits[-1] == 1, \
                            "Invalid regression prediction dimensions!"
                    logits = logits.squeeze(-1)
                out['preds'] = logits
            else:
                _, out['preds'] = logits.max(dim=1)
        return out


    def _pair_sentence_forward(self, batch, task, predict):
        out = {}

        # embed the sentence
        sent1, mask1 = self.sent_encoder(batch['input1'], task)
        sent2, mask2 = self.sent_encoder(batch['input2'], task)
        classifier = self._get_classifier(task)

        logits = classifier(sent1, sent2, mask1, mask2)
        out['logits'] = logits
        out['n_exs'] = get_batch_size(batch)

        if 'labels' in batch:
            labels = batch['labels']
            labels = labels.squeeze(-1) if len(labels.size()) > 1 else labels
            if isinstance(task, JOCITask):
                logits = logits.squeeze(-1) if len(logits.size()) > 1 else logits
                out['loss'] = F.mse_loss(logits, labels)
                logits_np = logits.data.cpu().numpy()
                labels_np = labels.data.cpu().numpy()
                task.scorer1(mean_squared_error(logits_np, labels_np))
                task.scorer2(logits_np, labels_np)
            elif isinstance(task, STSBTask):
                logits = logits.squeeze(-1) if len(logits.size()) > 1 else logits
                out['loss'] = F.mse_loss(logits, labels)
                logits_np = logits.data.cpu().numpy()
                labels_np = labels.data.cpu().numpy()
                task.scorer1(logits_np, labels_np)
                task.scorer2(logits_np, labels_np)
            else:
                out['loss'] = F.cross_entropy(logits, labels)
                task.scorer1(logits, labels)
                if task.scorer2 is not None:
                    task.scorer2(logits, labels)

        if predict:
            if isinstance(task, RegressionTask):
                if logits.ndimension() > 1:
                    assert logits.ndimension() == 2 and logits[-1] == 1, \
                            "Invalid regression prediction dimensions!"
                    logits = logits.squeeze(-1)
                out['preds'] = logits
            else:
                _, out['preds'] = logits.max(dim=1)
        return out


    def _ranking_forward(self, batch, task, predict):
        ''' For caption and image ranking. This implementation is intended for Reddit
            This implementation assumes only positive pairs exist in input data.
            Negative pairs are created within batch.
        '''
        out = {}
        # feed forwarding inputs through sentence encoders
        sent1, mask1 = self.sent_encoder(batch['input1'], task)
        sent2, mask2 = self.sent_encoder(batch['input2'], task)
        # pooler for both Input and Response
        sent_pooler = getattr(self, "%s_mdl" % task.name)
        sent_dnn = getattr(self, "%s_Response_mdl" % task.name) # dnn for Response
        sent1_rep = sent_pooler(sent1, mask1)
        sent2_rep_pool = sent_pooler(sent2, mask2)
        sent2_rep = sent_dnn(sent2_rep_pool)

        cos_simi = torch.mm(sent1_rep, sent2_rep.transpose(0,1))
        if task.name == 'reddit_softmax':
            cos_simi_backward = cos_simi.transpose(0,1)
            labels = torch.arange(len(cos_simi), dtype=torch.long).cuda()

            total_loss = torch.nn.CrossEntropyLoss()(cos_simi, labels) # one-way loss
            total_loss_rev = torch.nn.CrossEntropyLoss()(cos_simi_backward, labels) #reverse
            out['loss'] = total_loss + total_loss_rev

            pred = torch.nn.Softmax(dim=1)(cos_simi)
            pred = torch.argmax(pred, dim=1)
        else:
            labels = torch.eye(len(cos_simi))

            # balancing pairs: #positive_pairs = batch_size, #negative_pairs = batch_size-1
            cos_simi_pos = torch.diag(cos_simi)
            cos_simi_neg = torch.diag(cos_simi, diagonal=1)
            cos_simi = torch.cat([cos_simi_pos, cos_simi_neg], dim=0)
            labels_pos = torch.diag(labels)
            labels_neg = torch.diag(labels, diagonal=1)
            labels = torch.cat([labels_pos, labels_neg], dim=0)
            labels = labels.cuda()
            total_loss = torch.nn.BCEWithLogitsLoss()(cos_simi, labels)
            out['loss'] = total_loss

            pred = torch.sigmoid(cos_simi).round()

        total_correct = torch.sum(pred == labels)
        batch_acc = total_correct.item()/len(labels)
        out["n_exs"] = len(labels)
        task.scorer1(batch_acc)
        return out


    def _vae_forward(self, batch, task, predict):
        ''' For translation, denoising, maybe language modeling? '''
        out = {}
        sent, sent_mask = self.sent_encoder(batch['inputs'], task)
        out['n_exs'] = get_batch_size(batch)

        if isinstance(task, VAETask):
            decoder = getattr(self, "%s_decoder" % task.name)
            out = decoder.forward(sent, sent_mask, batch['targs'])
            task.scorer1(math.exp(out['loss'].item()))
            return out
        if 'targs' in batch:
            pass

        if predict:
            pass

        return out

    def _seq_gen_forward(self, batch, task, predict):
        ''' For variational autoencoder '''
        out = {}
        sent, sent_mask = self.sent_encoder(batch['inputs'], task)
        out['n_exs'] = get_batch_size(batch)

        if isinstance(task, (MTTask, RedditSeq2SeqTask)):
            decoder = getattr(self, "%s_decoder" % task.name)
            out.update(decoder.forward(sent, sent_mask, batch['targs']))
            task.scorer1(out['loss'].item())

            # Commented out for final run (still needs this for further debugging).
            # We don't want to write predictions during training.
            #if not self.training and not isinstance(task, Wiki103_Seq2Seq):
            #    # bleu scoring
            #    bleu_score, unk_ratio_macroavg = generate_s2s.generate_and_compute_bleu(decoder, sent, sent_mask, batch['targs']['words'], preds_file_path=task.preds_file_path, task=task)
            #    task.scorer2(bleu_score)
            #    task.scorer3(unk_ratio_macroavg)

            return out

        if 'targs' in batch:
            pass

        if predict:
            pass

        return out

    def _tagger_forward(self, batch, task, predict):
        ''' For sequence tagging '''
        out = {}
        b_size, seq_len, _ = batch['inputs']['elmo'].size()
        seq_len -= 2
        sent_encoder = self.sent_encoder
        out['n_exs'] = get_batch_size(batch)
        if not isinstance(sent_encoder, BiLMEncoder):
            sent, mask = sent_encoder(batch['inputs'], task)
            sent = sent.masked_fill(1 - mask.byte(), 0)  # avoid NaNs
            sent = sent[:,1:-1,:]
            hid2tag = self._get_classifier(task)
            logits = hid2tag(sent)
            logits = logits.view(b_size * seq_len, -1)
            out['logits'] = logits
            targs = batch['targs']['words'][:,:seq_len].contiguous().view(-1)


        pad_idx = self.vocab.get_token_index(self.vocab._padding_token)
        out['loss'] = F.cross_entropy(logits, targs, ignore_index=pad_idx)
        task.scorer1(logits, targs)
        return out

    def _lm_forward(self, batch, task, predict):
        """Forward pass for LM model
        Args:
            batch: indexed input data
            task: (Task obejct)
            predict: (boolean) predict mode (not supported)
        return:
            out: (dict)
                - 'logits': output layer, dimension: [batchSize * timeSteps * 2, outputDim]
                            first half: [:batchSize*timeSteps, outputDim] is output layer from forward layer
                            second half: [batchSize*timeSteps:, outputDim] is output layer from backward layer
                - 'loss': size average CE loss
        """
        out = {}
        sent_encoder = self.sent_encoder
        assert_for_log(isinstance(sent_encoder._phrase_layer, BiLMEncoder),
                       "Not using LM for language modeling task!")
        assert_for_log('targs' in batch and 'words' in batch['targs'],
                       "Batch missing target words!")
        pad_idx = self.vocab.get_token_index(self.vocab._padding_token, 'tokens')
        b_size, seq_len = batch['targs']['words'].size()
        n_pad = batch['targs']['words'].eq(pad_idx).sum().item()
        out['n_exs'] = (b_size * seq_len - n_pad) * 2

        sent, mask = sent_encoder(batch['input'], task)
        sent = sent.masked_fill(1 - mask.byte(), 0)  # avoid NaNs

        # Split encoder outputs by direction
        split = int(self.sent_encoder._phrase_layer.get_output_dim() / 2)
        fwd, bwd = sent[:, :, :split], sent[:, :, split:split*2]
        if split * 2 < sent.size(2): # skip embeddings
           out_embs = sent[:, :, split*2:]
           fwd = torch.cat([fwd, out_embs], dim=2)
           bwd = torch.cat([bwd, out_embs], dim=2)

        # Forward and backward logits and targs
        hid2voc = getattr(self, "%s_hid2voc" % task.name)
        logits_fwd = hid2voc(fwd).view(b_size * seq_len, -1)
        logits_bwd = hid2voc(bwd).view(b_size * seq_len, -1)
        logits = torch.cat([logits_fwd, logits_bwd], dim=0)
        out['logits'] = logits
        trg_fwd = batch['targs']['words'].view(-1)
        trg_bwd = batch['targs_b']['words'].view(-1)
        targs = torch.cat([trg_fwd, trg_bwd], dim=0)
        assert logits.size(0) == targs.size(0), "Number of logits and targets differ!"
        out['loss'] = F.cross_entropy(logits, targs, ignore_index=pad_idx)
        task.scorer1(out['loss'].item())
        if predict:
            pass
        return out

    def _grounded_forward(self, batch, task, predict):
        out, img_seq = {}, []
        sent_emb, sent_mask = self.sent_encoder(batch['input1'], task)
        batch_size = get_batch_size(batch)
        out['n_exs'] = batch_size
        sent_pooler = self._get_classifier(task)

        sent_rep = sent_pooler(sent_emb, sent_mask)

        ids = batch['ids'].cpu().squeeze(-1).data.numpy().tolist()

        for img_idx in ids:
            img_rep = task.img_encoder.forward(int(img_idx))[0]
            img_seq.append(torch.tensor(img_rep, dtype=torch.float32).cuda())

        loss = torch.autograd.Variable(torch.Tensor(1), requires_grad=True) + 0
        softmax = nn.Softmax(dim=0)
        cos = nn.CosineSimilarity(dim=1, eps=1e-6)
        acc = []

        loss_fn = nn.L1Loss()
        # contrastive against n samples (n = {2, 3}), temperature
        samples, temp = batch_size-1, 0.001
        for sent_idx in range(batch_size):
            sent = sent_rep[sent_idx].reshape(1, -1).cuda()
            img = img_seq[sent_idx].reshape(1, -1).cuda()
            labels = [1] + [0] * (samples - 1)
            labels = torch.tensor(labels, dtype=torch.float32)
            mat = [cos(sent, img).cpu().data.numpy()[0]]
            for _ in range(len(mat), samples):
                r = sent_idx
                while (r == sent_idx):
                    r = np.random.randint(batch_size, size=(1,1))[0][0]
                img = img_seq[r].reshape(1, -1).cuda()
                mat.append(cos(sent, img).cpu().data.numpy()[0])

            mat = torch.tensor(mat, dtype=torch.float32)
            dist = softmax(Variable(torch.tensor(mat, dtype=torch.float32)))

            max_idx = np.argmax(dist.data.numpy())
            loss.add(loss_fn(mat, labels))

            preds = [0] * samples
            preds[max_idx] = 1
            acc.append(1 if max_idx == 0 else 0)

        out['loss'] = loss
        task.scorer1(np.mean(acc))
        return out

    def _grounded_ranking_bce_forward(self, batch, task, predict):
        ''' Binary Cross Entropy Loss
            Create sentence, image representation.
        '''

        out, neg = {}, []
        sent_emb, sent_mask = self.sent_encoder(batch['input1'], task)
        batch_size = get_batch_size(batch)
        out['n_exs'] = batch_size
        sent_pooler = self._get_classifier(task)
        sent_rep = sent_pooler(sent_emb, sent_mask)
        loss_fn = nn.L1Loss()
        ids = batch['ids'].cpu().squeeze(-1).data.numpy().tolist()
        img_seq = []

        for img_idx in ids:
            img_rep = task.img_encoder.forward(int(img_idx))[0]
            img_seq.append(torch.tensor(img_rep, dtype=torch.float32).cuda())

        img_emb = torch.stack(img_seq, dim=0);
        sent1_rep = sent_rep; sent2_rep = img_emb

        sent1_rep = F.normalize(sent1_rep, 2, 1)
        sent2_rep = F.normalize(sent2_rep, 2, 1)
        mat_mul = torch.mm(sent1_rep, torch.transpose(sent2_rep, 0,1))
        labels = torch.eye(len(mat_mul))

        scale = 1/(len(mat_mul) - 1) if len(mat_mul) > 1 else 1
        weights = scale * torch.ones(mat_mul.shape) - (scale-1) * torch.eye(len(mat_mul))
        weights = weights.view(-1).cuda()

        mat_mul = mat_mul.view(-1)
        labels = labels.view(-1).cuda()
        pred = torch.sigmoid(mat_mul).round()

        out['loss'] = loss_fn(mat_mul, labels)
        total_correct = torch.sum(pred == labels)
        batch_acc = total_correct.item()/len(labels)
        task.scorer1.__call__(batch_acc)

        return out

    def get_elmo_mixing_weights(self, tasks=[]):
        ''' Get elmo mixing weights from text_field_embedder. Gives warning when fails.

        args:
           - tasks (List[Task]): list of tasks that we want to get  ELMo scalars for.

        returns:
            - params Dict[str:float]: dictionary maybe layers to scalar params
        '''
        params = {}
        if self.elmo:
            if not self.sep_embs_for_skip:
                tasks = [None]
            else:
                tasks = [None] + tasks
            for task in tasks:
                if task:
                    params[task._classifier_name] = get_elmo_mixing_weights(self.sent_encoder._text_field_embedder, task=task)
                else:
                    params["@pretrain@"] = get_elmo_mixing_weights(self.sent_encoder._text_field_embedder, task=None)
        return params<|MERGE_RESOLUTION|>--- conflicted
+++ resolved
@@ -346,12 +346,7 @@
         module = edge_probing.EdgeClassifierModule(task, d_sent, task_params)
         setattr(model, '%s_mdl' % task.name, module)
     elif isinstance(task, (RedditSeq2SeqTask, Wiki103Seq2SeqTask)):
-<<<<<<< HEAD
         log.info("using {} attention".format(args.s2s_attention))
-=======
-        attention = args.mt_attention
-        log.info("using {} attention".format(attention))
->>>>>>> 9c2d9d7c
         decoder_params = Params({'input_dim': d_sent,
                                  'decoder_hidden_size': args.d_hid_dec,
                                  'target_embedding_dim': args.target_embedding_dim,
@@ -364,12 +359,7 @@
         decoder = Seq2SeqDecoder.from_params(vocab, decoder_params)
         setattr(model, '%s_decoder' % task.name, decoder)
     elif isinstance(task, MTTask):
-<<<<<<< HEAD
         log.info("using {} attention".format(args.s2s_attention))
-=======
-        attention = args.mt_attention
-        log.info("using {} attention".format(attention))
->>>>>>> 9c2d9d7c
         decoder_params = Params({'input_dim': d_sent,
                                  'decoder_hidden_size': args.d_hid_dec,
                                  'target_embedding_dim': args.target_embedding_dim,
@@ -385,7 +375,6 @@
         decoder, hid2voc = build_decoder(task, d_sent, vocab, embedder, args)
         setattr(model, '%s_decoder' % task.name, decoder)
         setattr(model, '%s_hid2voc' % task.name, hid2voc)
-<<<<<<< HEAD
 
     elif isinstance(task, VAETask):
         decoder_params = Params({'input_dim': d_sent,
@@ -400,8 +389,6 @@
         decoder = Seq2SeqDecoder.from_params(vocab, decoder_params)
         setattr(model, '%s_decoder' % task.name, decoder)
 
-=======
->>>>>>> 9c2d9d7c
     elif isinstance(task, (GroundedTask, GroundedSWTask)):
         task.img_encoder = CNNEncoder(model_name='resnet', path=task.path)
         pooler = build_image_sent_module(task, d_sent, task_params)
