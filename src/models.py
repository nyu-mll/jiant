'''Core model and functions for building it.'''
import os
import sys
import math
import copy
import json
import logging as log

import torch
import torch.nn as nn
import numpy as np
import torch.nn.functional as F
from torch.autograd import Variable
from sklearn.metrics import mean_squared_error

from allennlp.common import Params
from allennlp.modules import Seq2SeqEncoder, SimilarityFunction, TimeDistributed
from allennlp.nn import util
from allennlp.modules.text_field_embedders import BasicTextFieldEmbedder
#from allennlp.modules.elmo_lstm import ElmoLstm
from allennlp.modules.token_embedders import Embedding, TokenCharactersEncoder, \
    ElmoTokenEmbedder
from allennlp.modules.similarity_functions import DotProductSimilarity
from allennlp.modules.seq2vec_encoders import CnnEncoder
from allennlp.modules.seq2seq_encoders import Seq2SeqEncoder as s2s_e
from allennlp.modules.seq2seq_encoders import StackedSelfAttentionEncoder, \
                                              PytorchSeq2SeqWrapper
from allennlp.training.metrics import Average

from .utils import get_batch_utilization, get_elmo_mixing_weights
from . import config
from . import edge_probing

from .tasks import STSBTask, CoLATask, SSTTask, \
    PairClassificationTask, SingleClassificationTask, \
    PairRegressionTask, RankingTask, \
    SequenceGenerationTask, LanguageModelingTask, \
    PairOrdinalRegressionTask, JOCITask, WeakGroundedTask, \
    GroundedTask, MTTask, RedditTask, Reddit_MTTask

from .tasks import STSBTask, CoLATask, \
    ClassificationTask, PairClassificationTask, SingleClassificationTask, \
    RegressionTask, PairRegressionTask, RankingTask, \
    SequenceGenerationTask, LanguageModelingTask, MTTask, \
    PairOrdinalRegressionTask, JOCITask, \
    WeakGroundedTask, GroundedTask, VAETask, \
    GroundedTask, TaggingTask, POSTaggingTask, CCGTaggingTask
from .tasks import EdgeProbingTask
from .modules import SentenceEncoder, BoWSentEncoder, \
    AttnPairEncoder, MaskedStackedSelfAttentionEncoder, \
    BiLMEncoder, ElmoCharacterEncoder, Classifier, Pooler, \
    SingleClassifier, PairClassifier, CNNEncoder

from .utils import assert_for_log, get_batch_utilization, get_batch_size
from .preprocess import parse_task_list_arg, get_tasks
from .seq2seq_decoder import Seq2SeqDecoder


# Elmo stuff
# Look in $ELMO_SRC_DIR (e.g. /usr/share/jsalt/elmo) or download from web
ELMO_OPT_NAME = "elmo_2x4096_512_2048cnn_2xhighway_options.json"
ELMO_WEIGHTS_NAME = "elmo_2x4096_512_2048cnn_2xhighway_weights.hdf5"
ELMO_SRC_DIR = (os.getenv("ELMO_SRC_DIR") or
                "https://s3-us-west-2.amazonaws.com/allennlp/models/elmo/2x4096_512_2048cnn_2xhighway/")
ELMO_OPT_PATH = os.path.join(ELMO_SRC_DIR, ELMO_OPT_NAME)
ELMO_WEIGHTS_PATH = os.path.join(ELMO_SRC_DIR, ELMO_WEIGHTS_NAME)


def build_model(args, vocab, pretrained_embs, tasks):
    '''Build model according to args '''

    # Build embeddings.
    d_emb, embedder, cove_emb = build_embeddings(args, vocab, pretrained_embs)
    d_sent = args.d_hid

    # Build single sentence encoder: the main component of interest
    # Need special handling for language modeling
    tfm_params = Params({'input_dim': d_emb, 'hidden_dim': args.d_hid,
                         'projection_dim': args.d_tproj,
                         'feedforward_hidden_dim': args.d_ff,
                         'num_layers': args.n_layers_enc,
                         'num_attention_heads': args.n_heads})
    rnn_params = Params({'input_size': d_emb, 'bidirectional': True,
                         'hidden_size': args.d_hid, 'num_layers': args.n_layers_enc})

    if sum([isinstance(task, LanguageModelingTask) for task in tasks]):
        assert_for_log(args.sent_enc == 'rnn', "Only RNNLM supported!")
        if args.elmo:
            assert_for_log(args.elmo_chars_only, "LM with full ELMo not supported")
        bilm = BiLMEncoder(d_emb, args.d_hid, args.d_hid, args.n_layers_enc)
        sent_encoder = SentenceEncoder(vocab, embedder, args.n_layers_highway,
                                       bilm, skip_embs=args.skip_embs,
                                       dropout=args.dropout, cove_layer=cove_emb)
        d_sent = 2 * args.d_hid
    elif args.sent_enc == 'bow':
        sent_encoder = BoWSentEncoder(vocab, embedder)
        d_sent = d_emb
    elif args.sent_enc == 'rnn':
        sent_rnn = s2s_e.by_name('lstm').from_params(copy.deepcopy(rnn_params))
        sent_encoder = SentenceEncoder(vocab, embedder, args.n_layers_highway,
                                       sent_rnn, skip_embs=args.skip_embs,
                                       dropout=args.dropout, cove_layer=cove_emb)
        d_sent = 2 * args.d_hid
    elif args.sent_enc == 'transformer':
        transformer = StackedSelfAttentionEncoder.from_params(copy.deepcopy(tfm_params))
        sent_encoder = SentenceEncoder(vocab, embedder, args.n_layers_highway,
                                       transformer, dropout=args.dropout,
                                       skip_embs=args.skip_embs, cove_layer=cove_emb)
    else:
        assert_for_log(False, "No valid sentence encoder specified.")
    d_sent += args.skip_embs * d_emb

    # Build model and classifiers
    model = MultiTaskModel(args, sent_encoder, vocab)

    if args.is_probing_task:
        # TODO: move this logic to preprocess.py;
        # current implementation reloads MNLI data, which is slow.
        train_task_whitelist, eval_task_whitelist = get_task_whitelist(args)
        tasks_to_build, _, _ = get_tasks(train_task_whitelist,
                                         eval_task_whitelist,
                                         args.max_seq_len,
                                         path=args.data_dir,
                                         scratch_path=args.exp_dir)
    else:
        tasks_to_build = tasks

    # Attach task-specific params.
    for task in set(tasks + tasks_to_build):
        task_params = get_task_specific_params(args, task.name)
        log.info("\tTask '%s' params: %s", task.name,
                 json.dumps(task_params.as_dict(), indent=2))
        # Store task-specific params in case we want to access later
        setattr(model, '%s_task_params' % task.name, task_params)

    # Actually construct modules.
    for task in tasks_to_build:
        build_module(task, model, d_sent, d_emb, vocab, embedder, args)
    model = model.cuda() if args.cuda >= 0 else model
    log.info(model)
    param_count = 0
    trainable_param_count = 0
    for name, param in model.named_parameters():
        param_count += np.prod(param.size())
        if param.requires_grad:
            trainable_param_count += np.prod(param.size())
    log.info("Total number of parameters: {}".format(param_count))
    log.info("Number of trainable parameters: {}".format(trainable_param_count))
    return model

def get_task_whitelist(args):
  """Filters tasks so that we only build models that we will use, meaning we only
  build models for train tasks and for classifiers of eval tasks"""
  eval_task_names = parse_task_list_arg(args.eval_tasks)
  eval_clf_names = []
  for task_name in eval_task_names:
    override_clf = config.get_task_attr(args, task_name, 'use_classifier')
    if override_clf == 'none'  or override_clf is None:
      eval_clf_names.append(task_name)
    else:
      eval_clf_names.append(override_clf)
  train_task_names = parse_task_list_arg(args.train_tasks)
  log.info("Whitelisting train tasks=%s, eval_clf_tasks=%s"%(str(train_task_names), str(eval_clf_names)))
  return train_task_names, eval_clf_names

def build_embeddings(args, vocab, pretrained_embs=None):
    ''' Build embeddings according to options in args '''
    d_emb, d_char = 0, args.d_char

    token_embedder = {}
    # Word embeddings
    if args.word_embs != 'none':
        if args.word_embs in ['glove', 'fastText'] and pretrained_embs is not None:
            log.info("\tUsing word embeddings from %s", args.word_embs_file)
            word_embs = pretrained_embs
            d_word = pretrained_embs.size()[-1]
        else:
            log.info("\tLearning word embeddings from scratch!")
            word_embs = None
            d_word = args.d_word

        embeddings = Embedding(vocab.get_vocab_size('tokens'), d_word,
                               weight=word_embs, trainable=False,
                               padding_index=vocab.get_token_index('@@PADDING@@'))
        token_embedder["words"] = embeddings
        d_emb += d_word
    else:
        log.info("\tNot using word embeddings!")

    # Handle cove
    if args.cove:
        sys.path.append(args.path_to_cove)
        try:
            from cove import MTLSTM as cove_lstm
            cove_emb = cove_lstm(n_vocab=vocab.get_vocab_size('tokens'),
                                 vectors=embeddings.weight.data)
            d_emb += 600
            log.info("\tUsing CoVe embeddings!")
        except ImportError:
            log.info("Failed to import CoVE!")
    else:
        cove_emb = None

    # Character embeddings
    if args.char_embs:
        log.info("\tUsing character embeddings!")
        char_embeddings = Embedding(vocab.get_vocab_size('chars'), d_char)
        filter_sizes = tuple([int(i) for i in args.char_filter_sizes.split(',')])
        char_encoder = CnnEncoder(d_char, num_filters=args.n_char_filters,
                                  ngram_filter_sizes=filter_sizes,
                                  output_dim=d_char)
        char_embedder = TokenCharactersEncoder(char_embeddings, char_encoder,
                                               dropout=args.dropout_embs)
        d_emb += d_char
        token_embedder["chars"] = char_embedder
    else:
        log.info("\tNot using character embeddings!")

    # Handle elmo
    if args.elmo:
        log.info("Loading ELMo from files:")
        log.info("ELMO_OPT_PATH = %s", ELMO_OPT_PATH)
        log.info("ELMO_WEIGHTS_PATH = %s", ELMO_WEIGHTS_PATH)
        if args.elmo_chars_only:
            log.info("\tUsing ELMo character CNN only!")
            #elmo_embedder = elmo_embedder._elmo._elmo_lstm._token_embedder
            elmo_embedder = ElmoCharacterEncoder(options_file=ELMO_OPT_PATH,
                                                 weight_file=ELMO_WEIGHTS_PATH,
                                                 requires_grad=False)
            d_emb += 512
        else:
            log.info("\tUsing full ELMo!")
            elmo_embedder = ElmoTokenEmbedder(options_file=ELMO_OPT_PATH,
                                              weight_file=ELMO_WEIGHTS_PATH,
                                              dropout=args.dropout)
            d_emb += 1024

        token_embedder["elmo"] = elmo_embedder

    embedder = BasicTextFieldEmbedder(token_embedder)
    assert d_emb, "You turned off all the embeddings, ya goof!"
    return d_emb, embedder, cove_emb


def build_module(task, model, d_sent, d_emb, vocab, embedder, args):
    ''' Build task-specific components for a task and add them to model. '''
    task_params = model._get_task_params(task.name)
    if isinstance(task, SingleClassificationTask):
        module = build_single_sentence_module(task, d_sent, task_params)
        setattr(model, '%s_mdl' % task.name, module)
    elif isinstance(task, (PairClassificationTask, PairRegressionTask,
                           PairOrdinalRegressionTask)):
        module = build_pair_sentence_module(task, d_sent, model, vocab,
                                            task_params)
        setattr(model, '%s_mdl' % task.name, module)
    elif isinstance(task, LanguageModelingTask):
        d_sent = args.d_hid + (args.skip_embs * d_emb)
        hid2voc = build_lm(task, d_sent, args)
        setattr(model, '%s_hid2voc' % task.name, hid2voc)
    elif isinstance(task, TaggingTask):
        hid2tag = build_tagger(task, d_sent, task.num_tags)
        setattr(model, '%s_mdl' % task.name, hid2tag)
    elif isinstance(task, EdgeProbingTask):
        module = edge_probing.EdgeClassifierModule(task, d_sent, task_params)
        setattr(model, '%s_mdl' % task.name, module)
    elif isinstance(task, (MTTask, Reddit_MTTask)):
        decoder_params = Params({'input_dim': d_sent,
                                 'target_embedding_dim': 300,
                                 'max_decoding_steps': 200,
                                 'target_namespace': 'tokens',
                                 'attention': 'bilinear',
                                 'dropout': args.dropout,
                                 'scheduled_sampling_ratio': 0.0})
        decoder = Seq2SeqDecoder.from_params(vocab, decoder_params)
        setattr(model, '%s_decoder' % task.name, decoder)
    elif isinstance(task, SequenceGenerationTask):
        decoder, hid2voc = build_decoder(task, d_sent, vocab, embedder, args)
        setattr(model, '%s_decoder' % task.name, decoder)
        setattr(model, '%s_hid2voc' % task.name, hid2voc)

    elif isinstance(task, VAETask):
        decoder_params = Params({'input_dim': d_sent,
                                 'target_embedding_dim': 300,
                                 'max_decoding_steps': 200,
                                 'target_namespace': 'tokens',
                                 'attention': 'bilinear',
                                 'dropout': args.dropout,
                                 'scheduled_sampling_ratio': 0.0})
        decoder = Seq2SeqDecoder.from_params(vocab, decoder_params)
        setattr(model, '%s_decoder' % task.name, decoder)

    elif isinstance(task, GroundedTask):
        task.img_encoder = CNNEncoder(model_name='resnet', path=task.path)
    elif isinstance(task, RankingTask):
        pooler, dnn_ResponseModel = build_reddit_module(task, d_sent, task_params)
        setattr(model, '%s_mdl' % task.name, pooler)
        setattr(model, '%s_Response_mdl' % task.name, dnn_ResponseModel)

    else:
        raise ValueError("Module not found for %s" % task.name)

def get_task_specific_params(args, task_name):
    ''' Search args for parameters specific to task.

    Args:
        args: main-program args, a config.Params object
        task_name: (string)

    Returns:
        AllenNLP Params object of task-specific params.
    '''
    _get_task_attr = lambda attr_name: config.get_task_attr(args, task_name,
                                                            attr_name)
    params = {}
    params['cls_type'] = _get_task_attr("classifier")
    params['d_hid'] = _get_task_attr("classifier_hid_dim")
    params['d_proj'] = _get_task_attr("d_proj")
    params['shared_pair_attn'] = args.shared_pair_attn
    if args.shared_pair_attn:
        params['attn'] = args.pair_attn
        params['d_hid_attn'] = args.d_hid_attn
        params['dropout'] = args.classifier_dropout
    else:
        params['attn'] = _get_task_attr("pair_attn")
        params['d_hid_attn'] = _get_task_attr("d_hid_attn")
        params['dropout'] = _get_task_attr("classifier_dropout")

    # Used for edge probing. Other tasks can safely ignore.
    params['cls_loss_fn'] = _get_task_attr("classifier_loss_fn")
    params['cls_span_pooling'] = _get_task_attr("classifier_span_pooling")

<<<<<<< HEAD
    # For NLI probing tasks, might want to use a classifier trained on
    # something else (typically 'mnli').
=======
    # For NLI probing tasks, might want to use a classifier trained
>>>>>>> f1f9f61c
    cls_task_name = _get_task_attr("use_classifier")
    params['use_classifier'] = cls_task_name or task_name  # default to this task

    return Params(params)


def build_reddit_module(task, d_inp, params):
    ''' Build a single classifier '''
    pooler = Pooler.from_params(d_inp, params['d_proj'])
    dnn_ResponseModel = nn.Sequential(nn.Linear(params['d_proj'], params['d_proj']),
                                        nn.Tanh(), nn.Linear(params['d_proj'], params['d_proj']),
                                        )
    #classifier = Classifier.from_params(params['d_proj'], task.n_classes, params)
    return pooler, dnn_ResponseModel


def build_single_sentence_module(task, d_inp, params):
    ''' Build a single classifier '''
    pooler = Pooler.from_params(d_inp, params['d_proj'])
    classifier = Classifier.from_params(params['d_proj'], task.n_classes, params)
    return SingleClassifier(pooler, classifier)


def build_pair_sentence_module(task, d_inp, model, vocab, params):
    ''' Build a pair classifier, shared if necessary '''

    def build_pair_attn(d_in, use_attn, d_hid_attn):
        ''' Build the pair model '''
        if not use_attn:
            pair_attn = None
        else:
            d_inp_model = 2 * d_in
            modeling_layer = s2s_e.by_name('lstm').from_params(
                Params({'input_size': d_inp_model, 'hidden_size': d_hid_attn,
                        'num_layers': 1, 'bidirectional': True}))
            pair_attn = AttnPairEncoder(vocab, modeling_layer,
                                        dropout=params["dropout"])
        return pair_attn

    if params["attn"]:
        pooler = Pooler.from_params(params["d_hid_attn"], params["d_hid_attn"], project=False)
        d_out = params["d_hid_attn"] * 2
    else:
        pooler = Pooler.from_params(d_inp, params["d_proj"], project=True)
        d_out = params["d_proj"]

    if params["shared_pair_attn"]:
        if not hasattr(model, "pair_attn"):
            pair_attn = build_pair_attn(d_inp, params["attn"], params["d_hid_attn"])
            model.pair_attn = pair_attn
        else:
            pair_attn = model.pair_attn
    else:
        pair_attn = build_pair_attn(d_inp, params["attn"], params["d_hid_attn"])

    n_classes = task.n_classes if hasattr(task, 'n_classes') else 1
    classifier = Classifier.from_params(4 * d_out, n_classes, params)
    module = PairClassifier(pooler, classifier, pair_attn)
    return module


def build_lm(task, d_inp, args):
    ''' Build LM components (just map hidden states to vocab logits) '''
    hid2voc = nn.Linear(d_inp, args.max_word_v_size)
    return hid2voc

def build_tagger(task, d_inp, out_dim):
    ''' Build tagger components. '''
    hid2tag = nn.Linear(d_inp, out_dim)
    return hid2tag

def build_decoder(task, d_inp, vocab, embedder, args):
    ''' Build a task specific decoder '''
    rnn = s2s_e.by_name('lstm').from_params(
        Params({'input_size': embedder.get_output_dim(),
                'hidden_size': args.d_hid_dec,
                'num_layers': args.n_layers_dec, 'bidirectional': False}))
    decoder = SentenceEncoder(vocab, embedder, 0, rnn)
    hid2voc = nn.Linear(args.d_hid_dec, args.max_word_v_size)
    return decoder, hid2voc


class MultiTaskModel(nn.Module):
    '''
    Giant model with task-specific components and a shared word and sentence encoder.
    '''

    def __init__(self, args, sent_encoder, vocab):
        ''' Args: sentence encoder '''
        super(MultiTaskModel, self).__init__()
        self.sent_encoder = sent_encoder
        self.combine_method = args.sent_combine_method
        self.vocab = vocab
        self.utilization = Average() if args.track_batch_utilization else None
        self.elmo = args.elmo and not args.elmo_chars_only

    def forward(self, task, batch, predict=False):
        '''
        Pass inputs to correct forward pass

        Args:
            - task
            - batch

        Returns:
            - out: dictionary containing task outputs and loss if label was in batch
        '''
        if self.utilization is not None:
            if 'input1' in batch:
                self.utilization(get_batch_utilization(batch['input1']))
            elif 'input' in batch:
                self.utilization(get_batch_utilization(batch['input']))
        if isinstance(task, SingleClassificationTask):
            out = self._single_sentence_forward(batch, task, predict)
        elif isinstance(task, (PairClassificationTask, PairRegressionTask,
                               PairOrdinalRegressionTask)):
            out = self._pair_sentence_forward(batch, task, predict)
        elif isinstance(task, LanguageModelingTask):
            out = self._lm_forward(batch, task, predict)
        elif isinstance(task, VAETask):
            out = self._vae_forward(batch, task, predict)
        elif isinstance(task, TaggingTask):
            out = self._tagger_forward(batch, task, predict)
        elif isinstance(task, EdgeProbingTask):
            # Just get embeddings and invoke task module.
            sent_embs, sent_mask = self.sent_encoder(batch['input1'])
            module = getattr(self, "%s_mdl" % task.name)
            out = module.forward(batch, sent_embs, sent_mask,
                                 task, predict)
        elif isinstance(task, SequenceGenerationTask):
            out = self._seq_gen_forward(batch, task, predict)
        elif isinstance(task, GroundedTask):
            out = self._grounded_classification_forward(batch, task, predict)
        elif isinstance(task, RankingTask):
            out = self._ranking_forward(batch, task, predict)
        else:
            raise ValueError("Task-specific components not found!")
        return out

    def _get_task_params(self, task_name):
        """ Get task-specific Params, as set in build_module(). """
        return getattr(self, "%s_task_params" % task_name)

    def _get_classifier(self, task):
        """ Get task-specific classifier, as set in build_module(). """
        task_params = self._get_task_params(task.name)
        use_clf = task_params['use_classifier']
        if use_clf in [None, "", "none"]:
          use_clf = task.name  # default if not set
        return getattr(self, "%s_mdl" % use_clf)

    def _single_sentence_forward(self, batch, task, predict):
        out = {}

        # embed the sentence
        sent_embs, sent_mask = self.sent_encoder(batch['input1'])
        # pass to a task specific classifier
        classifier = self._get_classifier(task)
        logits = classifier(sent_embs, sent_mask)
        out['logits'] = logits
        out['n_exs'] = get_batch_size(batch)

        if 'labels' in batch: # means we should compute loss
            if batch['labels'].dim() == 0:
                labels = batch['labels'].unsqueeze(0)
            elif batch['labels'].dim() == 1:
                labels = batch['labels']
            else:
                labels = batch['labels'].squeeze(-1)
            out['loss'] = F.cross_entropy(logits, labels)
            if isinstance(task, CoLATask):
                task.scorer2(logits, labels)
                _, preds = logits.max(dim=1)
                task.scorer1(labels, preds)
            else:
                task.scorer1(logits, labels)
                if task.scorer2 is not None:
                    task.scorer2(logits, labels)

        if predict:
            if isinstance(task, RegressionTask):
                if logits.ndimension() > 1:
                    assert logits.ndimension() == 2 and logits[-1] == 1, \
                            "Invalid regression prediction dimensions!"
                    logits = logits.squeeze(-1)
                out['preds'] = logits
            else:
                _, out['preds'] = logits.max(dim=1)
        return out


    def _pair_sentence_forward(self, batch, task, predict):
        out = {}

        # embed the sentence
        sent1, mask1 = self.sent_encoder(batch['input1'])
        sent2, mask2 = self.sent_encoder(batch['input2'])
        classifier = self._get_classifier(task)
        logits = classifier(sent1, sent2, mask1, mask2)
        out['logits'] = logits
        out['n_exs'] = get_batch_size(batch)

        if 'labels' in batch:
            labels = batch['labels']
            labels = labels.squeeze(-1) if len(labels.size()) > 1 else labels
            if isinstance(task, JOCITask):
                logits = logits.squeeze(-1) if len(logits.size()) > 1 else logits
                out['loss'] = F.mse_loss(logits, labels)
                logits_np = logits.data.cpu().numpy()
                labels_np = labels.data.cpu().numpy()
                task.scorer1(mean_squared_error(logits_np, labels_np))
                task.scorer2(logits_np, labels_np)
            elif isinstance(task, STSBTask):
                logits = logits.squeeze(-1) if len(logits.size()) > 1 else logits
                out['loss'] = F.mse_loss(logits, labels)
                logits_np = logits.data.cpu().numpy()
                labels_np = labels.data.cpu().numpy()
                task.scorer1(logits_np, labels_np)
                task.scorer2(logits_np, labels_np)
            else:
                out['loss'] = F.cross_entropy(logits, labels)
                task.scorer1(logits, labels)
                if task.scorer2 is not None:
                    task.scorer2(logits, labels)

        if predict:
            if isinstance(task, RegressionTask):
                if logits.ndimension() > 1:
                    assert logits.ndimension() == 2 and logits[-1] == 1, \
                            "Invalid regression prediction dimensions!"
                    logits = logits.squeeze(-1)
                out['preds'] = logits
            else:
                _, out['preds'] = logits.max(dim=1)
        return out


    def _ranking_forward(self, batch, task, predict):
        ''' For caption and image ranking. This implementation is intended for Reddit'''
        out = {}
        # feed forwarding inputs through sentence encoders
        sent1, mask1 = self.sent_encoder(batch['input1'])
        sent2, mask2 = self.sent_encoder(batch['input2'])
        # pooler for both Input and Response
        sent_pooler = getattr(self, "%s_mdl" % task.name)
        sent_dnn = getattr(self, "%s_Response_mdl" % task.name) # dnn for Response
        sent1_rep = sent_pooler(sent1, mask1)
        sent2_rep_pool = sent_pooler(sent2, mask2)
        sent2_rep = sent_dnn(sent2_rep_pool)

        #  if 1:
        sent1_rep = sent1_rep/sent1_rep.norm(dim=1)[:, None]
        sent2_rep = sent2_rep/sent2_rep.norm(dim=1)[:, None]
        cos_simi = torch.mm(sent1_rep, sent2_rep.transpose(0,1))
        labels = torch.eye(len(cos_simi))

        # balancing pairs: #positive_pairs = batch_size, #negative_pairs = batch_size-1
        cos_simi_pos = torch.diag(cos_simi)
        cos_simi_neg = torch.diag(cos_simi, diagonal=1)
        cos_simi = torch.cat([cos_simi_pos, cos_simi_neg], dim=0)
        labels_pos = torch.diag(labels)
        labels_neg = torch.diag(labels, diagonal=1)
        labels = torch.cat([labels_pos, labels_neg], dim=0)
        labels = labels.cuda()
        #total_loss = torch.nn.BCEWithLogitsLoss(weight=weights)(cos_simi, labels)
        total_loss = torch.nn.BCEWithLogitsLoss()(cos_simi, labels)
        out['loss'] = total_loss

        pred = F.sigmoid(cos_simi).round()
        total_correct = torch.sum(pred == labels)
        batch_acc = total_correct.item()/len(labels)
        out["n_exs"] = len(labels)
        task.scorer1(batch_acc)

        return out


    def _vae_forward(self, batch, task, predict):
        ''' For translation, denoising, maybe language modeling? '''
        out = {}
        sent, sent_mask = self.sent_encoder(batch['inputs'])
        out['n_exs'] = get_batch_size(batch)

        if isinstance(task, VAETask):
            decoder = getattr(self, "%s_decoder" % task.name)
            out = decoder.forward(sent, sent_mask, batch['targs'])
            task.scorer1(math.exp(out['loss'].item()))
            return out
        if 'targs' in batch:
            pass

        if predict:
            pass

        return out

    def _seq_gen_forward(self, batch, task, predict):
        ''' For variational autoencoder '''
        out = {}
        sent, sent_mask = self.sent_encoder(batch['inputs'])
        out['n_exs'] = get_batch_size(batch)

        if isinstance(task, (MTTask, Reddit_MTTask)):
            decoder = getattr(self, "%s_decoder" % task.name)
            out.update(decoder.forward(sent, sent_mask, batch['targs']))
            task.scorer1(math.exp(out['loss'].item()))
            return out

        if 'targs' in batch:
            pass

        if predict:
            pass

        return out

    def _tagger_forward(self, batch, task, predict):
        ''' For language modeling? '''
        out = {}
        b_size, seq_len, _ = batch['inputs']['elmo'].size()
        seq_len -= 2
        sent_encoder = self.sent_encoder

        out['n_exs'] = get_batch_size(batch)
        if not isinstance(sent_encoder, BiLMEncoder):
            sent, mask = sent_encoder(batch['inputs'])
            sent = sent.masked_fill(1 - mask.byte(), 0)  # avoid NaNs
            sent = sent[:,1:-1,:]
            hid2tag = self._get_classifier(task)
            logits = hid2tag(sent)
            logits = logits.view(b_size * seq_len, -1)
            out['logits'] = logits
            targs = batch['targs']['words'][:,:seq_len].contiguous().view(-1)


        pad_idx = self.vocab.get_token_index(self.vocab._padding_token)
        out['loss'] = F.cross_entropy(logits, targs, ignore_index=pad_idx)
        task.scorer1(out['loss'].item())
        return out

    def _lm_forward(self, batch, task, predict):
        ''' For language modeling? '''
        out = {}
        b_size, seq_len = batch['targs']['words'].size()
        sent_encoder = self.sent_encoder
        out['n_exs'] = b_size #get_batch_size(batch['input'])
        assert_for_log(isinstance(sent_encoder._phrase_layer, BiLMEncoder),
                       "Not using LM for language modeling task!")
        sent, mask = sent_encoder(batch['input'])
        sent = sent.masked_fill(1 - mask.byte(), 0)  # avoid NaNs
        split = int(self.sent_encoder._phrase_layer.get_output_dim() / 2)
        fwd, bwd = sent[:, :, :split], sent[:, :, split:split*2]
        if split * 2 < sent.size(2):
           out_embs = sent[:, :, split*2:]
           fwd = torch.cat([fwd, out_embs], dim=2)
           bwd = torch.cat([bwd, out_embs], dim=2)
        hid2voc = getattr(self, "%s_hid2voc" % task.name)
        logits_fwd = hid2voc(fwd).view(b_size * seq_len, -1)
        logits_bwd = hid2voc(bwd).view(b_size * seq_len, -1)
        logits = torch.cat([logits_fwd, logits_bwd], dim=0)
        out['logits'] = logits
        trg_fwd = batch['targs']['words'].view(-1)
        trg_bwd = batch['targs_b']['words'].view(-1)
        targs = torch.cat([trg_fwd, trg_bwd], dim=0)

        assert logits.size(0) == targs.size(0), "N predictions and n targets differ!"

        pad_idx = self.vocab.get_token_index(self.vocab._padding_token)
        #out['fwd_loss'] = F.cross_entropy(logits_fwd, trg_fwd, ignore_index=pad_idx)
        #out['bwd_loss'] = F.cross_entropy(logits_bwd, trg_bwd, ignore_index=pad_idx)
        #print ("fwd {}bwd {}".format(out['fwd_loss'], out['bwd_loss']))
        #out['loss'] = (out['fwd_loss'] + out['bwd_loss']) / 2
        out['loss'] = F.cross_entropy(logits, targs, ignore_index=pad_idx)
        task.scorer1(out['loss'].item())
        if predict:
            pass

        return out

    def _grounded_classification_forward(self, batch, task, predict):
        out = {}
        # embed the sentence, embed the image, map and classify
        sent_emb, sent_mask = self.sent_encoder(batch['input1'])
        batch_size = get_batch_size_from_field(batch['input1'])
        out['n_exs'] = batch_size

        ids = batch['ids'].cpu().squeeze(-1).data.numpy().tolist()
        labels = batch['labels'].cpu().squeeze(-1)
        labels = [int(item) for item in labels.data.numpy()]

        cos = task.metric_fn
        flags = Variable(torch.ones(batch_size))

        img_idx, preds, img_seq,sent_seq = 0, [], [], []
        for sent in sent_emb.split(1):
            seq_len = sent.size()[1]
            sent = task.pooler(sent.view(seq_len, -1))
            sent = torch.div(torch.sum(sent, dim=0), seq_len).cuda().reshape((1, -1))
            img_feat = torch.tensor(task.img_encoder.forward(int(ids[img_idx])), dtype=torch.float32).cuda()
            img_seq.append(img_feat); sent_seq.append(sent); img_idx += 1
            sim = cos(sent, img_feat).cuda()
            preds.append(sim.cpu().data.numpy()[0])

        img_emb = torch.stack(img_seq, dim=0); sent_emb = torch.stack(sent_seq, dim=0)
        metric = np.mean(preds)
        task.scorer1.__call__(metric)
        out['logits'] = torch.tensor(preds, dtype=torch.float32).reshape(1, -1)

        cos = task.loss_fn; flags = Variable(torch.ones(batch_size))
        out['loss'] = cos(
            torch.tensor(
                sent_emb.reshape(batch_size, -1), dtype=torch.float), torch.tensor(
                img_emb, dtype=torch.float).reshape(batch_size, -1), flags)

        if predict:
            out['preds'] = preds

        return out

    def get_elmo_mixing_weights(self, mix_id=0):
        ''' Get elmo mixing weights from text_field_embedder,
        since elmo should be in the same place every time.

        args:
            - text_field_embedder
            - mix_id: if we learned multiple mixing weights, which one we want
                to extract, usually 0

        returns:
            - params Dict[str:float]: dictionary maybe layers to scalar params
        '''
        if self.elmo:
            params = get_elmo_mixing_weights(self.sent_encoder._text_field_embedder, mix_id)
        else:
            params = {}
        return params
<|MERGE_RESOLUTION|>--- conflicted
+++ resolved
@@ -329,12 +329,8 @@
     params['cls_loss_fn'] = _get_task_attr("classifier_loss_fn")
     params['cls_span_pooling'] = _get_task_attr("classifier_span_pooling")
 
-<<<<<<< HEAD
     # For NLI probing tasks, might want to use a classifier trained on
     # something else (typically 'mnli').
-=======
-    # For NLI probing tasks, might want to use a classifier trained
->>>>>>> f1f9f61c
     cls_task_name = _get_task_attr("use_classifier")
     params['use_classifier'] = cls_task_name or task_name  # default to this task
 
