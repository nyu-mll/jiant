'''Core model and functions for building it.'''
import os
import sys
import math
import copy
import json
import logging as log

import torch
import torch.nn as nn
import numpy as np
import torch.nn.functional as F
from torch.autograd import Variable
from sklearn.metrics import mean_squared_error

from allennlp.common import Params
from allennlp.modules import Elmo, Seq2SeqEncoder, SimilarityFunction, TimeDistributed
from allennlp.nn import util
from allennlp.modules.token_embedders import Embedding, TokenCharactersEncoder
from allennlp.modules.seq2vec_encoders import CnnEncoder
from allennlp.modules.seq2seq_encoders import Seq2SeqEncoder as s2s_e
from allennlp.modules.seq2seq_encoders import StackedSelfAttentionEncoder
from allennlp.training.metrics import Average

from .allennlp_mods.elmo_text_field_embedder import ElmoTextFieldEmbedder, ElmoTokenEmbedderWrapper
from .utils.utils import assert_for_log, get_batch_utilization, \
    get_batch_size, get_elmo_mixing_weights, maybe_make_dir
from .utils import config

from .preprocess import parse_task_list_arg, get_tasks

from .tasks.tasks import CCGTaggingTask, ClassificationTask, CoLATask, CoLAAnalysisTask, \
<<<<<<< HEAD
    MultiNLIDiagnosticTask, PairClassificationTask, \
    PairOrdinalRegressionTask, PairRegressionTask, RankingTask, \
    RegressionTask, SequenceGenerationTask, SingleClassificationTask, SSTTask, STSBTask, \
    TaggingTask, JOCITask, SpanClassificationTask
=======
    GroundedSWTask, GroundedTask, MultiNLIDiagnosticTask, PairClassificationTask, \
    PairOrdinalRegressionTask, PairRegressionTask, RankingTask, MultipleChoiceTask, \
    RegressionTask, SequenceGenerationTask, SingleClassificationTask, SSTTask, STSBTask, \
    TaggingTask, WeakGroundedTask, JOCITask, WiCTask, SpanClassificationTask
>>>>>>> 1ee392e8
from .tasks.lm import LanguageModelingTask
from .tasks.lm_parsing import LanguageModelingParsingTask
from .tasks.mt import MTTask, RedditSeq2SeqTask, Wiki103Seq2SeqTask
from .tasks.edge_probing import EdgeProbingTask

from .modules.modules import SentenceEncoder, BoWSentEncoder, \
    AttnPairEncoder, MaskedStackedSelfAttentionEncoder, \
    BiLMEncoder, ElmoCharacterEncoder, Classifier, Pooler, \
    SingleClassifier, PairClassifier, \
    NullPhraseLayer, ONLSTMPhraseLayer, PRPNPhraseLayer
from .modules.edge_probing import EdgeClassifierModule
from .modules.span_modules import SpanClassifierModule
from .modules.seq2seq_decoder import Seq2SeqDecoder
from .modules.onlstm.ON_LSTM import ONLSTMStack
from .modules.prpn.PRPN import PRPN

# Elmo stuff
# Look in $ELMO_SRC_DIR (e.g. /usr/share/jsalt/elmo) or download from web
ELMO_OPT_NAME = "elmo_2x4096_512_2048cnn_2xhighway_options.json"
ELMO_WEIGHTS_NAME = "elmo_2x4096_512_2048cnn_2xhighway_weights.hdf5"
ELMO_SRC_DIR = (os.getenv("ELMO_SRC_DIR") or
                "https://s3-us-west-2.amazonaws.com/allennlp/models/elmo/2x4096_512_2048cnn_2xhighway/")
ELMO_OPT_PATH = os.path.join(ELMO_SRC_DIR, ELMO_OPT_NAME)
ELMO_WEIGHTS_PATH = os.path.join(ELMO_SRC_DIR, ELMO_WEIGHTS_NAME)


def build_sent_encoder(args, vocab, d_emb, tasks, embedder, cove_layer):
    # Build single sentence encoder: the main component of interest
    # Need special handling for language modeling
    # Note: sent_enc is expected to apply dropout to its input _and_ output if
    # needed.
    tfm_params = Params({'input_dim': d_emb, 'hidden_dim': args.d_hid,
                         'projection_dim': args.d_tproj,
                         'feedforward_hidden_dim': args.d_ff,
                         'num_layers': args.n_layers_enc,
                         'num_attention_heads': args.n_heads})
    rnn_params = Params({'input_size': d_emb, 'bidirectional': True,
                         'hidden_size': args.d_hid, 'num_layers': args.n_layers_enc})
    if args.sent_enc == "onlstm":
        onlayer = ONLSTMPhraseLayer(
            vocab,
            args.d_word,
            args.d_hid,
            args.n_layers_enc,
            args.chunk_size,
            args.onlstm_dropconnect,
            args.onlstm_dropouti,
            args.dropout,
            args.onlstm_dropouth,
            embedder,
            args.batch_size)
        # The 'onlayer' acts as a phrase layer module for the larger SentenceEncoder module.
        sent_encoder = SentenceEncoder(vocab, embedder, args.n_layers_highway,
                                       onlayer.onlayer, skip_embs=args.skip_embs,
                                       dropout=args.dropout,
                                       sep_embs_for_skip=args.sep_embs_for_skip,
                                       cove_layer=cove_layer)
        d_sent = args.d_word
        log.info("Using ON-LSTM sentence encoder!")
    elif args.sent_enc == "prpn":
        prpnlayer = PRPNPhraseLayer(
            vocab,
            args.d_word,
            args.d_hid,
            args.n_layers_enc,
            args.n_slots,
            args.n_lookback,
            args.resolution,
            args.dropout,
            args.idropout,
            args.rdropout,
            args.res,
            embedder,
            args.batch_size)
        # The 'prpn' acts as a phrase layer module for the larger SentenceEncoder module.
        sent_encoder = SentenceEncoder(vocab, embedder, args.n_layers_highway,
                                       prpnlayer.prpnlayer, skip_embs=args.skip_embs,
                                       dropout=args.dropout,
                                       sep_embs_for_skip=args.sep_embs_for_skip,
                                       cove_layer=cove_layer)
        d_sent = args.d_word
        log.info("Using PRPN sentence encoder!")
    elif any(isinstance(task, LanguageModelingTask) for task in tasks) or \
            args.sent_enc == 'bilm':
        assert_for_log(
            args.sent_enc in [
                'rnn',
                'bilm'],
            "Only RNNLM supported!")
        if args.elmo:
            assert_for_log(
                args.elmo_chars_only,
                "LM with full ELMo not supported")
        bilm = BiLMEncoder(d_emb, args.d_hid, args.d_hid, args.n_layers_enc)
        sent_encoder = SentenceEncoder(vocab, embedder, args.n_layers_highway,
                                       bilm, skip_embs=args.skip_embs,
                                       dropout=args.dropout,
                                       sep_embs_for_skip=args.sep_embs_for_skip,
                                       cove_layer=cove_layer)
        d_sent = 2 * args.d_hid
        log.info("Using BiLM architecture for shared encoder!")
    elif args.sent_enc == 'bow':
        sent_encoder = BoWSentEncoder(vocab, embedder)
        log.info("Using BoW architecture for shared encoder!")
        assert_for_log(
            not args.skip_embs,
            "Skip connection not currently supported with `bow` encoder.")
        d_sent = d_emb
    elif args.sent_enc == 'rnn':
        sent_rnn = s2s_e.by_name('lstm').from_params(copy.deepcopy(rnn_params))
        sent_encoder = SentenceEncoder(
            vocab,
            embedder,
            args.n_layers_highway,
            sent_rnn,
            skip_embs=args.skip_embs,
            dropout=args.dropout,
            sep_embs_for_skip=args.sep_embs_for_skip,
            cove_layer=cove_layer)
        d_sent = 2 * args.d_hid
        log.info("Using BiLSTM architecture for shared encoder!")
    elif args.sent_enc == 'transformer':
        transformer = StackedSelfAttentionEncoder.from_params(
            copy.deepcopy(tfm_params))
        sent_encoder = SentenceEncoder(vocab, embedder, args.n_layers_highway,
                                       transformer, dropout=args.dropout,
                                       skip_embs=args.skip_embs,
                                       cove_layer=cove_layer,
                                       sep_embs_for_skip=args.sep_embs_for_skip)
        log.info("Using Transformer architecture for shared encoder!")
    elif args.sent_enc == 'none':
        # Expose word representation layer (GloVe, ELMo, etc.) directly.
        assert_for_log(args.skip_embs, f"skip_embs must be set for "
                       "'{args.sent_enc}' encoder")
        phrase_layer = NullPhraseLayer(rnn_params['input_size'])
        sent_encoder = SentenceEncoder(vocab, embedder, args.n_layers_highway,
                                       phrase_layer, skip_embs=args.skip_embs,
                                       dropout=args.dropout,
                                       sep_embs_for_skip=args.sep_embs_for_skip,
                                       cove_layer=cove_layer)
        d_sent = 0  # skip connection added below
        log.info("No shared encoder (just using word embeddings)!")
    else:
        assert_for_log(False, "No valid sentence encoder specified.")
    return sent_encoder, d_sent


def build_model(args, vocab, pretrained_embs, tasks):
    '''
    Build model according to args
    Returns: model which has attributes set in it with the attrbutes.
    '''

    # Build embeddings.
    if args.openai_transformer:
        # Note: incompatible with other embedders, but logic in preprocess.py
        # should prevent these from being enabled anyway.
        from .openai_transformer_lm.utils import OpenAIEmbedderModule
        log.info("Using OpenAI transformer model; skipping other embedders.")
        cove_layer = None
        # Here, this uses openAIEmbedder.
        embedder = OpenAIEmbedderModule(args)
        d_emb = embedder.get_output_dim()
    elif args.bert_model_name:
        # Note: incompatible with other embedders, but logic in preprocess.py
        # should prevent these from being enabled anyway.
        from .bert.utils import BertEmbedderModule
        log.info(
            f"Using BERT model ({args.bert_model_name}); skipping other embedders.")
        cove_layer = None
        # Set PYTORCH_PRETRAINED_BERT_CACHE environment variable to an existing
        # cache; see
        # https://github.com/huggingface/pytorch-pretrained-BERT/blob/master/pytorch_pretrained_bert/file_utils.py
        bert_cache_dir = os.getenv("PYTORCH_PRETRAINED_BERT_CACHE",
                                   os.path.join(args.exp_dir, "bert_cache"))
        maybe_make_dir(bert_cache_dir)
        embedder = BertEmbedderModule(args, cache_dir=bert_cache_dir)
        d_emb = embedder.get_output_dim()
    else:
        # Default case, used for ELMo, CoVe, word embeddings, etc.
        d_emb, embedder, cove_layer = build_embeddings(args, vocab,
                                                       tasks, pretrained_embs)
    d_sent_input = args.d_hid

    sent_encoder = build_sent_encoder(
        args, vocab, d_emb, tasks, embedder, cove_layer)

    sent_encoder, d_sent_output = build_sent_encoder(
        args, vocab, d_emb, tasks, embedder, cove_layer)
    # d_task_input is the input dimension of the task-specific module
    # set skip_emb = 1 if you want to concatenate the encoder input with encoder output to pass
    # into task specific module.
    d_task_input = d_sent_output + (args.skip_embs * d_emb)

    # Build model and classifiers
    model = MultiTaskModel(args, sent_encoder, vocab)
    build_task_modules(
        args,
        tasks,
        model,
        d_task_input,
        d_emb,
        embedder,
        vocab)
    model = model.cuda() if args.cuda >= 0 else model
    log.info(model)
    param_count = 0
    trainable_param_count = 0
    for name, param in model.named_parameters():
        param_count += np.prod(param.size())
        if param.requires_grad:
            trainable_param_count += np.prod(param.size())
            log.info(">> Trainable param %s: %s = %d", name,
                     str(param.size()), np.prod(param.size()))
    log.info(
        "Total number of parameters: {ct:d} ({ct:g})".format(
            ct=param_count))
    log.info("Number of trainable parameters: {ct:d} ({ct:g})".format(
        ct=trainable_param_count))
    return model


def get_task_whitelist(args):
    """Filters tasks so that we only build models that we will use, meaning we only
    build models for train tasks and for classifiers of eval tasks"""
    eval_task_names = parse_task_list_arg(args.target_tasks)
    eval_clf_names = []
    for task_name in eval_task_names:
        override_clf = config.get_task_attr(args, task_name, 'use_classifier')
        if override_clf == 'none' or override_clf is None:
            eval_clf_names.append(task_name)
        else:
            eval_clf_names.append(override_clf)
    train_task_names = parse_task_list_arg(args.pretrain_tasks)
    log.info("Whitelisting train tasks=%s, eval_clf_tasks=%s",
             str(train_task_names), str(eval_clf_names))
    return train_task_names, eval_clf_names


def build_embeddings(args, vocab, tasks, pretrained_embs=None):
    ''' Build embeddings according to options in args '''
    d_emb, d_char = 0, args.d_char

    token_embedders = {}
    # Word embeddings
    n_token_vocab = vocab.get_vocab_size('tokens')
    if args.word_embs != 'none':
        if args.word_embs in ['glove',
                              'fastText'] and pretrained_embs is not None:
            word_embs = pretrained_embs
            assert word_embs.size()[0] == n_token_vocab
            d_word = word_embs.size()[1]
            log.info("\tUsing pre-trained word embeddings: %s",
                     str(word_embs.size()))
        elif args.word_embs == "scratch":
            log.info("\tTraining word embeddings from scratch.")
            d_word = args.d_word
            word_embs = nn.Embedding(n_token_vocab, d_word).weight
        else:
            raise Exception(
                'Not a valid type of word emb. Set to none for elmo.')

        embeddings = Embedding(num_embeddings=n_token_vocab, embedding_dim=d_word,
                               weight=word_embs, trainable=(
                                   args.embeddings_train == 1),
                               padding_index=vocab.get_token_index('@@PADDING@@'))
        token_embedders["words"] = embeddings
        d_emb += d_word
    else:
        embeddings = None
        log.info("\tNot using word embeddings!")

    # Handle cove
    cove_layer = None
    if args.cove:
        assert embeddings is not None
        assert args.word_embs == "glove", "CoVe requires GloVe embeddings."
        assert d_word == 300, "CoVe expects 300-dimensional GloVe embeddings."
        try:
            from .modules.cove.cove import MTLSTM as cove_lstm
            # Have CoVe do an internal GloVe lookup, but don't add residual.
            # We'll do this manually in modules.py; see
            # SentenceEncoder.forward().
            cove_layer = cove_lstm(n_vocab=n_token_vocab,
                                   vectors=embeddings.weight.data)
            # Control whether CoVe is trainable.
            for param in cove_layer.parameters():
                param.requires_grad = bool(args.cove_fine_tune)
            d_emb += 600  # 300 x 2 for biLSTM activations
            log.info("\tUsing CoVe embeddings!")
        except ImportError as e:
            log.info("Failed to import CoVe!")
            raise e

    # Character embeddings
    if args.char_embs:
        log.info("\tUsing character embeddings!")
        char_embeddings = Embedding(vocab.get_vocab_size('chars'), d_char)
        filter_sizes = tuple([int(i)
                              for i in args.char_filter_sizes.split(',')])
        char_encoder = CnnEncoder(d_char, num_filters=args.n_char_filters,
                                  ngram_filter_sizes=filter_sizes,
                                  output_dim=d_char)
        char_embedder = TokenCharactersEncoder(char_embeddings, char_encoder,
                                               dropout=args.dropout_embs)
        d_emb += d_char
        token_embedders["chars"] = char_embedder
    else:
        log.info("\tNot using character embeddings!")

    # If we want separate ELMo scalar weights (a different ELMo representation for each classifier,
    # then we need count and reliably map each classifier to an index used by
    # allennlp internal ELMo.
    if args.sep_embs_for_skip:
        # Determine a deterministic list of classifier names to use for each
        # task.
        classifiers = sorted(set(map(lambda x: x._classifier_name, tasks)))
        # Reload existing classifier map, if it exists.
        classifier_save_path = args.run_dir + "/classifier_task_map.json"
        if os.path.isfile(classifier_save_path):
            loaded_classifiers = json.load(
                open(args.run_dir + "/classifier_task_map.json", 'r'))
        else:
            # No file exists, so assuming we are just starting to pretrain. If pretrain is to be
            # skipped, then there's a way to bypass this assertion by explicitly allowing for a missing
            # classiifer task map.
            assert_for_log(args.do_pretrain or args.allow_missing_task_map,
                           "Error: {} should already exist.".format(classifier_save_path))
            if args.allow_missing_task_map:
                log.warning("Warning: classifier task map not found in model"
                            " directory. Creating a new one from scratch.")
            # default is always @pretrain@
            loaded_classifiers = {"@pretrain@": 0}
        # Add the new tasks and update map, keeping the internal ELMo index
        # consistent.
        max_number_classifiers = max(loaded_classifiers.values())
        offset = 1
        for classifier in classifiers:
            if classifier not in loaded_classifiers:
                loaded_classifiers[classifier] = max_number_classifiers + offset
                offset += 1
        log.info("Classifiers:{}".format(loaded_classifiers))
        open(classifier_save_path, 'w+').write(json.dumps(loaded_classifiers))
        # Every index in classifiers needs to correspond to a valid ELMo output
        # representation.
        num_reps = 1 + max(loaded_classifiers.values())
    else:
        # All tasks share the same scalars.
        # Not used if self.elmo_chars_only = 1 (i.e. no elmo)
        loaded_classifiers = {"@pretrain@": 0}
        num_reps = 1
    if args.elmo:
        log.info("Loading ELMo from files:")
        log.info("ELMO_OPT_PATH = %s", ELMO_OPT_PATH)
        if args.elmo_chars_only:
            log.info("\tUsing ELMo character CNN only!")
            log.info("ELMO_WEIGHTS_PATH = %s", ELMO_WEIGHTS_PATH)
            elmo_embedder = ElmoCharacterEncoder(options_file=ELMO_OPT_PATH,
                                                 weight_file=ELMO_WEIGHTS_PATH,
                                                 requires_grad=False)
            d_emb += 512
        else:
            log.info("\tUsing full ELMo! (separate scalars/task)")
            if args.elmo_weight_file_path != 'none':
                assert os.path.exists(args.elmo_weight_file_path), "ELMo weight file path \"" + \
                    args.elmo_weight_file_path + "\" does not exist."
                weight_file = args.elmo_weight_file_path
            else:
                weight_file = ELMO_WEIGHTS_PATH
            log.info("ELMO_WEIGHTS_PATH = %s", weight_file)
            elmo_embedder = ElmoTokenEmbedderWrapper(
                options_file=ELMO_OPT_PATH,
                weight_file=weight_file,
                num_output_representations=num_reps,
                # Dropout is added by the sentence encoder later.
                dropout=0.)
            d_emb += 1024

        token_embedders["elmo"] = elmo_embedder

    # Wrap ELMo and other embedders, and concatenates the resulting
    # representations alone the last (vector) dimension.
    embedder = ElmoTextFieldEmbedder(token_embedders, loaded_classifiers,
                                     elmo_chars_only=args.elmo_chars_only,
                                     sep_embs_for_skip=args.sep_embs_for_skip)

    assert d_emb, "You turned off all the embeddings, ya goof!"
    return d_emb, embedder, cove_layer


def build_task_modules(args, tasks, model, d_sent, d_emb, embedder, vocab):
    """
        This function gets the task-specific parameters and builds
        the task-specific modules.
    """
    if args.is_probing_task:
        # TODO: move this logic to preprocess.py;
        # current implementation reloads MNLI data, which is slow.
        train_task_whitelist, eval_task_whitelist = get_task_whitelist(args)
        tasks_to_build, _, _ = get_tasks(train_task_whitelist,
                                         eval_task_whitelist,
                                         args.max_seq_len,
                                         path=args.data_dir,
                                         scratch_path=args.exp_dir)
    else:
        tasks_to_build = tasks

    # Attach task-specific params.
    for task in set(tasks + tasks_to_build):
        task_params = get_task_specific_params(args, task.name)
        log.info("\tTask '%s' params: %s", task.name,
                 json.dumps(task_params.as_dict(), indent=2))
        # Store task-specific params in case we want to access later
        setattr(model, '%s_task_params' % task.name, task_params)

    # Actually construct modules.
    for task in tasks_to_build:
        # If the name of the task is different than the classifier it should use
        # then skip the module creation.
        if task.name != model._get_task_params(
                task.name).get('use_classifier', task.name):
            log.info(
                "Name of the task is different than the classifier it should use")
            continue
        build_task_specific_modules(
            task, model, d_sent, d_emb, vocab, embedder, args)


def build_task_specific_modules(
        task, model, d_sent, d_emb, vocab, embedder, args):
    ''' Build task-specific components for a task and add them to model.
        These include decoders, linear layers for linear models.
     '''
    task_params = model._get_task_params(task.name)
    if isinstance(task, SingleClassificationTask):
        module = build_single_sentence_module(task=task, d_inp=d_sent,
                                              use_bert=model.use_bert, params=task_params)
        setattr(model, '%s_mdl' % task.name, module)
    elif isinstance(task, (PairClassificationTask, PairRegressionTask, PairOrdinalRegressionTask)):
        module = build_pair_sentence_module(task, d_sent, model=model, params=task_params)
        setattr(model, '%s_mdl' % task.name, module)
    elif isinstance(task, LanguageModelingParsingTask):
        # The LM Parsing task does not support embeddings that use skip_embs.
        hid2voc = build_lm(task, d_sent, args)
        setattr(model, '%s_hid2voc' % task.name, hid2voc)
        setattr(model, '%s_mdl' % task.name, hid2voc)
    elif isinstance(task, LanguageModelingTask):
        d_sent = args.d_hid + (args.skip_embs * d_emb)
        hid2voc = build_lm(task, d_sent, args)
        setattr(model, '%s_hid2voc' % task.name, hid2voc)
    elif isinstance(task, SpanClassificationTask):
        module = build_span_classifier(task, d_sent, task_params)
        setattr(model, '%s_mdl' % task.name, module)
    elif isinstance(task, TaggingTask):
        hid2tag = build_tagger(task, d_sent, task.num_tags)
        setattr(model, '%s_mdl' % task.name, hid2tag)
    elif isinstance(task, MultipleChoiceTask):
        module = build_multiple_choice_module(task, d_sent, use_bert=model.use_bert, params=task_params)
        setattr(model, '%s_mdl' % task.name, module)
    elif isinstance(task, EdgeProbingTask):
        module = EdgeClassifierModule(task, d_sent, task_params)
        setattr(model, '%s_mdl' % task.name, module)
    elif isinstance(task, (RedditSeq2SeqTask, Wiki103Seq2SeqTask)):
        log.info("using {} attention".format(args.s2s['attention']))
        decoder_params = Params({'input_dim': d_sent,
                                 'target_embedding_dim': 300,
                                 'decoder_hidden_size': args.s2s['d_hid_dec'],
                                 'output_proj_input_dim': args.s2s['output_proj_input_dim'],
                                 'max_decoding_steps': args.max_seq_len,
                                 'target_namespace': 'tokens',
                                 'attention': args.s2s['attention'],
                                 'dropout': args.dropout,
                                 'scheduled_sampling_ratio': 0.0})
        decoder = Seq2SeqDecoder(vocab, **decoder_params)
        setattr(model, '%s_decoder' % task.name, decoder)
    elif isinstance(task, MTTask):
        log.info("using {} attention".format(args.s2s['attention']))
        decoder_params = Params({'input_dim': d_sent,
                                 'target_embedding_dim': 300,
                                 'decoder_hidden_size': args.s2s['d_hid_dec'],
                                 'output_proj_input_dim': args.s2s['output_proj_input_dim'],
                                 'max_decoding_steps': args.max_seq_len,
                                 'target_namespace': task._label_namespace if hasattr(task,
                                                                                      '_label_namespace') else 'targets',
                                 'attention': args.s2s['attention'],
                                 'dropout': args.dropout,
                                 'scheduled_sampling_ratio': 0.0})
        decoder = Seq2SeqDecoder(vocab, **decoder_params)
        setattr(model, '%s_decoder' % task.name, decoder)

    elif isinstance(task, SequenceGenerationTask):
        decoder, hid2voc = build_decoder(task, d_sent, vocab, embedder, args)
        setattr(model, '%s_decoder' % task.name, decoder)
        setattr(model, '%s_hid2voc' % task.name, hid2voc)

    elif isinstance(task, RankingTask):
        pooler, dnn_ResponseModel = build_reddit_module(
            task, d_sent, task_params)
        setattr(model, '%s_mdl' % task.name, pooler)
        setattr(model, '%s_Response_mdl' % task.name, dnn_ResponseModel)
    else:
        raise ValueError("Module not found for %s" % task.name)


def get_task_specific_params(args, task_name):
    ''' Search args for parameters specific to task.
    Args:
        args: main-program args, a config.Params object
        task_name: (string)
    Returns:
        AllenNLP Params object of task-specific params.
    '''
    def _get_task_attr(attr_name): return config.get_task_attr(args, task_name,
                                                               attr_name)
    params = {}
    params['cls_type'] = _get_task_attr("classifier")
    params['d_hid'] = _get_task_attr("classifier_hid_dim")
    params['d_proj'] = _get_task_attr("d_proj")
    params['shared_pair_attn'] = args.shared_pair_attn
    if args.shared_pair_attn:
        params['attn'] = args.pair_attn
        params['d_hid_attn'] = args.d_hid_attn
        params['dropout'] = args.classifier_dropout
    else:
        params['attn'] = _get_task_attr("pair_attn")
        params['d_hid_attn'] = _get_task_attr("d_hid_attn")
        params['dropout'] = _get_task_attr("classifier_dropout")

    # Used for edge probing. Other tasks can safely ignore.
    params['cls_loss_fn'] = _get_task_attr("classifier_loss_fn")
    params['cls_span_pooling'] = _get_task_attr("classifier_span_pooling")
    params['edgeprobe_cnn_context'] = _get_task_attr("edgeprobe_cnn_context")

    # For NLI probing tasks, might want to use a classifier trained on
    # something else (typically 'mnli').
    cls_task_name = _get_task_attr("use_classifier")
    # default to this task
    params['use_classifier'] = cls_task_name or task_name

    return Params(params)


def build_reddit_module(task, d_inp, params):
    ''' Build a single classifier '''
    pooler = Pooler(project=True, d_inp=d_inp, d_proj=params['d_proj'])
    dnn_ResponseModel = nn.Sequential(nn.Linear(params['d_proj'], params['d_proj']),
                                      nn.Tanh(), nn.Linear(params['d_proj'], params['d_proj']))
    return pooler, dnn_ResponseModel


def build_image_sent_module(task, d_inp, params):
    pooler = Pooler(project=True, d_inp=d_inp, d_proj=params['d_proj'])
    return pooler


def build_single_sentence_module(task, d_inp: int, use_bert: bool, params: Params):
    ''' Build a single sentence classifier

    args:
        - task (Task): task object, used to get the number of output classes
        - d_inp (int): input dimension to the module, needed for optional linear projection
        - use_bert (bool): if using BERT, extract the first vector from the inputted
            sequence, rather than max pooling. We do this for BERT specifically to follow
            the convention set in the paper (Devlin et al., 2019).
        - params (Params): Params object with task-specific parameters

    returns:
        - SingleClassifier (nn.Module): single-sentence classifier consisting of
            (optional) a linear projection, pooling, and an MLP classifier
    '''
    pool_type = "first" if use_bert else "max"
    pooler = Pooler(project=not use_bert, d_inp=d_inp, d_proj=params['d_proj'], pool_type=pool_type)
    d_out = d_inp if use_bert else params["d_proj"]
    classifier = Classifier.from_params(d_out, task.n_classes, params)
    module = SingleClassifier(pooler, classifier)
    return module


def build_pair_sentence_module(task, d_inp, model, params):
    ''' Build a pair classifier, shared if necessary '''

    def build_pair_attn(d_in, d_hid_attn):
        ''' Build the pair model '''
        d_inp_model = 2 * d_in
        modeling_layer = s2s_e.by_name('lstm').from_params(
            Params({'input_size': d_inp_model, 'hidden_size': d_hid_attn,
                    'num_layers': 1, 'bidirectional': True}))
        pair_attn = AttnPairEncoder(model.vocab, modeling_layer, dropout=params["dropout"])
        return pair_attn

    # Build the "pooler", which does pools a variable length sequence
    #   possibly with a projection layer beforehand
    if params["attn"] and not model.use_bert:
        pooler = Pooler(project=False, d_inp=params["d_hid_attn"], d_proj=params["d_hid_attn"])
        d_out = params["d_hid_attn"] * 2
    else:
        pool_type = "first" if model.use_bert else "max"
        pooler = Pooler(project=not model.use_bert, d_inp=d_inp,
                        d_proj=params["d_proj"], pool_type=pool_type)
        d_out = d_inp if model.use_bert else params["d_proj"]

    # Build an attention module if necessary
    if params["shared_pair_attn"] and params["attn"] and not model.use_bert:  # shared attn
        if not hasattr(model, "pair_attn"):
            pair_attn = build_pair_attn(d_inp, params["d_hid_attn"])
            model.pair_attn = pair_attn
        else:
            pair_attn = model.pair_attn
    elif params["attn"] and not model.use_bert:  # non-shared attn
        pair_attn = build_pair_attn(d_inp, params["d_hid_attn"])
    else:  # no attn
        pair_attn = None

    # Build the classifier
    n_classes = task.n_classes if hasattr(task, 'n_classes') else 1
    if model.use_bert:
        # BERT handles pair tasks by concatenating the inputs and classifying the joined
        # sequence, so we use a single sentence classifier
        if isinstance(task, WiCTask):
            d_out *= 3 # also pass the two contextual word representations
        classifier = Classifier.from_params(d_out, n_classes, params)
        module = SingleClassifier(pooler, classifier)
    else:
        d_out = d_out + d_inp if isinstance(task, WiCTask) else d_out
        classifier = Classifier.from_params(4 * d_out, n_classes, params)
        module = PairClassifier(pooler, classifier, pair_attn)
    return module

def build_lm(task, d_inp, args):
    ''' Build LM components (just map hidden states to vocab logits) '''
    hid2voc = nn.Linear(d_inp, args.max_word_v_size)
    return hid2voc

def build_span_classifier(task, d_sent, task_params):
    module = SpanClassifierModule(task, d_sent, task_params, num_spans=task.num_spans)
    return module

def build_tagger(task, d_inp, out_dim):
    ''' Build tagger components. '''
    hid2tag = nn.Linear(d_inp, out_dim)
    return hid2tag

def build_multiple_choice_module(task, d_sent, use_bert, params):
    ''' Basic parts for MC task: reduce a vector representation for each model into a scalar. '''
    pool_type = "first" if use_bert else "max"
    pooler = Pooler(project=not use_bert, d_inp=d_sent, d_proj=params["d_proj"], pool_type=pool_type)
    d_out = d_sent if use_bert else params["d_proj"]
    choice2scalar = Classifier(d_out, n_classes=1, cls_type=params["cls_type"])
    return SingleClassifier(pooler, choice2scalar)

def build_decoder(task, d_inp, vocab, embedder, args):
    ''' Build a task specific decoder '''
    rnn = s2s_e.by_name('lstm').from_params(
        Params({'input_size': embedder.get_output_dim(),
                'hidden_size': args.s2s['d_hid_dec'],
                'num_layers': args.s2s['n_layers_dec'], 'bidirectional': False}))
    decoder = SentenceEncoder(vocab, embedder, 0, rnn)
    hid2voc = nn.Linear(args.s2s['d_hid_dec'], args.max_word_v_size)
    return decoder, hid2voc


class MultiTaskModel(nn.Module):
    '''
    Giant model with task-specific components and a shared word and sentence encoder.
    This class samples the tasks passed in pretrained_tasks, and adds task specific components
    to the model.
    '''

    def __init__(self, args, sent_encoder, vocab):
        ''' Args: sentence encoder '''
        super(MultiTaskModel, self).__init__()
        self.sent_encoder = sent_encoder
        self.vocab = vocab
        self.utilization = Average() if args.track_batch_utilization else None
        self.elmo = args.elmo and not args.elmo_chars_only
        self.use_bert = bool(args.bert_model_name)
        self.sep_embs_for_skip = args.sep_embs_for_skip

    def forward(self, task, batch, predict=False):
        '''
        Pass inputs to correct forward pass
        Args:
            - task (tasks.Task): task for which batch is drawn
            - batch (Dict[str:Dict[str:Tensor]]): dictionary of (field, indexing) pairs,
                where indexing is a dict of the index namespace and the actual indices.
            - predict (Bool): passed to task specific forward(). If true, forward()
                should return predictions.
        Returns:
            - out: dictionary containing task outputs and loss if label was in batch
        '''
        if self.utilization is not None:
            if 'input1' in batch:
                self.utilization(get_batch_utilization(batch['input1']))
            elif 'input' in batch:
                self.utilization(get_batch_utilization(batch['input']))
        if isinstance(task, SingleClassificationTask):
            out = self._single_sentence_forward(batch, task, predict)
        elif isinstance(task, MultiNLIDiagnosticTask):
            out = self._pair_sentence_MNLI_diagnostic_forward(
                batch, task, predict)
        elif isinstance(task, (PairClassificationTask, PairRegressionTask,
                               PairOrdinalRegressionTask)):
            if task.name in [
                'wiki103_classif',
                'reddit_pair_classif',
                'reddit_pair_classif_mini',
                'reddit_pair_classif_3.4G',
                'mt_pair_classif',
                    'mt_pair_classif_mini']:
                out = self._positive_pair_sentence_forward(
                    batch, task, predict)
            else:
                out = self._pair_sentence_forward(batch, task, predict)
        elif isinstance(task, LanguageModelingTask):
            if isinstance(self.sent_encoder._phrase_layer, ONLSTMStack) or \
                    isinstance(self.sent_encoder._phrase_layer, PRPN):
                out = self._lm_only_lr_forward(batch, task)
            else:
                out = self._lm_forward(batch, task, predict)
        elif isinstance(task, TaggingTask):
            out = self._tagger_forward(batch, task, predict)
        elif isinstance(task, MultipleChoiceTask):
            out = self._mc_forward(batch, task, predict)
        elif isinstance(task, EdgeProbingTask):
            # Just get embeddings and invoke task module.
            word_embs_in_context, sent_mask = self.sent_encoder(batch['input1'], task)
            module = getattr(self, "%s_mdl" % task.name)
            out = module.forward(batch, word_embs_in_context, sent_mask,
                                 task, predict)
        elif isinstance(task, SequenceGenerationTask):
            out = self._seq_gen_forward(batch, task, predict)
        elif isinstance(task, RankingTask):
            out = self._ranking_forward(batch, task, predict)
        elif isinstance(task, SpanClassificationTask):
            out = self._span_forward(batch, task, predict)
        else:
            raise ValueError("Task-specific components not found!")
        return out

    def _get_task_params(self, task_name):
        """ Get task-specific Params, as set in build_module(). """
        return getattr(self, "%s_task_params" % task_name)

    def _get_classifier(self, task):
        """ Get task-specific classifier, as set in build_module(). """
        # TODO: replace this logic with task._classifier_name?
        task_params = self._get_task_params(task.name)
        use_clf = task_params['use_classifier']
        if use_clf in [None, "", "none"]:
            use_clf = task.name  # default if not set
        return getattr(self, "%s_mdl" % use_clf)

    def _single_sentence_forward(self, batch, task, predict):
        out = {}

        # embed the sentence
        word_embs_in_context, sent_mask = self.sent_encoder(batch['input1'], task)
        # pass to a task specific classifier
        classifier = self._get_classifier(task)
        logits = classifier(word_embs_in_context, sent_mask)
        out['logits'] = logits
        out['n_exs'] = get_batch_size(batch)

        if 'labels' in batch:  # means we should compute loss
            if batch['labels'].dim() == 0:
                labels = batch['labels'].unsqueeze(0)
            elif batch['labels'].dim() == 1:
                labels = batch['labels']
            else:
                labels = batch['labels'].squeeze(-1)
            out['loss'] = F.cross_entropy(logits, labels)
            tagmask = batch.get('tagmask', None)
            task.update_metrics(logits, labels, tagmask=tagmask)

        if predict:
            if isinstance(task, RegressionTask):
                if logits.ndimension() > 1:
                    assert logits.ndimension() == 2 and logits[-1] == 1, \
                        "Invalid regression prediction dimensions!"
                    logits = logits.squeeze(-1)
                out['preds'] = logits
            else:
                _, out['preds'] = logits.max(dim=1)
        return out

    def _pair_sentence_MNLI_diagnostic_forward(self, batch, task, predict):
        out = {}

        # embed the sentence
        classifier = self._get_classifier(task)
        if self.use_bert:
            sent, mask = self.sent_encoder(batch['inputs'], task)
            logits = classifier(sent, mask)
        else:
            sent1, mask1 = self.sent_encoder(batch['input1'], task)
            sent2, mask2 = self.sent_encoder(batch['input2'], task)
            logits = classifier(sent1, sent2, mask1, mask2)
        out['logits'] = logits
        out['n_exs'] = get_batch_size(batch)

        labels = batch['labels'].squeeze(-1)
        out['loss'] = F.cross_entropy(logits, labels)
        _, predicted = logits.max(dim=1)
        if 'labels' in batch:
            if batch['labels'].dim() == 0:
                labels = batch['labels'].unsqueeze(0)
            elif batch['labels'].dim() == 1:
                labels = batch['labels']
            else:
                labels = batch['labels'].squeeze(-1)
            out['loss'] = F.cross_entropy(logits, labels)
            task.update_diagnostic_metrics(predicted, labels, batch)

        if predict:
            out['preds'] = predicted
        return out

    def _span_forward(self, batch, task, predict):
        sent_embs, sent_mask = self.sent_encoder(batch['input1'], task)
        module = getattr(self, "%s_mdl" % task.name)
        out = module.forward(batch, sent_embs, sent_mask,
                             task, predict)
        return out

    def _positive_pair_sentence_forward(self, batch, task, predict):
        ''' forward function written specially for cases where we have only +ve pairs in input data
            -ve pairs are created by rotating either sent1 or sent2.
            Ex: [1,2,3,4] after rotation by 2 positions [3,4,1,2]
            Assumption is each example in sent1 has only one corresponding example in sent2 which is +ve
            So rotating sent1/sent2 and pairing with sent2/sent1 is one way to obtain -ve pairs
        '''
        out = {}

        assert_for_log(not self.use_bert, "BERT is currently not supported for negative sampling!")
        # issue with using BERT here is that input1 and input2 are padded already
        # so concatenating to get negative samples is fairly annoying

        # embed the sentence
        sent1, mask1 = self.sent_encoder(batch['input1'], task)
        sent2, mask2 = self.sent_encoder(batch['input2'], task)
        classifier = self._get_classifier(task)

        # Negative pairs are created by rotating sent2
        # Note that we need to rotate corresponding mask also. *_new contain
        # positive and negative pairs
        sent1_new = torch.cat([sent1, sent1], 0)
        mask1_new = torch.cat([mask1, mask1], 0)
        sent2_new = torch.cat(
            [sent2, torch.cat([sent2[2:], sent2[0:2]], 0)], 0)
        mask2_new = torch.cat(
            [mask2, torch.cat([mask2[2:], mask2[0:2]], 0)], 0)
        logits = classifier(sent1_new, sent2_new, mask1_new, mask2_new)
        out['logits'] = logits
        out['n_exs'] = len(sent1_new)
        labels = torch.cat([torch.ones(len(sent1)), torch.zeros(len(sent1))])
        labels = torch.tensor(labels, dtype=torch.long).cuda()
        out['loss'] = F.cross_entropy(logits, labels)
        tagmask = batch.get('tagmask', None)
        task.update_metrics(logits, labels, tagmask=tagmask)

        if predict:
            if isinstance(task, RegressionTask):
                if logits.ndimension() > 1:
                    assert logits.ndimension() == 2 and logits[-1] == 1, \
                        "Invalid regression prediction dimensions!"
                    logits = logits.squeeze(-1)
                out['preds'] = logits
            else:
                _, out['preds'] = logits.max(dim=1)
        return out

    def _pair_sentence_forward(self, batch, task, predict):
        out = {}

        # embed the sentence
        classifier = self._get_classifier(task)
        if self.use_bert:
            sent, mask = self.sent_encoder(batch['inputs'], task)
            # special case for WiC b/c we want to add representations of particular tokens
            if isinstance(task, WiCTask):
                logits = classifier(sent, mask, [batch['idx1'], batch['idx2']])
            else:
                logits = classifier(sent, mask)
        else:
            sent1, mask1 = self.sent_encoder(batch['input1'], task)
            sent2, mask2 = self.sent_encoder(batch['input2'], task)
            if isinstance(task, WiCTask):
                logits = classifier(sent1, sent2, mask1, mask2, [batch['idx1']], [batch['idx2']])
            else:
                logits = classifier(sent1, sent2, mask1, mask2)
        out['logits'] = logits
        out['n_exs'] = get_batch_size(batch)
        tagmask = batch.get('tagmask', None)
        if 'labels' in batch:
            labels = batch['labels']
            labels = labels.squeeze(-1) if len(labels.size()) > 1 else labels
            if isinstance(task, JOCITask):
                logits = logits.squeeze(-1) if len(logits.size()
                                                   ) > 1 else logits
                out['loss'] = F.mse_loss(logits, labels)
                logits_np = logits.data.cpu().numpy()
                labels_np = labels.data.cpu().numpy()
                task.scorer1(mean_squared_error(logits_np, labels_np))
                task.scorer2(logits_np, labels_np)
            elif isinstance(task, STSBTask):
                logits = logits.squeeze(-1) if len(logits.size()
                                                   ) > 1 else logits
                out['loss'] = F.mse_loss(logits, labels)
                task.update_metrics(logits.data.cpu().numpy(),
                                    labels.data.cpu().numpy(), tagmask=tagmask)
            else:
                out['loss'] = F.cross_entropy(logits, labels)
                task.update_metrics(logits, labels, tagmask=tagmask)

        if predict:
            if isinstance(task, RegressionTask):
                if logits.ndimension() > 1:
                    assert logits.ndimension() == 2 and logits[-1] == 1, \
                        "Invalid regression prediction dimensions!"
                    logits = logits.squeeze(-1)
                out['preds'] = logits
            else:
                _, out['preds'] = logits.max(dim=1)
        return out

    def _ranking_forward(self, batch, task, predict):
        ''' For caption and image ranking. This implementation is intended for Reddit
            This implementation assumes only positive pairs exist in input data.
            Negative pairs are created within batch.
        '''
        out = {}
        # feed forwarding inputs through sentence encoders
        sent1, mask1 = self.sent_encoder(batch['input1'], task)
        sent2, mask2 = self.sent_encoder(batch['input2'], task)
        # pooler for both Input and Response
        sent_pooler = getattr(self, "%s_mdl" % task.name)
        sent_dnn = getattr(
            self, "%s_Response_mdl" %
            task.name)  # dnn for Response
        sent1_rep = sent_pooler(sent1, mask1)
        sent2_rep_pool = sent_pooler(sent2, mask2)
        sent2_rep = sent_dnn(sent2_rep_pool)

        cos_simi = torch.mm(sent1_rep, sent2_rep.transpose(0, 1))
        if task.name == 'reddit_softmax':
            cos_simi_backward = cos_simi.transpose(0, 1)
            labels = torch.arange(len(cos_simi), dtype=torch.long).cuda()

            total_loss = torch.nn.CrossEntropyLoss()(cos_simi, labels)  # one-way loss
            total_loss_rev = torch.nn.CrossEntropyLoss()(
                cos_simi_backward, labels)  # reverse
            out['loss'] = total_loss + total_loss_rev

            pred = torch.nn.Softmax(dim=1)(cos_simi)
            pred = torch.argmax(pred, dim=1)
        else:
            labels = torch.eye(len(cos_simi))

            # balancing pairs: #positive_pairs = batch_size, #negative_pairs =
            # batch_size-1
            cos_simi_pos = torch.diag(cos_simi)
            cos_simi_neg = torch.diag(cos_simi, diagonal=1)
            cos_simi = torch.cat([cos_simi_pos, cos_simi_neg], dim=0)
            labels_pos = torch.diag(labels)
            labels_neg = torch.diag(labels, diagonal=1)
            labels = torch.cat([labels_pos, labels_neg], dim=0)
            labels = labels.cuda()
            total_loss = torch.nn.BCEWithLogitsLoss()(cos_simi, labels)
            out['loss'] = total_loss

            pred = torch.sigmoid(cos_simi).round()

        total_correct = torch.sum(pred == labels)
        batch_acc = total_correct.item() / len(labels)
        out["n_exs"] = len(labels)
        task.scorer1(batch_acc)
        return out

    def _seq_gen_forward(self, batch, task, predict):
        ''' For variational autoencoder '''
        out = {}
        sent, sent_mask = self.sent_encoder(batch['inputs'], task)
        out['n_exs'] = get_batch_size(batch)

        if isinstance(task, (MTTask, RedditSeq2SeqTask)):
            decoder = getattr(self, "%s_decoder" % task.name)
            out.update(decoder.forward(sent, sent_mask, batch['targs']))
            task.scorer1(out['loss'].item())

        if 'targs' in batch:
            pass

        if predict:
            pass

        return out

    def _tagger_forward(self, batch: dict, task: TaggingTask, predict: bool) -> dict:
        '''
        This function is for sequence tagging (one-to-one mapping between words and tags).
        Args:
                batch: a dict of inputs and target tags
                task: TaggingTask
                predict: (boolean) predict mode (not supported)
        Returns
            out: (dict)
                - 'logits': output layer, dimension: [batchSize * task.max_seq_len, task.num_tags]
                - 'loss': size average CE loss
        '''
        out = {}
        # batch[inputs] only has one item
        b_size, seq_len = list(batch["inputs"].values())[0].size()
        seq_len -= 2
        sent_encoder = self.sent_encoder
        out['n_exs'] = get_batch_size(batch)
        if not isinstance(sent_encoder, BiLMEncoder):
            sent, mask = sent_encoder(batch['inputs'], task)
            sent = sent.masked_fill(1 - mask.byte(), 0)  # avoid NaNs
            sent = sent[:, 1:-1, :]
            hid2tag = self._get_classifier(task)
            logits = hid2tag(sent)
            logits = logits.view(b_size * seq_len, -1)
            out['logits'] = logits
            targs = batch['targs']['words'][:, :seq_len].contiguous().view(-1)
        if "mask" in batch:
            # prevent backprop for tags generated for tokenization-introduced tokens
            # such as word boundaries
            mask = batch["mask"]
            batch_mask = [mask[i][:seq_len] for i in range(b_size)]
            batch_mask = torch.stack(batch_mask)
            keep_idxs = torch.nonzero(batch_mask.view(-1).data).squeeze()
            logits = logits.index_select(0, keep_idxs)
            targs = targs.index_select(0, keep_idxs)
        pad_idx = self.vocab.get_token_index(self.vocab._padding_token)
        out['loss'] = F.cross_entropy(logits, targs, ignore_index=pad_idx)
        task.scorer1(logits, targs)
        return out

    def _lm_forward(self, batch, task, predict):
        """Forward pass for LM model
        Args:
            batch: indexed input data
            task: (Task obejct)
            predict: (boolean) predict mode (not supported)
        return:
            out: (dict)
                - 'logits': output layer, dimension: [batchSize * timeSteps * 2, outputDim]
                            first half: [:batchSize*timeSteps, outputDim] is output layer from forward layer
                            second half: [batchSize*timeSteps:, outputDim] is output layer from backward layer
                - 'loss': size average CE loss
        """
        out = {}
        sent_encoder = self.sent_encoder
        assert_for_log(isinstance(sent_encoder._phrase_layer, BiLMEncoder),
                       "Not using LM for language modeling task!")
        assert_for_log('targs' in batch and 'words' in batch['targs'],
                       "Batch missing target words!")
        pad_idx = self.vocab.get_token_index(
            self.vocab._padding_token, 'tokens')
        b_size, seq_len = batch['targs']['words'].size()
        n_pad = batch['targs']['words'].eq(pad_idx).sum().item()
        out['n_exs'] = (b_size * seq_len - n_pad) * 2

        sent, mask = sent_encoder(batch['input'], task)
        sent = sent.masked_fill(1 - mask.byte(), 0)  # avoid NaNs

        # Split encoder outputs by direction
        split = int(self.sent_encoder._phrase_layer.get_output_dim() / 2)
        fwd, bwd = sent[:, :, :split], sent[:, :, split:split * 2]
        if split * 2 < sent.size(2):  # skip embeddings
            out_embs = sent[:, :, split * 2:]
            fwd = torch.cat([fwd, out_embs], dim=2)
            bwd = torch.cat([bwd, out_embs], dim=2)

        # Forward and backward logits and targs
        hid2voc = getattr(self, "%s_hid2voc" % task.name)
        logits_fwd = hid2voc(fwd).view(b_size * seq_len, -1)
        logits_bwd = hid2voc(bwd).view(b_size * seq_len, -1)
        logits = torch.cat([logits_fwd, logits_bwd], dim=0)
        out['logits'] = logits
        trg_fwd = batch['targs']['words'].view(-1)
        trg_bwd = batch['targs_b']['words'].view(-1)
        targs = torch.cat([trg_fwd, trg_bwd], dim=0)
        assert logits.size(0) == targs.size(
            0), "Number of logits and targets differ!"
        out['loss'] = F.cross_entropy(logits, targs, ignore_index=pad_idx)
        task.scorer1(out['loss'].item())
        if predict:
            pass
        return out

    def _mc_forward(self, batch, task, predict):
        ''' Forward for a multiple choice question answering task '''
        out = {}

        logits = []
        module = self._get_classifier(task)
        if self.use_bert:
            for choice_idx in range(task.n_choices):
                sent, mask = self.sent_encoder(batch['choice%d' % choice_idx], task)
                logit = module(sent, mask)
                logits.append(logit)
            out['n_exs'] = batch['choice0']["bert_wpm_pretokenized"].size(0)
        else:
            ctx, ctx_mask = self.sent_encoder(batch["question"], task)
            for choice_idx in range(task.n_choices):
                sent, mask = self.sent_encoder(batch['choice%d' % choice_idx], task)
                inp = torch.cat([ctx, sent], dim=1)
                inp_mask = torch.cat([ctx_mask, mask], dim=1)
                logit = module(inp, inp_mask)
                logits.append(logit)
            out['n_exs'] = batch['choice0']["words"].size(0)
        logits = torch.cat(logits, dim=1)
        out['logits'] = logits

        if 'label' in batch:
            labels = batch['label']
            out['loss'] = F.cross_entropy(logits, labels)
            task.update_metrics(logits, labels)

        if predict:
            out['preds'] = logits.argmax(dim=-1)

        return out

    def _lm_only_lr_forward(self, batch, task):
        """Only left to right pass for LM model - non-bidirectional models.
           Used for language modeling training only in one direction.
        Args:
            batch: indexed input data
            task: (Task obejct)
        return:
            out: (dict)
                - 'logits': output layer, dimension: [batchSize * timeSteps, outputDim] is output layer from forward layer
                - 'loss': size average CE loss
        """

        out = {}
        assert_for_log('targs' in batch and 'words' in batch['targs'],
                       "Batch missing target words!")
        pad_idx = self.vocab.get_token_index(self.vocab._padding_token, 'tokens')
        b_size, seq_len = batch['targs']['words'].size()
        # pad_idx is the token used to pad till max_seq_len
        n_pad = batch['targs']['words'].eq(pad_idx).sum().item()
        # No of examples: only left to right, every unit in the sequence length is
        # a training example only once.
        out['n_exs'] = (b_size * seq_len - n_pad)
        sent, mask = self.sent_encoder(batch['input'], task)
        sent = sent.masked_fill(1 - mask.byte(), 0)
        hid2voc = getattr(self, "%s_hid2voc" % task.name)
        logits = hid2voc(sent).view(b_size * seq_len, -1)
        out['logits'] = logits
        trg_fwd = batch['targs']['words'].view(-1)
        assert logits.size(0) == trg_fwd.size(0), "Number of logits and targets differ!"
        out['loss'] = F.cross_entropy(logits, trg_fwd, ignore_index=pad_idx)
        task.scorer1(out['loss'].item())
        return out

    def get_elmo_mixing_weights(self, tasks=[]):
        ''' Get elmo mixing weights from text_field_embedder. Gives warning when fails.
        args:
           - tasks (List[Task]): list of tasks that we want to get  ELMo scalars for.
        returns:
            - params Dict[str:float]: dictionary maybe layers to scalar params
        '''
        params = {}
        if self.elmo:
            if not self.sep_embs_for_skip:
                tasks = [None]
            else:
                tasks = [None] + tasks
            for task in tasks:
                if task:
                    params[task._classifier_name] = get_elmo_mixing_weights(
                        self.sent_encoder._text_field_embedder, task=task)
                else:
                    params["@pretrain@"] = get_elmo_mixing_weights(
                        self.sent_encoder._text_field_embedder, task=None)
        return params<|MERGE_RESOLUTION|>--- conflicted
+++ resolved
@@ -1,7 +1,5 @@
 '''Core model and functions for building it.'''
 import os
-import sys
-import math
 import copy
 import json
 import logging as log
@@ -10,12 +8,9 @@
 import torch.nn as nn
 import numpy as np
 import torch.nn.functional as F
-from torch.autograd import Variable
 from sklearn.metrics import mean_squared_error
 
 from allennlp.common import Params
-from allennlp.modules import Elmo, Seq2SeqEncoder, SimilarityFunction, TimeDistributed
-from allennlp.nn import util
 from allennlp.modules.token_embedders import Embedding, TokenCharactersEncoder
 from allennlp.modules.seq2vec_encoders import CnnEncoder
 from allennlp.modules.seq2seq_encoders import Seq2SeqEncoder as s2s_e
@@ -29,28 +24,23 @@
 
 from .preprocess import parse_task_list_arg, get_tasks
 
-from .tasks.tasks import CCGTaggingTask, ClassificationTask, CoLATask, CoLAAnalysisTask, \
-<<<<<<< HEAD
-    MultiNLIDiagnosticTask, PairClassificationTask, \
-    PairOrdinalRegressionTask, PairRegressionTask, RankingTask, \
-    RegressionTask, SequenceGenerationTask, SingleClassificationTask, SSTTask, STSBTask, \
-    TaggingTask, JOCITask, SpanClassificationTask
-=======
-    GroundedSWTask, GroundedTask, MultiNLIDiagnosticTask, PairClassificationTask, \
-    PairOrdinalRegressionTask, PairRegressionTask, RankingTask, MultipleChoiceTask, \
-    RegressionTask, SequenceGenerationTask, SingleClassificationTask, SSTTask, STSBTask, \
-    TaggingTask, WeakGroundedTask, JOCITask, WiCTask, SpanClassificationTask
->>>>>>> 1ee392e8
+from .tasks.tasks import (
+    MultiNLIDiagnosticTask, PairClassificationTask,
+    PairOrdinalRegressionTask, PairRegressionTask, RankingTask, MultipleChoiceTask,
+    RegressionTask, SequenceGenerationTask, SingleClassificationTask, STSBTask,
+    TaggingTask, JOCITask, WiCTask, SpanClassificationTask,
+)
 from .tasks.lm import LanguageModelingTask
 from .tasks.lm_parsing import LanguageModelingParsingTask
 from .tasks.mt import MTTask, RedditSeq2SeqTask, Wiki103Seq2SeqTask
 from .tasks.edge_probing import EdgeProbingTask
 
-from .modules.modules import SentenceEncoder, BoWSentEncoder, \
-    AttnPairEncoder, MaskedStackedSelfAttentionEncoder, \
-    BiLMEncoder, ElmoCharacterEncoder, Classifier, Pooler, \
-    SingleClassifier, PairClassifier, \
-    NullPhraseLayer, ONLSTMPhraseLayer, PRPNPhraseLayer
+from .modules.modules import (
+    SentenceEncoder, BoWSentEncoder, AttnPairEncoder,
+    BiLMEncoder, ElmoCharacterEncoder, Classifier, Pooler,
+    SingleClassifier, PairClassifier,
+    NullPhraseLayer, ONLSTMPhraseLayer, PRPNPhraseLayer,
+)
 from .modules.edge_probing import EdgeClassifierModule
 from .modules.span_modules import SpanClassifierModule
 from .modules.seq2seq_decoder import Seq2SeqDecoder
