--- conflicted
+++ resolved
@@ -423,12 +423,8 @@
      '''
     task_params = model._get_task_params(task.name)
     if isinstance(task, SingleClassificationTask):
-<<<<<<< HEAD
-        module = build_single_sentence_module(task, d_sent, model.use_bert, task_params)
-=======
         module = build_single_sentence_module(task=task, d_inp=d_sent,
                                               use_bert=model.use_bert, params=task_params)
->>>>>>> 6a39ff18
         setattr(model, '%s_mdl' % task.name, module)
     elif isinstance(task, (PairClassificationTask, PairRegressionTask, PairOrdinalRegressionTask)):
         module = build_pair_sentence_module(task, d_sent, model=model, params=task_params)
@@ -540,10 +536,6 @@
     return pooler
 
 
-<<<<<<< HEAD
-def build_single_sentence_module(task, d_inp, use_bert, params):
-    ''' Build a single classifier '''
-=======
 def build_single_sentence_module(task, d_inp: int, use_bert: bool, params: Params):
     ''' Build a single sentence classifier
 
@@ -559,17 +551,12 @@
         - SingleClassifier (nn.Module): single-sentence classifier consisting of
             (optional) a linear projection, pooling, and an MLP classifier
     '''
->>>>>>> 6a39ff18
     pool_type = "first" if use_bert else "max"
     pooler = Pooler(project=not use_bert, d_inp=d_inp, d_proj=params['d_proj'], pool_type=pool_type)
     d_out = d_inp if use_bert else params["d_proj"]
     classifier = Classifier.from_params(d_out, task.n_classes, params)
-<<<<<<< HEAD
-    return SingleClassifier(pooler, classifier)
-=======
     module = SingleClassifier(pooler, classifier)
     return module
->>>>>>> 6a39ff18
 
 
 def build_pair_sentence_module(task, d_inp, model, params):
@@ -596,11 +583,7 @@
 
 
     # Build an attention module if necessary
-<<<<<<< HEAD
-    if params["shared_pair_attn"] and not model.use_bert: # shared attn
-=======
     if params["shared_pair_attn"] and params["attn"] and not model.use_bert: # shared attn
->>>>>>> 6a39ff18
         if not hasattr(model, "pair_attn"):
             pair_attn = build_pair_attn(d_inp, params["d_hid_attn"])
             model.pair_attn = pair_attn
@@ -614,11 +597,8 @@
     # Build the classifier
     n_classes = task.n_classes if hasattr(task, 'n_classes') else 1
     if model.use_bert:
-<<<<<<< HEAD
-=======
         # BERT handles pair tasks by concatenating the inputs and classifying the joined
         # sequence, so we use a single sentence classifier
->>>>>>> 6a39ff18
         classifier = Classifier.from_params(d_out, n_classes, params)
         module = SingleClassifier(pooler, classifier)
     else:
