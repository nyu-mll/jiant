--- conflicted
+++ resolved
@@ -919,18 +919,7 @@
                 out['loss'] = F.mse_loss(logits, labels)
                 logits_np = logits.data.cpu().numpy()
                 labels_np = labels.data.cpu().numpy()
-<<<<<<< HEAD
                 task.update_metrics(logits_np, labels_np, tagmask=tagmask)
-=======
-                task.scorer1(mean_squared_error(logits_np, labels_np))
-                task.scorer2(logits_np, labels_np)
-            elif isinstance(task, STSBTask):
-                logits = logits.squeeze(-1) if len(logits.size()
-                                                   ) > 1 else logits
-                out['loss'] = F.mse_loss(logits, labels)
-                task.update_metrics(logits.data.cpu().numpy(),
-                                    labels.data.cpu().numpy(), tagmask=tagmask)
->>>>>>> 7b44a1be
             else:
                 out['loss'] = F.cross_entropy(logits, labels)
                 task.update_metrics(logits, labels, tagmask=tagmask)
