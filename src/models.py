--- conflicted
+++ resolved
@@ -5,6 +5,7 @@
 import copy
 import json
 import logging as log
+import ipdb as pdb
 
 import torch
 import torch.nn as nn
@@ -47,7 +48,7 @@
 from .modules import SentenceEncoder, BoWSentEncoder, \
     AttnPairEncoder, MaskedStackedSelfAttentionEncoder, \
     BiLMEncoder, ElmoCharacterEncoder, Classifier, Pooler, \
-    SingleClassifier, PairClassifier, CNNEncoder, Elmo_BiLMEncoder
+    SingleClassifier, PairClassifier, CNNEncoder
 
 from .utils import assert_for_log, get_batch_utilization, get_batch_size
 from .seq2seq_decoder import Seq2SeqDecoder
@@ -77,46 +78,18 @@
                          'feedforward_hidden_dim': args.d_ff,
                          'num_layers': args.n_layers_enc,
                          'num_attention_heads': args.n_heads})
-    rnn_params = Params({'input_size': d_emb, 'bidirectional': args.bidirectional,
+    rnn_params = Params({'input_size': d_emb, 'bidirectional': True,
                          'hidden_size': args.d_hid, 'num_layers': args.n_layers_enc})
 
     if sum([isinstance(task, LanguageModelingTask) for task in tasks]):
-<<<<<<< HEAD
         assert_for_log(args.sent_enc == 'rnn', "Only RNNLM supported!")
-        bilm = PytorchSeq2SeqWrapper(ElmoLstm(d_emb, args.d_hid, args.d_hid, args.n_layers_enc))
+        if args.elmo:
+            assert_for_log(args.elmo_chars_only, "LM with full ELMo not supported")
+        bilm = BiLMEncoder(d_emb, args.d_hid, args.d_hid, args.n_layers_enc)
         sent_encoder = SentenceEncoder(vocab, embedder, args.n_layers_highway,
                                        bilm, skip_embs=args.skip_embs,
                                        dropout=args.dropout, cove_layer=cove_emb)
-=======
-        # specific fix for elmo emb
-        if args.elmo and not args.elmo_chars_only:
-            d_emb -= 512
-        if args.bidirectional:
-            rnn_params['bidirectional'] = False
-            if args.sent_enc == 'rnn':
-                tmp = Elmo_BiLMEncoder(d_emb, args.d_hid, args.d_hid, args.n_layers_enc)
-                #fwd = s2s_e.by_name('lstm').from_params(copy.deepcopy(rnn_params))
-                #bwd = s2s_e.by_name('lstm').from_params(copy.deepcopy(rnn_params))
-            elif args.sent_enc == 'transformer':
-                tmp = MaskedStackedSelfAttentionEncoder.from_params(copy.deepcopy(tfm_params))
-                #fwd = MaskedStackedSelfAttentionEncoder.from_params(copy.deepcopy(tfm_params))
-                #bwd = MaskedStackedSelfAttentionEncoder.from_params(copy.deepcopy(tfm_params))
-            #sent_encoder = BiLMEncoder(vocab, embedder, args.n_layers_highway,
-            #                           fwd, bwd, dropout=args.dropout,
-            #                           skip_embs=args.skip_embs, cove_layer=cove_emb)
-            sent_encoder = SentenceEncoder(vocab, embedder, args.n_layers_highway,
-                                           tmp, skip_embs=args.skip_embs,
-                                           dropout=args.dropout, cove_layer=cove_emb)
-        else:  # not bidirectional
-            if args.sent_enc == 'rnn':
-                fwd = s2s_e.by_name('lstm').from_params(copy.deepcopy(rnn_params))
-            elif args.sent_enc == 'transformer':
-                fwd = MaskedStackedSelfAttentionEncoder.from_params(copy.deepcopy(tfm_params))
-            sent_encoder = SentenceEncoder(vocab, embedder, args.n_layers_highway,
-                                           fwd, skip_embs=args.skip_embs,
-                                           dropout=args.dropout, cove_layer=cove_emb)
-        d_sent = (1 + args.bidirectional) * args.d_hid
->>>>>>> a73bd98f
+        d_sent = 2 * args.d_hid
     elif args.sent_enc == 'bow':
         sent_encoder = BoWSentEncoder(vocab, embedder)
         d_sent = d_emb
@@ -125,7 +98,7 @@
         sent_encoder = SentenceEncoder(vocab, embedder, args.n_layers_highway,
                                        sent_rnn, skip_embs=args.skip_embs,
                                        dropout=args.dropout, cove_layer=cove_emb)
-        d_sent = (1 + args.bidirectional) * args.d_hid
+        d_sent = 2 * args.d_hid
     elif args.sent_enc == 'transformer':
         transformer = StackedSelfAttentionEncoder.from_params(copy.deepcopy(tfm_params))
         sent_encoder = SentenceEncoder(vocab, embedder, args.n_layers_highway,
@@ -138,7 +111,7 @@
     # Build model and classifiers
     model = MultiTaskModel(args, sent_encoder, vocab)
     for task in tasks:
-        build_module(task, model, d_sent, vocab, embedder, args)
+        build_module(task, model, d_sent, d_emb, vocab, embedder, args)
     for task in tasks:
         maybe_override_task_classifier(args, model, task, tasks)
     model = model.cuda() if args.cuda >= 0 else model
@@ -233,7 +206,7 @@
     return d_emb, embedder, cove_emb
 
 
-def build_module(task, model, d_sent, vocab, embedder, args):
+def build_module(task, model, d_sent, d_emb, vocab, embedder, args):
     ''' Build task-specific components for a task and add them to model. '''
     task_params = get_task_specific_params(args, task.name)
     log.info("\tTask '%s' params: %s", task.name,
@@ -250,9 +223,7 @@
                                             task_params)
         setattr(model, '%s_mdl' % task.name, module)
     elif isinstance(task, LanguageModelingTask):
-        if args.bidirectional:
-            lstm_out_d = model.sent_encoder._phrase_layer.get_output_dim()
-            d_sent = model.sent_encoder.output_dim - lstm_out_d / 2
+        d_sent = args.d_hid + (args.skip_embs * d_emb)
         hid2voc = build_lm(task, d_sent, args)
         setattr(model, '%s_hid2voc' % task.name, hid2voc)
     elif isinstance(task, TaggingTask):
@@ -466,8 +437,11 @@
         Returns:
             - out: dictionary containing task outputs and loss if label was in batch
         '''
-        if 'input1' in batch and self.utilization is not None:
-            self.utilization(get_batch_utilization(batch['input1']))
+        if self.utilization is not None:
+            if 'input1' in batch:
+                self.utilization(get_batch_utilization(batch['input1']))
+            elif 'input' in batch:
+                self.utilization(get_batch_utilization(batch['input']))
         if isinstance(task, SingleClassificationTask):
             out = self._single_sentence_forward(batch, task, predict)
         elif isinstance(task, (PairClassificationTask, PairRegressionTask,
@@ -692,44 +666,25 @@
         b_size, seq_len = batch['targs']['words'].size()
         sent_encoder = self.sent_encoder
         out['n_exs'] = b_size #get_batch_size(batch['input'])
-        if isinstance(sent_encoder, BiLMEncoder):
-            sent, mask = sent_encoder(batch['input'], batch['input_bwd'])
-            sent = sent.masked_fill(1 - mask.byte(), 0)  # avoid NaNs
-            split = int(self.sent_encoder.output_dim / 2)
-            fwd, bwd = sent[:, :, :split], sent[:, :, split:]
-            hid2voc = getattr(self, "%s_hid2voc" % task.name)
-            logits_fwd = hid2voc(fwd).view(b_size * seq_len, -1)
-            logits_bwd = hid2voc(bwd).view(b_size * seq_len, -1)
-            logits = torch.cat([logits_fwd, logits_bwd], dim=0)
-            out['logits'] = logits
-            trg_fwd = batch['targs']['words'].view(-1)
-            trg_bwd = batch['targs_b']['words'].view(-1)
-            targs = torch.cat([trg_fwd, trg_bwd])
-        elif isinstance(sent_encoder._phrase_layer, Elmo_BiLMEncoder):
-            sent, mask = sent_encoder(batch['input'])
-            sent = sent.masked_fill(1 - mask.byte(), 0)  # avoid NaNs
-            split = int(self.sent_encoder._phrase_layer.get_output_dim() / 2)
-            fwd, bwd = sent[:, :, :split], sent[:, :, split:split*2]
-            if split * 2 < sent.size(2):
-               out_embs = sent[:, :, split*2:]
-               fwd = torch.cat([fwd, out_embs], dim=2) 
-               bwd = torch.cat([bwd, out_embs], dim=2)
-            hid2voc = getattr(self, "%s_hid2voc" % task.name)
-            logits_fwd = hid2voc(fwd).view(b_size * seq_len, -1)
-            logits_bwd = hid2voc(bwd).view(b_size * seq_len, -1)
-            logits = torch.cat([logits_fwd, logits_bwd], dim=0)
-            out['logits'] = logits
-            trg_fwd = batch['targs']['words'].view(-1)
-            trg_bwd = batch['targs_b']['words'].view(-1)
-            targs = torch.cat([trg_fwd, trg_bwd], dim=0)
-        else:
-            sent, mask = sent_encoder(batch['input'])
-            sent = sent.masked_fill(1 - mask.byte(), 0)  # avoid NaNs
-            hid2voc = getattr(self, "%s_hid2voc" % task.name)
-            logits = hid2voc(sent).view(b_size * seq_len, -1)
-            out['logits'] = logits
-            targs = batch['targs']['words'].view(-1)
-            
+        assert_for_log(isinstance(sent_encoder._phrase_layer, BiLMEncoder),
+                       "Not using LM for language modeling task!")
+        sent, mask = sent_encoder(batch['input'])
+        sent = sent.masked_fill(1 - mask.byte(), 0)  # avoid NaNs
+        split = int(self.sent_encoder._phrase_layer.get_output_dim() / 2)
+        fwd, bwd = sent[:, :, :split], sent[:, :, split:split*2]
+        if split * 2 < sent.size(2):
+           out_embs = sent[:, :, split*2:]
+           fwd = torch.cat([fwd, out_embs], dim=2)
+           bwd = torch.cat([bwd, out_embs], dim=2)
+        hid2voc = getattr(self, "%s_hid2voc" % task.name)
+        logits_fwd = hid2voc(fwd).view(b_size * seq_len, -1)
+        logits_bwd = hid2voc(bwd).view(b_size * seq_len, -1)
+        logits = torch.cat([logits_fwd, logits_bwd], dim=0)
+        out['logits'] = logits
+        trg_fwd = batch['targs']['words'].view(-1)
+        trg_bwd = batch['targs_b']['words'].view(-1)
+        targs = torch.cat([trg_fwd, trg_bwd], dim=0)
+
         assert logits.size(0) == targs.size(0), "N predictions and n targets differ!"
 
         pad_idx = self.vocab.get_token_index(self.vocab._padding_token)
