'''Core model and functions for building it.'''
import os
import sys
import math
import copy
import json
import logging as log

import torch
import torch.nn as nn
import numpy as np
import torch.nn.functional as F
from torch.autograd import Variable
from sklearn.metrics import mean_squared_error

from allennlp.common import Params
from allennlp.modules import Elmo, Seq2SeqEncoder, SimilarityFunction, TimeDistributed
from allennlp.nn import util
from allennlp.modules.token_embedders import Embedding, TokenCharactersEncoder
from allennlp.modules.seq2vec_encoders import CnnEncoder
from allennlp.modules.seq2seq_encoders import Seq2SeqEncoder as s2s_e
from allennlp.modules.seq2seq_encoders import StackedSelfAttentionEncoder
from allennlp.training.metrics import Average

from .allennlp_mods.elmo_text_field_embedder import ElmoTextFieldEmbedder, ElmoTokenEmbedderWrapper
from .utils.utils import assert_for_log, get_batch_utilization, \
    get_batch_size, get_elmo_mixing_weights, maybe_make_dir
from .utils import config

from .preprocess import parse_task_list_arg, get_tasks

from .tasks.tasks import CCGTaggingTask, ClassificationTask, CoLATask, CoLAAnalysisTask, \
    GroundedSWTask, GroundedTask, MultiNLIDiagnosticTask, PairClassificationTask, \
    PairOrdinalRegressionTask, PairRegressionTask, RankingTask, \
    RegressionTask, SequenceGenerationTask, SingleClassificationTask, SSTTask, STSBTask, \
<<<<<<< HEAD
    TaggingTask, WeakGroundedTask, JOCITask, WiCTask
=======
    TaggingTask, WeakGroundedTask, JOCITask, SpanClassificationTask
>>>>>>> 545f4c67
from .tasks.lm import LanguageModelingTask
from .tasks.lm_parsing import LanguageModelingParsingTask
from .tasks.mt import MTTask, RedditSeq2SeqTask, Wiki103Seq2SeqTask
from .tasks.edge_probing import EdgeProbingTask

from .modules.modules import SentenceEncoder, BoWSentEncoder, \
    AttnPairEncoder, MaskedStackedSelfAttentionEncoder, \
    BiLMEncoder, ElmoCharacterEncoder, Classifier, Pooler, \
    SingleClassifier, PairClassifier, CNNEncoder, \
    NullPhraseLayer, ONLSTMPhraseLayer, PRPNPhraseLayer
from .modules.edge_probing import EdgeClassifierModule
from .modules.span_modules import SpanClassifierModule
from .modules.seq2seq_decoder import Seq2SeqDecoder
from .modules.onlstm.ON_LSTM import ONLSTMStack
from .modules.prpn.PRPN import PRPN

# Elmo stuff
# Look in $ELMO_SRC_DIR (e.g. /usr/share/jsalt/elmo) or download from web
ELMO_OPT_NAME = "elmo_2x4096_512_2048cnn_2xhighway_options.json"
ELMO_WEIGHTS_NAME = "elmo_2x4096_512_2048cnn_2xhighway_weights.hdf5"
ELMO_SRC_DIR = (os.getenv("ELMO_SRC_DIR") or
                "https://s3-us-west-2.amazonaws.com/allennlp/models/elmo/2x4096_512_2048cnn_2xhighway/")
ELMO_OPT_PATH = os.path.join(ELMO_SRC_DIR, ELMO_OPT_NAME)
ELMO_WEIGHTS_PATH = os.path.join(ELMO_SRC_DIR, ELMO_WEIGHTS_NAME)


def build_sent_encoder(args, vocab, d_emb, tasks, embedder, cove_layer):
    # Build single sentence encoder: the main component of interest
    # Need special handling for language modeling
    # Note: sent_enc is expected to apply dropout to its input _and_ output if
    # needed.
    tfm_params = Params({'input_dim': d_emb, 'hidden_dim': args.d_hid,
                         'projection_dim': args.d_tproj,
                         'feedforward_hidden_dim': args.d_ff,
                         'num_layers': args.n_layers_enc,
                         'num_attention_heads': args.n_heads})
    rnn_params = Params({'input_size': d_emb, 'bidirectional': True,
                         'hidden_size': args.d_hid, 'num_layers': args.n_layers_enc})
    if args.sent_enc == "onlstm":
        onlayer = ONLSTMPhraseLayer(
            vocab,
            args.d_word,
            args.d_hid,
            args.n_layers_enc,
            args.chunk_size,
            args.onlstm_dropconnect,
            args.onlstm_dropouti,
            args.dropout,
            args.onlstm_dropouth,
            embedder,
            args.batch_size)
        # The 'onlayer' acts as a phrase layer module for the larger SentenceEncoder module.
        sent_encoder = SentenceEncoder(vocab, embedder, args.n_layers_highway,
                                       onlayer.onlayer, skip_embs=args.skip_embs,
                                       dropout=args.dropout,
                                       sep_embs_for_skip=args.sep_embs_for_skip,
                                       cove_layer=cove_layer)
        d_sent = args.d_word
        log.info("Using ON-LSTM sentence encoder!")
    elif args.sent_enc == "prpn":
        prpnlayer = PRPNPhraseLayer(
            vocab,
            args.d_word,
            args.d_hid,
            args.n_layers_enc,
            args.n_slots,
            args.n_lookback,
            args.resolution,
            args.dropout,
            args.idropout,
            args.rdropout,
            args.res,
            embedder,
            args.batch_size)
        # The 'prpn' acts as a phrase layer module for the larger SentenceEncoder module.
        sent_encoder = SentenceEncoder(vocab, embedder, args.n_layers_highway,
                                       prpnlayer.prpnlayer, skip_embs=args.skip_embs,
                                       dropout=args.dropout,
                                       sep_embs_for_skip=args.sep_embs_for_skip,
                                       cove_layer=cove_layer)
        d_sent = args.d_word
        log.info("Using PRPN sentence encoder!")
    elif any(isinstance(task, LanguageModelingTask) for task in tasks) or \
            args.sent_enc == 'bilm':
        assert_for_log(
            args.sent_enc in [
                'rnn',
                'bilm'],
            "Only RNNLM supported!")
        if args.elmo:
            assert_for_log(
                args.elmo_chars_only,
                "LM with full ELMo not supported")
        bilm = BiLMEncoder(d_emb, args.d_hid, args.d_hid, args.n_layers_enc)
        sent_encoder = SentenceEncoder(vocab, embedder, args.n_layers_highway,
                                       bilm, skip_embs=args.skip_embs,
                                       dropout=args.dropout,
                                       sep_embs_for_skip=args.sep_embs_for_skip,
                                       cove_layer=cove_layer)
        d_sent = 2 * args.d_hid
        log.info("Using BiLM architecture for shared encoder!")
    elif args.sent_enc == 'bow':
        sent_encoder = BoWSentEncoder(vocab, embedder)
        log.info("Using BoW architecture for shared encoder!")
        assert_for_log(
            not args.skip_embs,
            "Skip connection not currently supported with `bow` encoder.")
        d_sent = d_emb
    elif args.sent_enc == 'rnn':
        sent_rnn = s2s_e.by_name('lstm').from_params(copy.deepcopy(rnn_params))
        sent_encoder = SentenceEncoder(
            vocab,
            embedder,
            args.n_layers_highway,
            sent_rnn,
            skip_embs=args.skip_embs,
            dropout=args.dropout,
            sep_embs_for_skip=args.sep_embs_for_skip,
            cove_layer=cove_layer)
        d_sent = 2 * args.d_hid
        log.info("Using BiLSTM architecture for shared encoder!")
    elif args.sent_enc == 'transformer':
        transformer = StackedSelfAttentionEncoder.from_params(
            copy.deepcopy(tfm_params))
        sent_encoder = SentenceEncoder(vocab, embedder, args.n_layers_highway,
                                       transformer, dropout=args.dropout,
                                       skip_embs=args.skip_embs,
                                       cove_layer=cove_layer,
                                       sep_embs_for_skip=args.sep_embs_for_skip)
        log.info("Using Transformer architecture for shared encoder!")
    elif args.sent_enc == 'none':
        # Expose word representation layer (GloVe, ELMo, etc.) directly.
        assert_for_log(args.skip_embs, f"skip_embs must be set for "
                       "'{args.sent_enc}' encoder")
        phrase_layer = NullPhraseLayer(rnn_params['input_size'])
        sent_encoder = SentenceEncoder(vocab, embedder, args.n_layers_highway,
                                       phrase_layer, skip_embs=args.skip_embs,
                                       dropout=args.dropout,
                                       sep_embs_for_skip=args.sep_embs_for_skip,
                                       cove_layer=cove_layer)
        d_sent = 0  # skip connection added below
        log.info("No shared encoder (just using word embeddings)!")
    else:
        assert_for_log(False, "No valid sentence encoder specified.")
    return sent_encoder, d_sent


def build_model(args, vocab, pretrained_embs, tasks):
    '''
    Build model according to args
    Returns: model which has attributes set in it with the attrbutes.
    '''

    # Build embeddings.
    if args.openai_transformer:
        # Note: incompatible with other embedders, but logic in preprocess.py
        # should prevent these from being enabled anyway.
        from .openai_transformer_lm.utils import OpenAIEmbedderModule
        log.info("Using OpenAI transformer model; skipping other embedders.")
        cove_layer = None
        # Here, this uses openAIEmbedder.
        embedder = OpenAIEmbedderModule(args)
        d_emb = embedder.get_output_dim()
    elif args.bert_model_name:
        # Note: incompatible with other embedders, but logic in preprocess.py
        # should prevent these from being enabled anyway.
        from .bert.utils import BertEmbedderModule
        log.info(
            f"Using BERT model ({args.bert_model_name}); skipping other embedders.")
        cove_layer = None
        # Set PYTORCH_PRETRAINED_BERT_CACHE environment variable to an existing
        # cache; see
        # https://github.com/huggingface/pytorch-pretrained-BERT/blob/master/pytorch_pretrained_bert/file_utils.py
        bert_cache_dir = os.getenv("PYTORCH_PRETRAINED_BERT_CACHE",
                                   os.path.join(args.exp_dir, "bert_cache"))
        maybe_make_dir(bert_cache_dir)
        embedder = BertEmbedderModule(args, cache_dir=bert_cache_dir)
        d_emb = embedder.get_output_dim()
    else:
        # Default case, used for ELMo, CoVe, word embeddings, etc.
        d_emb, embedder, cove_layer = build_embeddings(args, vocab,
                                                       tasks, pretrained_embs)
    d_sent_input = args.d_hid

    sent_encoder = build_sent_encoder(
        args, vocab, d_emb, tasks, embedder, cove_layer)

    sent_encoder, d_sent_output = build_sent_encoder(
        args, vocab, d_emb, tasks, embedder, cove_layer)
    # d_task_input is the input dimension of the task-specific module
    # set skip_emb = 1 if you want to concatenate the encoder input with encoder output to pass
    # into task specific module.
    d_task_input = d_sent_output + (args.skip_embs * d_emb)

    # Build model and classifiers
    model = MultiTaskModel(args, sent_encoder, vocab)
    build_task_modules(
        args,
        tasks,
        model,
        d_task_input,
        d_emb,
        embedder,
        vocab)
    model = model.cuda() if args.cuda >= 0 else model
    log.info(model)
    param_count = 0
    trainable_param_count = 0
    for name, param in model.named_parameters():
        param_count += np.prod(param.size())
        if param.requires_grad:
            trainable_param_count += np.prod(param.size())
            log.info(">> Trainable param %s: %s = %d", name,
                     str(param.size()), np.prod(param.size()))
    log.info(
        "Total number of parameters: {ct:d} ({ct:g})".format(
            ct=param_count))
    log.info("Number of trainable parameters: {ct:d} ({ct:g})".format(
        ct=trainable_param_count))
    return model


def get_task_whitelist(args):
    """Filters tasks so that we only build models that we will use, meaning we only
    build models for train tasks and for classifiers of eval tasks"""
    eval_task_names = parse_task_list_arg(args.target_tasks)
    eval_clf_names = []
    for task_name in eval_task_names:
        override_clf = config.get_task_attr(args, task_name, 'use_classifier')
        if override_clf == 'none' or override_clf is None:
            eval_clf_names.append(task_name)
        else:
            eval_clf_names.append(override_clf)
    train_task_names = parse_task_list_arg(args.pretrain_tasks)
    log.info("Whitelisting train tasks=%s, eval_clf_tasks=%s",
             str(train_task_names), str(eval_clf_names))
    return train_task_names, eval_clf_names


def build_embeddings(args, vocab, tasks, pretrained_embs=None):
    ''' Build embeddings according to options in args '''
    d_emb, d_char = 0, args.d_char

    token_embedders = {}
    # Word embeddings
    n_token_vocab = vocab.get_vocab_size('tokens')
    if args.word_embs != 'none':
        if args.word_embs in ['glove',
                              'fastText'] and pretrained_embs is not None:
            word_embs = pretrained_embs
            assert word_embs.size()[0] == n_token_vocab
            d_word = word_embs.size()[1]
            log.info("\tUsing pre-trained word embeddings: %s",
                     str(word_embs.size()))
        elif args.word_embs == "scratch":
            log.info("\tTraining word embeddings from scratch.")
            d_word = args.d_word
            word_embs = nn.Embedding(n_token_vocab, d_word).weight
        else:
            raise Exception(
                'Not a valid type of word emb. Set to none for elmo.')

        embeddings = Embedding(num_embeddings=n_token_vocab, embedding_dim=d_word,
                               weight=word_embs, trainable=(
                                   args.embeddings_train == 1),
                               padding_index=vocab.get_token_index('@@PADDING@@'))
        token_embedders["words"] = embeddings
        d_emb += d_word
    else:
        embeddings = None
        log.info("\tNot using word embeddings!")

    # Handle cove
    cove_layer = None
    if args.cove:
        assert embeddings is not None
        assert args.word_embs == "glove", "CoVe requires GloVe embeddings."
        assert d_word == 300, "CoVe expects 300-dimensional GloVe embeddings."
        try:
            from .modules.cove.cove import MTLSTM as cove_lstm
            # Have CoVe do an internal GloVe lookup, but don't add residual.
            # We'll do this manually in modules.py; see
            # SentenceEncoder.forward().
            cove_layer = cove_lstm(n_vocab=n_token_vocab,
                                   vectors=embeddings.weight.data)
            # Control whether CoVe is trainable.
            for param in cove_layer.parameters():
                param.requires_grad = bool(args.cove_fine_tune)
            d_emb += 600  # 300 x 2 for biLSTM activations
            log.info("\tUsing CoVe embeddings!")
        except ImportError as e:
            log.info("Failed to import CoVe!")
            raise e

    # Character embeddings
    if args.char_embs:
        log.info("\tUsing character embeddings!")
        char_embeddings = Embedding(vocab.get_vocab_size('chars'), d_char)
        filter_sizes = tuple([int(i)
                              for i in args.char_filter_sizes.split(',')])
        char_encoder = CnnEncoder(d_char, num_filters=args.n_char_filters,
                                  ngram_filter_sizes=filter_sizes,
                                  output_dim=d_char)
        char_embedder = TokenCharactersEncoder(char_embeddings, char_encoder,
                                               dropout=args.dropout_embs)
        d_emb += d_char
        token_embedders["chars"] = char_embedder
    else:
        log.info("\tNot using character embeddings!")

    # If we want separate ELMo scalar weights (a different ELMo representation for each classifier,
    # then we need count and reliably map each classifier to an index used by
    # allennlp internal ELMo.
    if args.sep_embs_for_skip:
        # Determine a deterministic list of classifier names to use for each
        # task.
        classifiers = sorted(set(map(lambda x: x._classifier_name, tasks)))
        # Reload existing classifier map, if it exists.
        classifier_save_path = args.run_dir + "/classifier_task_map.json"
        if os.path.isfile(classifier_save_path):
            loaded_classifiers = json.load(
                open(args.run_dir + "/classifier_task_map.json", 'r'))
        else:
            # No file exists, so assuming we are just starting to pretrain. If pretrain is to be
            # skipped, then there's a way to bypass this assertion by explicitly allowing for a missing
            # classiifer task map.
            assert_for_log(args.do_pretrain or args.allow_missing_task_map,
                           "Error: {} should already exist.".format(classifier_save_path))
            if args.allow_missing_task_map:
                log.warning("Warning: classifier task map not found in model"
                            " directory. Creating a new one from scratch.")
            # default is always @pretrain@
            loaded_classifiers = {"@pretrain@": 0}
        # Add the new tasks and update map, keeping the internal ELMo index
        # consistent.
        max_number_classifiers = max(loaded_classifiers.values())
        offset = 1
        for classifier in classifiers:
            if classifier not in loaded_classifiers:
                loaded_classifiers[classifier] = max_number_classifiers + offset
                offset += 1
        log.info("Classifiers:{}".format(loaded_classifiers))
        open(classifier_save_path, 'w+').write(json.dumps(loaded_classifiers))
        # Every index in classifiers needs to correspond to a valid ELMo output
        # representation.
        num_reps = 1 + max(loaded_classifiers.values())
    else:
        # All tasks share the same scalars.
        # Not used if self.elmo_chars_only = 1 (i.e. no elmo)
        loaded_classifiers = {"@pretrain@": 0}
        num_reps = 1
    if args.elmo:
        log.info("Loading ELMo from files:")
        log.info("ELMO_OPT_PATH = %s", ELMO_OPT_PATH)
        if args.elmo_chars_only:
            log.info("\tUsing ELMo character CNN only!")
            log.info("ELMO_WEIGHTS_PATH = %s", ELMO_WEIGHTS_PATH)
            elmo_embedder = ElmoCharacterEncoder(options_file=ELMO_OPT_PATH,
                                                 weight_file=ELMO_WEIGHTS_PATH,
                                                 requires_grad=False)
            d_emb += 512
        else:
            log.info("\tUsing full ELMo! (separate scalars/task)")
            if args.elmo_weight_file_path != 'none':
                assert os.path.exists(args.elmo_weight_file_path), "ELMo weight file path \"" + \
                    args.elmo_weight_file_path + "\" does not exist."
                weight_file = args.elmo_weight_file_path
            else:
                weight_file = ELMO_WEIGHTS_PATH
            log.info("ELMO_WEIGHTS_PATH = %s", weight_file)
            elmo_embedder = ElmoTokenEmbedderWrapper(
                options_file=ELMO_OPT_PATH,
                weight_file=weight_file,
                num_output_representations=num_reps,
                # Dropout is added by the sentence encoder later.
                dropout=0.)
            d_emb += 1024

        token_embedders["elmo"] = elmo_embedder

    # Wrap ELMo and other embedders, and concatenates the resulting
    # representations alone the last (vector) dimension.
    embedder = ElmoTextFieldEmbedder(token_embedders, loaded_classifiers,
                                     elmo_chars_only=args.elmo_chars_only,
                                     sep_embs_for_skip=args.sep_embs_for_skip)

    assert d_emb, "You turned off all the embeddings, ya goof!"
    return d_emb, embedder, cove_layer


def build_task_modules(args, tasks, model, d_sent, d_emb, embedder, vocab):
    """
        This function gets the task-specific parameters and builds
        the task-specific modules.
    """
    if args.is_probing_task:
        # TODO: move this logic to preprocess.py;
        # current implementation reloads MNLI data, which is slow.
        train_task_whitelist, eval_task_whitelist = get_task_whitelist(args)
        tasks_to_build, _, _ = get_tasks(train_task_whitelist,
                                         eval_task_whitelist,
                                         args.max_seq_len,
                                         path=args.data_dir,
                                         scratch_path=args.exp_dir)
    else:
        tasks_to_build = tasks

    # Attach task-specific params.
    for task in set(tasks + tasks_to_build):
        task_params = get_task_specific_params(args, task.name)
        log.info("\tTask '%s' params: %s", task.name,
                 json.dumps(task_params.as_dict(), indent=2))
        # Store task-specific params in case we want to access later
        setattr(model, '%s_task_params' % task.name, task_params)

    # Actually construct modules.
    for task in tasks_to_build:
        # If the name of the task is different than the classifier it should use
        # then skip the module creation.
        if task.name != model._get_task_params(
                task.name).get('use_classifier', task.name):
            log.info(
                "Name of the task is different than the classifier it should use")
            continue
        build_task_specific_modules(
            task, model, d_sent, d_emb, vocab, embedder, args)


def build_task_specific_modules(
        task, model, d_sent, d_emb, vocab, embedder, args):
    ''' Build task-specific components for a task and add them to model.
        These include decoders, linear layers for linear models.
     '''
    task_params = model._get_task_params(task.name)
    if isinstance(task, SingleClassificationTask):
        module = build_single_sentence_module(task=task, d_inp=d_sent,
                                              use_bert=model.use_bert, params=task_params)
        setattr(model, '%s_mdl' % task.name, module)
    elif isinstance(task, (PairClassificationTask, PairRegressionTask, PairOrdinalRegressionTask)):
        module = build_pair_sentence_module(task, d_sent, model=model, params=task_params)
        setattr(model, '%s_mdl' % task.name, module)
    elif isinstance(task, LanguageModelingParsingTask):
        # The LM Parsing task does not support embeddings that use skip_embs.
        hid2voc = build_lm(task, d_sent, args)
        setattr(model, '%s_hid2voc' % task.name, hid2voc)
        setattr(model, '%s_mdl' % task.name, hid2voc)
    elif isinstance(task, LanguageModelingTask):
        d_sent = args.d_hid + (args.skip_embs * d_emb)
        hid2voc = build_lm(task, d_sent, args)
        setattr(model, '%s_hid2voc' % task.name, hid2voc)
    elif isinstance(task, SpanClassificationTask):
        module = build_span_classifier(task, d_sent, task_params)
        setattr(model, '%s_mdl' % task.name, module)
    elif isinstance(task, TaggingTask):
        hid2tag = build_tagger(task, d_sent, task.num_tags)
        setattr(model, '%s_mdl' % task.name, hid2tag)
    elif isinstance(task, EdgeProbingTask):
        module = EdgeClassifierModule(task, d_sent, task_params)
        setattr(model, '%s_mdl' % task.name, module)
    elif isinstance(task, (RedditSeq2SeqTask, Wiki103Seq2SeqTask)):
        log.info("using {} attention".format(args.s2s['attention']))
        decoder_params = Params({'input_dim': d_sent,
                                 'target_embedding_dim': 300,
                                 'decoder_hidden_size': args.s2s['d_hid_dec'],
                                 'output_proj_input_dim': args.s2s['output_proj_input_dim'],
                                 'max_decoding_steps': args.max_seq_len,
                                 'target_namespace': 'tokens',
                                 'attention': args.s2s['attention'],
                                 'dropout': args.dropout,
                                 'scheduled_sampling_ratio': 0.0})
        decoder = Seq2SeqDecoder(vocab, **decoder_params)
        setattr(model, '%s_decoder' % task.name, decoder)
    elif isinstance(task, MTTask):
        log.info("using {} attention".format(args.s2s['attention']))
        decoder_params = Params({'input_dim': d_sent,
                                 'target_embedding_dim': 300,
                                 'decoder_hidden_size': args.s2s['d_hid_dec'],
                                 'output_proj_input_dim': args.s2s['output_proj_input_dim'],
                                 'max_decoding_steps': args.max_seq_len,
                                 'target_namespace': task._label_namespace if hasattr(task,
                                                                                      '_label_namespace') else 'targets',
                                 'attention': args.s2s['attention'],
                                 'dropout': args.dropout,
                                 'scheduled_sampling_ratio': 0.0})
        decoder = Seq2SeqDecoder(vocab, **decoder_params)
        setattr(model, '%s_decoder' % task.name, decoder)

    elif isinstance(task, SequenceGenerationTask):
        decoder, hid2voc = build_decoder(task, d_sent, vocab, embedder, args)
        setattr(model, '%s_decoder' % task.name, decoder)
        setattr(model, '%s_hid2voc' % task.name, hid2voc)

    elif isinstance(task, (GroundedTask, GroundedSWTask)):
        task.img_encoder = CNNEncoder(model_name='resnet', path=task.path)
        pooler = build_image_sent_module(task, d_sent, task_params)
        setattr(model, '%s_mdl' % task.name, pooler)
    elif isinstance(task, RankingTask):
        pooler, dnn_ResponseModel = build_reddit_module(
            task, d_sent, task_params)
        setattr(model, '%s_mdl' % task.name, pooler)
        setattr(model, '%s_Response_mdl' % task.name, dnn_ResponseModel)
    else:
        raise ValueError("Module not found for %s" % task.name)


def get_task_specific_params(args, task_name):
    ''' Search args for parameters specific to task.
    Args:
        args: main-program args, a config.Params object
        task_name: (string)
    Returns:
        AllenNLP Params object of task-specific params.
    '''
    def _get_task_attr(attr_name): return config.get_task_attr(args, task_name,
                                                               attr_name)
    params = {}
    params['cls_type'] = _get_task_attr("classifier")
    params['d_hid'] = _get_task_attr("classifier_hid_dim")
    params['d_proj'] = _get_task_attr("d_proj")
    params['shared_pair_attn'] = args.shared_pair_attn
    if args.shared_pair_attn:
        params['attn'] = args.pair_attn
        params['d_hid_attn'] = args.d_hid_attn
        params['dropout'] = args.classifier_dropout
    else:
        params['attn'] = _get_task_attr("pair_attn")
        params['d_hid_attn'] = _get_task_attr("d_hid_attn")
        params['dropout'] = _get_task_attr("classifier_dropout")

    # Used for edge probing. Other tasks can safely ignore.
    params['cls_loss_fn'] = _get_task_attr("classifier_loss_fn")
    params['cls_span_pooling'] = _get_task_attr("classifier_span_pooling")
    params['edgeprobe_cnn_context'] = _get_task_attr("edgeprobe_cnn_context")

    # For NLI probing tasks, might want to use a classifier trained on
    # something else (typically 'mnli').
    cls_task_name = _get_task_attr("use_classifier")
    # default to this task
    params['use_classifier'] = cls_task_name or task_name

    return Params(params)


def build_reddit_module(task, d_inp, params):
    ''' Build a single classifier '''
    pooler = Pooler(project=True, d_inp=d_inp, d_proj=params['d_proj'])
    dnn_ResponseModel = nn.Sequential(nn.Linear(params['d_proj'], params['d_proj']),
                                      nn.Tanh(), nn.Linear(params['d_proj'], params['d_proj']))
    return pooler, dnn_ResponseModel


def build_image_sent_module(task, d_inp, params):
    pooler = Pooler(project=True, d_inp=d_inp, d_proj=params['d_proj'])
    return pooler


def build_single_sentence_module(task, d_inp: int, use_bert: bool, params: Params):
    ''' Build a single sentence classifier

    args:
        - task (Task): task object, used to get the number of output classes
        - d_inp (int): input dimension to the module, needed for optional linear projection
        - use_bert (bool): if using BERT, extract the first vector from the inputted
            sequence, rather than max pooling. We do this for BERT specifically to follow
            the convention set in the paper (Devlin et al., 2019).
        - params (Params): Params object with task-specific parameters

    returns:
        - SingleClassifier (nn.Module): single-sentence classifier consisting of
            (optional) a linear projection, pooling, and an MLP classifier
    '''
    pool_type = "first" if use_bert else "max"
    pooler = Pooler(project=not use_bert, d_inp=d_inp, d_proj=params['d_proj'], pool_type=pool_type)
    d_out = d_inp if use_bert else params["d_proj"]
    classifier = Classifier.from_params(d_out, task.n_classes, params)
    module = SingleClassifier(pooler, classifier)
    return module


def build_pair_sentence_module(task, d_inp, model, params):
    ''' Build a pair classifier, shared if necessary '''

    def build_pair_attn(d_in, d_hid_attn):
        ''' Build the pair model '''
        d_inp_model = 2 * d_in
        modeling_layer = s2s_e.by_name('lstm').from_params(
            Params({'input_size': d_inp_model, 'hidden_size': d_hid_attn,
                    'num_layers': 1, 'bidirectional': True}))
        pair_attn = AttnPairEncoder(model.vocab, modeling_layer, dropout=params["dropout"])
        return pair_attn

    # Build the "pooler", which does pools a variable length sequence
    #   possibly with a projection layer beforehand
    if params["attn"] and not model.use_bert:
        pooler = Pooler(project=False, d_inp=params["d_hid_attn"], d_proj=params["d_hid_attn"])
        d_out = params["d_hid_attn"] * 2
    else:
        pool_type = "first" if model.use_bert else "max"
        pooler = Pooler(project=not model.use_bert, d_inp=d_inp,
                        d_proj=params["d_proj"], pool_type=pool_type)
        d_out = d_inp if model.use_bert else params["d_proj"]

    # Build an attention module if necessary
    if params["shared_pair_attn"] and params["attn"] and not model.use_bert:  # shared attn
        if not hasattr(model, "pair_attn"):
            pair_attn = build_pair_attn(d_inp, params["d_hid_attn"])
            model.pair_attn = pair_attn
        else:
            pair_attn = model.pair_attn
    elif params["attn"] and not model.use_bert:  # non-shared attn
        pair_attn = build_pair_attn(d_inp, params["d_hid_attn"])
    else:  # no attn
        pair_attn = None

    # Build the classifier
    n_classes = task.n_classes if hasattr(task, 'n_classes') else 1
    if model.use_bert:
        # BERT handles pair tasks by concatenating the inputs and classifying the joined
        # sequence, so we use a single sentence classifier
        if isinstance(task, WiCTask):
            d_out *= 3 # also pass the two contextual word representations
        classifier = Classifier.from_params(d_out, n_classes, params)
        module = SingleClassifier(pooler, classifier)
    else:
        # TODO(Alex): something for WiC
        d_out = d_out + d_inp if isinstance(task, WiCTask) else d_out
        classifier = Classifier.from_params(4 * d_out, n_classes, params)
        module = PairClassifier(pooler, classifier, pair_attn)
    return module

def build_lm(task, d_inp, args):
    ''' Build LM components (just map hidden states to vocab logits) '''
    hid2voc = nn.Linear(d_inp, args.max_word_v_size)
    return hid2voc

def build_span_classifier(task, d_sent, task_params):
    module = SpanClassifierModule(task, d_sent, task_params, num_spans=task.num_spans)
    return module

def build_tagger(task, d_inp, out_dim):
    ''' Build tagger components. '''
    hid2tag = nn.Linear(d_inp, out_dim)
    return hid2tag


def build_decoder(task, d_inp, vocab, embedder, args):
    ''' Build a task specific decoder '''
    rnn = s2s_e.by_name('lstm').from_params(
        Params({'input_size': embedder.get_output_dim(),
                'hidden_size': args.s2s['d_hid_dec'],
                'num_layers': args.s2s['n_layers_dec'], 'bidirectional': False}))
    decoder = SentenceEncoder(vocab, embedder, 0, rnn)
    hid2voc = nn.Linear(args.s2s['d_hid_dec'], args.max_word_v_size)
    return decoder, hid2voc


class MultiTaskModel(nn.Module):
    '''
    Giant model with task-specific components and a shared word and sentence encoder.
    This class samples the tasks passed in pretrained_tasks, and adds task specific components
    to the model.
    '''

    def __init__(self, args, sent_encoder, vocab):
        ''' Args: sentence encoder '''
        super(MultiTaskModel, self).__init__()
        self.sent_encoder = sent_encoder
        self.vocab = vocab
        self.utilization = Average() if args.track_batch_utilization else None
        self.elmo = args.elmo and not args.elmo_chars_only
        self.use_bert = bool(args.bert_model_name)
        self.sep_embs_for_skip = args.sep_embs_for_skip

    def forward(self, task, batch, predict=False):
        '''
        Pass inputs to correct forward pass
        Args:
            - task (tasks.Task): task for which batch is drawn
            - batch (Dict[str:Dict[str:Tensor]]): dictionary of (field, indexing) pairs,
                where indexing is a dict of the index namespace and the actual indices.
            - predict (Bool): passed to task specific forward(). If true, forward()
                should return predictions.
        Returns:
            - out: dictionary containing task outputs and loss if label was in batch
        '''
        if self.utilization is not None:
            if 'input1' in batch:
                self.utilization(get_batch_utilization(batch['input1']))
            elif 'input' in batch:
                self.utilization(get_batch_utilization(batch['input']))
        if isinstance(task, SingleClassificationTask):
            out = self._single_sentence_forward(batch, task, predict)
        elif isinstance(task, MultiNLIDiagnosticTask):
            out = self._pair_sentence_MNLI_diagnostic_forward(
                batch, task, predict)
        elif isinstance(task, (PairClassificationTask, PairRegressionTask,
                               PairOrdinalRegressionTask)):
            if task.name in [
                'wiki103_classif',
                'reddit_pair_classif',
                'reddit_pair_classif_mini',
                'reddit_pair_classif_3.4G',
                'mt_pair_classif',
                    'mt_pair_classif_mini']:
                out = self._positive_pair_sentence_forward(
                    batch, task, predict)
            else:
                out = self._pair_sentence_forward(batch, task, predict)
        elif isinstance(task, LanguageModelingTask):
            if isinstance(self.sent_encoder._phrase_layer, ONLSTMStack) or \
                    isinstance(self.sent_encoder._phrase_layer, PRPN):
                out = self._lm_only_lr_forward(batch, task)
            else:
                out = self._lm_forward(batch, task, predict)
        elif isinstance(task, TaggingTask):
            out = self._tagger_forward(batch, task, predict)
        elif isinstance(task, EdgeProbingTask):
            # Just get embeddings and invoke task module.
            word_embs_in_context, sent_mask = self.sent_encoder(batch['input1'], task)
            module = getattr(self, "%s_mdl" % task.name)
            out = module.forward(batch, word_embs_in_context, sent_mask,
                                 task, predict)
        elif isinstance(task, SequenceGenerationTask):
            out = self._seq_gen_forward(batch, task, predict)
        elif isinstance(task, (GroundedTask, GroundedSWTask)):
            out = self._grounded_ranking_bce_forward(batch, task, predict)
        elif isinstance(task, RankingTask):
            out = self._ranking_forward(batch, task, predict)
        elif isinstance(task, SpanClassificationTask):
            out = self._span_forward(batch, task, predict)
        else:
            raise ValueError("Task-specific components not found!")
        return out

    def _get_task_params(self, task_name):
        """ Get task-specific Params, as set in build_module(). """
        return getattr(self, "%s_task_params" % task_name)

    def _get_classifier(self, task):
        """ Get task-specific classifier, as set in build_module(). """
        # TODO: replace this logic with task._classifier_name?
        task_params = self._get_task_params(task.name)
        use_clf = task_params['use_classifier']
        if use_clf in [None, "", "none"]:
            use_clf = task.name  # default if not set
        return getattr(self, "%s_mdl" % use_clf)

    def _single_sentence_forward(self, batch, task, predict):
        out = {}

        # embed the sentence
        word_embs_in_context, sent_mask = self.sent_encoder(batch['input1'], task)
        # pass to a task specific classifier
        classifier = self._get_classifier(task)
        logits = classifier(word_embs_in_context, sent_mask)
        out['logits'] = logits
        out['n_exs'] = get_batch_size(batch)

        if 'labels' in batch:  # means we should compute loss
            if batch['labels'].dim() == 0:
                labels = batch['labels'].unsqueeze(0)
            elif batch['labels'].dim() == 1:
                labels = batch['labels']
            else:
                labels = batch['labels'].squeeze(-1)
            out['loss'] = F.cross_entropy(logits, labels)
            tagmask = batch.get('tagmask', None)
            task.update_metrics(logits, labels, tagmask=tagmask)

        if predict:
            if isinstance(task, RegressionTask):
                if logits.ndimension() > 1:
                    assert logits.ndimension() == 2 and logits[-1] == 1, \
                        "Invalid regression prediction dimensions!"
                    logits = logits.squeeze(-1)
                out['preds'] = logits
            else:
                _, out['preds'] = logits.max(dim=1)
        return out

    def _pair_sentence_MNLI_diagnostic_forward(self, batch, task, predict):
        out = {}

        # embed the sentence
        classifier = self._get_classifier(task)
        if self.use_bert:
            sent, mask = self.sent_encoder(batch['inputs'], task)
            logits = classifier(sent, mask)
        else:
            sent1, mask1 = self.sent_encoder(batch['input1'], task)
            sent2, mask2 = self.sent_encoder(batch['input2'], task)
            logits = classifier(sent1, sent2, mask1, mask2)
        out['logits'] = logits
        out['n_exs'] = get_batch_size(batch)

        labels = batch['labels'].squeeze(-1)
        out['loss'] = F.cross_entropy(logits, labels)
        _, predicted = logits.max(dim=1)
        if 'labels' in batch:
            if batch['labels'].dim() == 0:
                labels = batch['labels'].unsqueeze(0)
            elif batch['labels'].dim() == 1:
                labels = batch['labels']
            else:
                labels = batch['labels'].squeeze(-1)
            out['loss'] = F.cross_entropy(logits, labels)
            task.update_diagnostic_metrics(predicted, labels, batch)

        if predict:
            out['preds'] = predicted
        return out

    def _span_forward(self, batch, task, predict):
        sent_embs, sent_mask = self.sent_encoder(batch['input1'], task)
        module = getattr(self, "%s_mdl" % task.name)
        out = module.forward(batch, sent_embs, sent_mask, 
                             task, predict)
        return out 

    def _positive_pair_sentence_forward(self, batch, task, predict):
        ''' forward function written specially for cases where we have only +ve pairs in input data
            -ve pairs are created by rotating either sent1 or sent2.
            Ex: [1,2,3,4] after rotation by 2 positions [3,4,1,2]
            Assumption is each example in sent1 has only one corresponding example in sent2 which is +ve
            So rotating sent1/sent2 and pairing with sent2/sent1 is one way to obtain -ve pairs
        '''
        out = {}

        assert_for_log(not self.use_bert, "BERT is currently not supported for negative sampling!")
        # issue with using BERT here is that input1 and input2 are padded already
        # so concatenating to get negative samples is fairly annoying

        # embed the sentence
        sent1, mask1 = self.sent_encoder(batch['input1'], task)
        sent2, mask2 = self.sent_encoder(batch['input2'], task)
        classifier = self._get_classifier(task)

        # Negative pairs are created by rotating sent2
        # Note that we need to rotate corresponding mask also. *_new contain
        # positive and negative pairs
        sent1_new = torch.cat([sent1, sent1], 0)
        mask1_new = torch.cat([mask1, mask1], 0)
        sent2_new = torch.cat(
            [sent2, torch.cat([sent2[2:], sent2[0:2]], 0)], 0)
        mask2_new = torch.cat(
            [mask2, torch.cat([mask2[2:], mask2[0:2]], 0)], 0)
        logits = classifier(sent1_new, sent2_new, mask1_new, mask2_new)
        out['logits'] = logits
        out['n_exs'] = len(sent1_new)
        labels = torch.cat([torch.ones(len(sent1)), torch.zeros(len(sent1))])
        labels = torch.tensor(labels, dtype=torch.long).cuda()
        out['loss'] = F.cross_entropy(logits, labels)
        tagmask = batch.get('tagmask', None)
        task.update_metrics(logits, labels, tagmask=tagmask)

        if predict:
            if isinstance(task, RegressionTask):
                if logits.ndimension() > 1:
                    assert logits.ndimension() == 2 and logits[-1] == 1, \
                        "Invalid regression prediction dimensions!"
                    logits = logits.squeeze(-1)
                out['preds'] = logits
            else:
                _, out['preds'] = logits.max(dim=1)
        return out

    def _pair_sentence_forward(self, batch, task, predict):
        out = {}

        # embed the sentence
        classifier = self._get_classifier(task)
        if self.use_bert:
            sent, mask = self.sent_encoder(batch['inputs'], task)
            if isinstance(task, WiCTask):
                logits = classifier(sent, mask, [batch['idx1'], batch['idx2']])
            else:
                logits = classifier(sent, mask)
        else:
            sent1, mask1 = self.sent_encoder(batch['input1'], task)
            sent2, mask2 = self.sent_encoder(batch['input2'], task)
            if isinstance(task, WiCTask):
                logits = classifier(sent1, sent2, mask1, mask2, [batch['idx1']], [batch['idx2']])
            else:
                logits = classifier(sent1, sent2, mask1, mask2)
        out['logits'] = logits
        out['n_exs'] = get_batch_size(batch)
        tagmask = batch.get('tagmask', None)
        if 'labels' in batch:
            labels = batch['labels']
            labels = labels.squeeze(-1) if len(labels.size()) > 1 else labels
            if isinstance(task, JOCITask):
                logits = logits.squeeze(-1) if len(logits.size()
                                                   ) > 1 else logits
                out['loss'] = F.mse_loss(logits, labels)
                logits_np = logits.data.cpu().numpy()
                labels_np = labels.data.cpu().numpy()
                task.scorer1(mean_squared_error(logits_np, labels_np))
                task.scorer2(logits_np, labels_np)
            elif isinstance(task, STSBTask):
                logits = logits.squeeze(-1) if len(logits.size()
                                                   ) > 1 else logits
                out['loss'] = F.mse_loss(logits, labels)
                task.update_metrics(logits.data.cpu().numpy(),
                                    labels.data.cpu().numpy(), tagmask=tagmask)
            else:
                out['loss'] = F.cross_entropy(logits, labels)
                task.update_metrics(logits, labels, tagmask=tagmask)

        if predict:
            if isinstance(task, RegressionTask):
                if logits.ndimension() > 1:
                    assert logits.ndimension() == 2 and logits[-1] == 1, \
                        "Invalid regression prediction dimensions!"
                    logits = logits.squeeze(-1)
                out['preds'] = logits
            else:
                _, out['preds'] = logits.max(dim=1)
        return out

    def _ranking_forward(self, batch, task, predict):
        ''' For caption and image ranking. This implementation is intended for Reddit
            This implementation assumes only positive pairs exist in input data.
            Negative pairs are created within batch.
        '''
        out = {}
        # feed forwarding inputs through sentence encoders
        sent1, mask1 = self.sent_encoder(batch['input1'], task)
        sent2, mask2 = self.sent_encoder(batch['input2'], task)
        # pooler for both Input and Response
        sent_pooler = getattr(self, "%s_mdl" % task.name)
        sent_dnn = getattr(
            self, "%s_Response_mdl" %
            task.name)  # dnn for Response
        sent1_rep = sent_pooler(sent1, mask1)
        sent2_rep_pool = sent_pooler(sent2, mask2)
        sent2_rep = sent_dnn(sent2_rep_pool)

        cos_simi = torch.mm(sent1_rep, sent2_rep.transpose(0, 1))
        if task.name == 'reddit_softmax':
            cos_simi_backward = cos_simi.transpose(0, 1)
            labels = torch.arange(len(cos_simi), dtype=torch.long).cuda()

            total_loss = torch.nn.CrossEntropyLoss()(cos_simi, labels)  # one-way loss
            total_loss_rev = torch.nn.CrossEntropyLoss()(
                cos_simi_backward, labels)  # reverse
            out['loss'] = total_loss + total_loss_rev

            pred = torch.nn.Softmax(dim=1)(cos_simi)
            pred = torch.argmax(pred, dim=1)
        else:
            labels = torch.eye(len(cos_simi))

            # balancing pairs: #positive_pairs = batch_size, #negative_pairs =
            # batch_size-1
            cos_simi_pos = torch.diag(cos_simi)
            cos_simi_neg = torch.diag(cos_simi, diagonal=1)
            cos_simi = torch.cat([cos_simi_pos, cos_simi_neg], dim=0)
            labels_pos = torch.diag(labels)
            labels_neg = torch.diag(labels, diagonal=1)
            labels = torch.cat([labels_pos, labels_neg], dim=0)
            labels = labels.cuda()
            total_loss = torch.nn.BCEWithLogitsLoss()(cos_simi, labels)
            out['loss'] = total_loss

            pred = torch.sigmoid(cos_simi).round()

        total_correct = torch.sum(pred == labels)
        batch_acc = total_correct.item() / len(labels)
        out["n_exs"] = len(labels)
        task.scorer1(batch_acc)
        return out

    def _seq_gen_forward(self, batch, task, predict):
        ''' For variational autoencoder '''
        out = {}
        sent, sent_mask = self.sent_encoder(batch['inputs'], task)
        out['n_exs'] = get_batch_size(batch)

        if isinstance(task, (MTTask, RedditSeq2SeqTask)):
            decoder = getattr(self, "%s_decoder" % task.name)
            out.update(decoder.forward(sent, sent_mask, batch['targs']))
            task.scorer1(out['loss'].item())

        if 'targs' in batch:
            pass

        if predict:
            pass

        return out

    def _tagger_forward(self, batch: dict, task: TaggingTask, predict: bool) -> dict:
        '''
        This function is for sequence tagging (one-to-one mapping between words and tags).
        Args:
                batch: a dict of inputs and target tags
                task: TaggingTask
                predict: (boolean) predict mode (not supported)
        Returns
            out: (dict)
                - 'logits': output layer, dimension: [batchSize * task.max_seq_len, task.num_tags]
                - 'loss': size average CE loss
        '''
        out = {}
        # batch[inputs] only has one item
        b_size, seq_len = list(batch["inputs"].values())[0].size()
        seq_len -= 2
        sent_encoder = self.sent_encoder
        out['n_exs'] = get_batch_size(batch)
        if not isinstance(sent_encoder, BiLMEncoder):
            sent, mask = sent_encoder(batch['inputs'], task)
            sent = sent.masked_fill(1 - mask.byte(), 0)  # avoid NaNs
            sent = sent[:, 1:-1, :]
            hid2tag = self._get_classifier(task)
            logits = hid2tag(sent)
            logits = logits.view(b_size * seq_len, -1)
            out['logits'] = logits
            targs = batch['targs']['words'][:, :seq_len].contiguous().view(-1)
        if "mask" in batch:
            # prevent backprop for tags generated for tokenization-introduced tokens
            # such as word boundaries
            mask = batch["mask"]
            batch_mask = [mask[i][:seq_len] for i in range(b_size)]
            batch_mask = torch.stack(batch_mask)
            keep_idxs = torch.nonzero(batch_mask.view(-1).data).squeeze()
            logits = logits.index_select(0, keep_idxs)
            targs = targs.index_select(0, keep_idxs)
        pad_idx = self.vocab.get_token_index(self.vocab._padding_token)
        out['loss'] = F.cross_entropy(logits, targs, ignore_index=pad_idx)
        task.scorer1(logits, targs)
        return out

    def _lm_forward(self, batch, task, predict):
        """Forward pass for LM model
        Args:
            batch: indexed input data
            task: (Task obejct)
            predict: (boolean) predict mode (not supported)
        return:
            out: (dict)
                - 'logits': output layer, dimension: [batchSize * timeSteps * 2, outputDim]
                            first half: [:batchSize*timeSteps, outputDim] is output layer from forward layer
                            second half: [batchSize*timeSteps:, outputDim] is output layer from backward layer
                - 'loss': size average CE loss
        """
        out = {}
        sent_encoder = self.sent_encoder
        assert_for_log(isinstance(sent_encoder._phrase_layer, BiLMEncoder),
                       "Not using LM for language modeling task!")
        assert_for_log('targs' in batch and 'words' in batch['targs'],
                       "Batch missing target words!")
        pad_idx = self.vocab.get_token_index(
            self.vocab._padding_token, 'tokens')
        b_size, seq_len = batch['targs']['words'].size()
        n_pad = batch['targs']['words'].eq(pad_idx).sum().item()
        out['n_exs'] = (b_size * seq_len - n_pad) * 2

        sent, mask = sent_encoder(batch['input'], task)
        sent = sent.masked_fill(1 - mask.byte(), 0)  # avoid NaNs

        # Split encoder outputs by direction
        split = int(self.sent_encoder._phrase_layer.get_output_dim() / 2)
        fwd, bwd = sent[:, :, :split], sent[:, :, split:split * 2]
        if split * 2 < sent.size(2):  # skip embeddings
            out_embs = sent[:, :, split * 2:]
            fwd = torch.cat([fwd, out_embs], dim=2)
            bwd = torch.cat([bwd, out_embs], dim=2)

        # Forward and backward logits and targs
        hid2voc = getattr(self, "%s_hid2voc" % task.name)
        logits_fwd = hid2voc(fwd).view(b_size * seq_len, -1)
        logits_bwd = hid2voc(bwd).view(b_size * seq_len, -1)
        logits = torch.cat([logits_fwd, logits_bwd], dim=0)
        out['logits'] = logits
        trg_fwd = batch['targs']['words'].view(-1)
        trg_bwd = batch['targs_b']['words'].view(-1)
        targs = torch.cat([trg_fwd, trg_bwd], dim=0)
        assert logits.size(0) == targs.size(
            0), "Number of logits and targets differ!"
        out['loss'] = F.cross_entropy(logits, targs, ignore_index=pad_idx)
        task.scorer1(out['loss'].item())
        if predict:
            pass
        return out

    def _lm_only_lr_forward(self, batch, task):
        """Only left to right pass for LM model - non-bidirectional models.
           Used for language modeling training only in one direction.
        Args:
            batch: indexed input data
            task: (Task obejct)
        return:
            out: (dict)
                - 'logits': output layer, dimension: [batchSize * timeSteps, outputDim] is output layer from forward layer
                - 'loss': size average CE loss
        """

        out = {}
        assert_for_log('targs' in batch and 'words' in batch['targs'],
                       "Batch missing target words!")
        pad_idx = self.vocab.get_token_index(self.vocab._padding_token, 'tokens')
        b_size, seq_len = batch['targs']['words'].size()
        # pad_idx is the token used to pad till max_seq_len
        n_pad = batch['targs']['words'].eq(pad_idx).sum().item()
        # No of examples: only left to right, every unit in the sequence length is
        # a training example only once.
        out['n_exs'] = (b_size * seq_len - n_pad)
        sent, mask = self.sent_encoder(batch['input'], task)
        sent = sent.masked_fill(1 - mask.byte(), 0)
        hid2voc = getattr(self, "%s_hid2voc" % task.name)
        logits = hid2voc(sent).view(b_size * seq_len, -1)
        out['logits'] = logits
        trg_fwd = batch['targs']['words'].view(-1)
        assert logits.size(0) == trg_fwd.size(0), "Number of logits and targets differ!"
        out['loss'] = F.cross_entropy(logits, trg_fwd, ignore_index=pad_idx)
        task.scorer1(out['loss'].item())
        return out

    def _grounded_forward(self, batch, task, predict):
        out, img_seq = {}, []
        sent_emb, sent_mask = self.sent_encoder(batch['input1'], task)
        batch_size = get_batch_size(batch)
        out['n_exs'] = batch_size
        sent_pooler = self._get_classifier(task)

        sent_rep = sent_pooler(sent_emb, sent_mask)

        ids = batch['ids'].cpu().squeeze(-1).data.numpy().tolist()

        for img_idx in ids:
            img_rep = task.img_encoder.forward(int(img_idx))[0]
            img_seq.append(torch.tensor(img_rep, dtype=torch.float32).cuda())

        loss = torch.autograd.Variable(torch.Tensor(1), requires_grad=True) + 0
        softmax = nn.Softmax(dim=0)
        cos = nn.CosineSimilarity(dim=1, eps=1e-6)
        acc = []

        loss_fn = nn.L1Loss()
        # contrastive against n samples (n = {2, 3}), temperature
        samples, temp = batch_size - 1, 0.001
        for sent_idx in range(batch_size):
            sent = sent_rep[sent_idx].reshape(1, -1).cuda()
            img = img_seq[sent_idx].reshape(1, -1).cuda()
            labels = [1] + [0] * (samples - 1)
            labels = torch.tensor(labels, dtype=torch.float32)
            mat = [cos(sent, img).cpu().data.numpy()[0]]
            for _ in range(len(mat), samples):
                r = sent_idx
                while (r == sent_idx):
                    r = np.random.randint(batch_size, size=(1, 1))[0][0]
                img = img_seq[r].reshape(1, -1).cuda()
                mat.append(cos(sent, img).cpu().data.numpy()[0])

            mat = torch.tensor(mat, dtype=torch.float32)
            dist = softmax(Variable(torch.tensor(mat, dtype=torch.float32)))

            max_idx = np.argmax(dist.data.numpy())
            loss.add(loss_fn(mat, labels))

            preds = [0] * samples
            preds[max_idx] = 1
            acc.append(1 if max_idx == 0 else 0)

        out['loss'] = loss
        task.scorer1(np.mean(acc))
        return out

    def _grounded_ranking_bce_forward(self, batch, task, predict):
        ''' Binary Cross Entropy Loss
            Create sentence, image representation.
        '''

        out, neg = {}, []
        sent_emb, sent_mask = self.sent_encoder(batch['input1'], task)
        batch_size = get_batch_size(batch)
        out['n_exs'] = batch_size
        sent_pooler = self._get_classifier(task)
        sent_rep = sent_pooler(sent_emb, sent_mask)
        loss_fn = nn.L1Loss()
        ids = batch['ids'].cpu().squeeze(-1).data.numpy().tolist()
        img_seq = []

        for img_idx in ids:
            img_rep = task.img_encoder.forward(int(img_idx))[0]
            img_seq.append(torch.tensor(img_rep, dtype=torch.float32).cuda())

        img_emb = torch.stack(img_seq, dim=0)
        sent1_rep = sent_rep
        sent2_rep = img_emb

        sent1_rep = F.normalize(sent1_rep, 2, 1)
        sent2_rep = F.normalize(sent2_rep, 2, 1)
        mat_mul = torch.mm(sent1_rep, torch.transpose(sent2_rep, 0, 1))
        labels = torch.eye(len(mat_mul))

        scale = 1 / (len(mat_mul) - 1) if len(mat_mul) > 1 else 1
        weights = scale * torch.ones(mat_mul.shape) - \
            (scale - 1) * torch.eye(len(mat_mul))
        weights = weights.view(-1).cuda()

        mat_mul = mat_mul.view(-1)
        labels = labels.view(-1).cuda()
        pred = torch.sigmoid(mat_mul).round()

        out['loss'] = loss_fn(mat_mul, labels)
        total_correct = torch.sum(pred == labels)
        batch_acc = total_correct.item() / len(labels)
        task.scorer1.__call__(batch_acc)

        return out

    def get_elmo_mixing_weights(self, tasks=[]):
        ''' Get elmo mixing weights from text_field_embedder. Gives warning when fails.
        args:
           - tasks (List[Task]): list of tasks that we want to get  ELMo scalars for.
        returns:
            - params Dict[str:float]: dictionary maybe layers to scalar params
        '''
        params = {}
        if self.elmo:
            if not self.sep_embs_for_skip:
                tasks = [None]
            else:
                tasks = [None] + tasks
            for task in tasks:
                if task:
                    params[task._classifier_name] = get_elmo_mixing_weights(
                        self.sent_encoder._text_field_embedder, task=task)
                else:
                    params["@pretrain@"] = get_elmo_mixing_weights(
                        self.sent_encoder._text_field_embedder, task=None)
        return params<|MERGE_RESOLUTION|>--- conflicted
+++ resolved
@@ -33,11 +33,7 @@
     GroundedSWTask, GroundedTask, MultiNLIDiagnosticTask, PairClassificationTask, \
     PairOrdinalRegressionTask, PairRegressionTask, RankingTask, \
     RegressionTask, SequenceGenerationTask, SingleClassificationTask, SSTTask, STSBTask, \
-<<<<<<< HEAD
-    TaggingTask, WeakGroundedTask, JOCITask, WiCTask
-=======
-    TaggingTask, WeakGroundedTask, JOCITask, SpanClassificationTask
->>>>>>> 545f4c67
+    TaggingTask, WeakGroundedTask, JOCITask, WiCTask, SpanClassificationTask
 from .tasks.lm import LanguageModelingTask
 from .tasks.lm_parsing import LanguageModelingParsingTask
 from .tasks.mt import MTTask, RedditSeq2SeqTask, Wiki103Seq2SeqTask
@@ -853,9 +849,9 @@
     def _span_forward(self, batch, task, predict):
         sent_embs, sent_mask = self.sent_encoder(batch['input1'], task)
         module = getattr(self, "%s_mdl" % task.name)
-        out = module.forward(batch, sent_embs, sent_mask, 
+        out = module.forward(batch, sent_embs, sent_mask,
                              task, predict)
-        return out 
+        return out
 
     def _positive_pair_sentence_forward(self, batch, task, predict):
         ''' forward function written specially for cases where we have only +ve pairs in input data
