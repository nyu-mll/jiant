'''Core model and functions for building it.'''
import os
import sys
import math
import copy
import json
import logging as log

import torch
import torch.nn as nn
import numpy as np
import torch.nn.functional as F
from torch.autograd import Variable
from sklearn.metrics import mean_squared_error

from allennlp.common import Params
from allennlp.modules import Elmo, Seq2SeqEncoder, SimilarityFunction, TimeDistributed
from allennlp.nn import util
from allennlp.modules.token_embedders import Embedding, TokenCharactersEncoder
from allennlp.modules.seq2vec_encoders import CnnEncoder
from allennlp.modules.seq2seq_encoders import Seq2SeqEncoder as s2s_e
from allennlp.modules.seq2seq_encoders import StackedSelfAttentionEncoder
from allennlp.training.metrics import Average

from .allennlp_mods.elmo_text_field_embedder import ElmoTextFieldEmbedder, ElmoTokenEmbedderWrapper
from .utils.utils import assert_for_log, get_batch_utilization, \
    get_batch_size, get_elmo_mixing_weights, maybe_make_dir
from .utils import config

from .preprocess import parse_task_list_arg, get_tasks

from .tasks.tasks import CCGTaggingTask, ClassificationTask, CoLATask, CoLAAnalysisTask, \
    GroundedSWTask, GroundedTask, MultiNLIDiagnosticTask, PairClassificationTask, \
    PairOrdinalRegressionTask, PairRegressionTask, RankingTask, \
    RegressionTask, SequenceGenerationTask, SingleClassificationTask, SSTTask, STSBTask, \
    TaggingTask, WeakGroundedTask, JOCITask, SpanClassificationTask
from .tasks.lm import LanguageModelingTask
from .tasks.lm_parsing import LanguageModelingParsingTask
from .tasks.mt import MTTask, RedditSeq2SeqTask, Wiki103Seq2SeqTask
from .tasks.edge_probing import EdgeProbingTask
from .tasks.qa import MultiRCTask

from .modules.modules import SentenceEncoder, BoWSentEncoder, \
    AttnPairEncoder, MaskedStackedSelfAttentionEncoder, \
    BiLMEncoder, ElmoCharacterEncoder, Classifier, Pooler, \
    SingleClassifier, PairClassifier, CNNEncoder, \
    NullPhraseLayer, ONLSTMPhraseLayer, PRPNPhraseLayer
from .modules.edge_probing import EdgeClassifierModule
from .modules.span_modules import SpanClassifierModule
from .modules.seq2seq_decoder import Seq2SeqDecoder
from .modules.onlstm.ON_LSTM import ONLSTMStack
from .modules.prpn.PRPN import PRPN

# Elmo stuff
# Look in $ELMO_SRC_DIR (e.g. /usr/share/jsalt/elmo) or download from web
ELMO_OPT_NAME = "elmo_2x4096_512_2048cnn_2xhighway_options.json"
ELMO_WEIGHTS_NAME = "elmo_2x4096_512_2048cnn_2xhighway_weights.hdf5"
ELMO_SRC_DIR = (os.getenv("ELMO_SRC_DIR") or
                "https://s3-us-west-2.amazonaws.com/allennlp/models/elmo/2x4096_512_2048cnn_2xhighway/")
ELMO_OPT_PATH = os.path.join(ELMO_SRC_DIR, ELMO_OPT_NAME)
ELMO_WEIGHTS_PATH = os.path.join(ELMO_SRC_DIR, ELMO_WEIGHTS_NAME)


def build_sent_encoder(args, vocab, d_emb, tasks, embedder, cove_layer):
    # Build single sentence encoder: the main component of interest
    # Need special handling for language modeling
    # Note: sent_enc is expected to apply dropout to its input _and_ output if
    # needed.
    tfm_params = Params({'input_dim': d_emb, 'hidden_dim': args.d_hid,
                         'projection_dim': args.d_tproj,
                         'feedforward_hidden_dim': args.d_ff,
                         'num_layers': args.n_layers_enc,
                         'num_attention_heads': args.n_heads})
    rnn_params = Params({'input_size': d_emb, 'bidirectional': True,
                         'hidden_size': args.d_hid, 'num_layers': args.n_layers_enc})
    if args.sent_enc == "onlstm":
        onlayer = ONLSTMPhraseLayer(
            vocab,
            args.d_word,
            args.d_hid,
            args.n_layers_enc,
            args.chunk_size,
            args.onlstm_dropconnect,
            args.onlstm_dropouti,
            args.dropout,
            args.onlstm_dropouth,
            embedder,
            args.batch_size)
        # The 'onlayer' acts as a phrase layer module for the larger SentenceEncoder module.
        sent_encoder = SentenceEncoder(vocab, embedder, args.n_layers_highway,
                                       onlayer.onlayer, skip_embs=args.skip_embs,
                                       dropout=args.dropout,
                                       sep_embs_for_skip=args.sep_embs_for_skip,
                                       cove_layer=cove_layer)
        d_sent = args.d_word
        log.info("Using ON-LSTM sentence encoder!")
    elif args.sent_enc == "prpn":
        prpnlayer = PRPNPhraseLayer(
            vocab,
            args.d_word,
            args.d_hid,
            args.n_layers_enc,
            args.n_slots,
            args.n_lookback,
            args.resolution,
            args.dropout,
            args.idropout,
            args.rdropout,
            args.res,
            embedder,
            args.batch_size)
        # The 'prpn' acts as a phrase layer module for the larger SentenceEncoder module.
        sent_encoder = SentenceEncoder(vocab, embedder, args.n_layers_highway,
                                       prpnlayer.prpnlayer, skip_embs=args.skip_embs,
                                       dropout=args.dropout,
                                       sep_embs_for_skip=args.sep_embs_for_skip,
                                       cove_layer=cove_layer)
        d_sent = args.d_word
        log.info("Using PRPN sentence encoder!")
    elif any(isinstance(task, LanguageModelingTask) for task in tasks) or \
            args.sent_enc == 'bilm':
        assert_for_log(
            args.sent_enc in [
                'rnn',
                'bilm'],
            "Only RNNLM supported!")
        if args.elmo:
            assert_for_log(
                args.elmo_chars_only,
                "LM with full ELMo not supported")
        bilm = BiLMEncoder(d_emb, args.d_hid, args.d_hid, args.n_layers_enc)
        sent_encoder = SentenceEncoder(vocab, embedder, args.n_layers_highway,
                                       bilm, skip_embs=args.skip_embs,
                                       dropout=args.dropout,
                                       sep_embs_for_skip=args.sep_embs_for_skip,
                                       cove_layer=cove_layer)
        d_sent = 2 * args.d_hid
        log.info("Using BiLM architecture for shared encoder!")
    elif args.sent_enc == 'bow':
        sent_encoder = BoWSentEncoder(vocab, embedder)
        log.info("Using BoW architecture for shared encoder!")
        assert_for_log(
            not args.skip_embs,
            "Skip connection not currently supported with `bow` encoder.")
        d_sent = d_emb
    elif args.sent_enc == 'rnn':
        sent_rnn = s2s_e.by_name('lstm').from_params(copy.deepcopy(rnn_params))
        sent_encoder = SentenceEncoder(
            vocab,
            embedder,
            args.n_layers_highway,
            sent_rnn,
            skip_embs=args.skip_embs,
            dropout=args.dropout,
            sep_embs_for_skip=args.sep_embs_for_skip,
            cove_layer=cove_layer)
        d_sent = 2 * args.d_hid
        log.info("Using BiLSTM architecture for shared encoder!")
    elif args.sent_enc == 'transformer':
        transformer = StackedSelfAttentionEncoder.from_params(
            copy.deepcopy(tfm_params))
        sent_encoder = SentenceEncoder(vocab, embedder, args.n_layers_highway,
                                       transformer, dropout=args.dropout,
                                       skip_embs=args.skip_embs,
                                       cove_layer=cove_layer,
                                       sep_embs_for_skip=args.sep_embs_for_skip)
        log.info("Using Transformer architecture for shared encoder!")
    elif args.sent_enc == 'none':
        # Expose word representation layer (GloVe, ELMo, etc.) directly.
        assert_for_log(args.skip_embs, f"skip_embs must be set for "
                       "'{args.sent_enc}' encoder")
        phrase_layer = NullPhraseLayer(rnn_params['input_size'])
        sent_encoder = SentenceEncoder(vocab, embedder, args.n_layers_highway,
                                       phrase_layer, skip_embs=args.skip_embs,
                                       dropout=args.dropout,
                                       sep_embs_for_skip=args.sep_embs_for_skip,
                                       cove_layer=cove_layer)
        d_sent = 0  # skip connection added below
        log.info("No shared encoder (just using word embeddings)!")
    else:
        assert_for_log(False, "No valid sentence encoder specified.")
    return sent_encoder, d_sent


def build_model(args, vocab, pretrained_embs, tasks):
    '''
    Build model according to args
    Returns: model which has attributes set in it with the attrbutes.
    '''

    # Build embeddings.
    if args.openai_transformer:
        # Note: incompatible with other embedders, but logic in preprocess.py
        # should prevent these from being enabled anyway.
        from .openai_transformer_lm.utils import OpenAIEmbedderModule
        log.info("Using OpenAI transformer model; skipping other embedders.")
        cove_layer = None
        # Here, this uses openAIEmbedder.
        embedder = OpenAIEmbedderModule(args)
        d_emb = embedder.get_output_dim()
    elif args.bert_model_name:
        # Note: incompatible with other embedders, but logic in preprocess.py
        # should prevent these from being enabled anyway.
        from .bert.utils import BertEmbedderModule
        log.info(
            f"Using BERT model ({args.bert_model_name}); skipping other embedders.")
        cove_layer = None
        # Set PYTORCH_PRETRAINED_BERT_CACHE environment variable to an existing
        # cache; see
        # https://github.com/huggingface/pytorch-pretrained-BERT/blob/master/pytorch_pretrained_bert/file_utils.py
        bert_cache_dir = os.getenv("PYTORCH_PRETRAINED_BERT_CACHE",
                                   os.path.join(args.exp_dir, "bert_cache"))
        maybe_make_dir(bert_cache_dir)
        embedder = BertEmbedderModule(args, cache_dir=bert_cache_dir)
        d_emb = embedder.get_output_dim()
    else:
        # Default case, used for ELMo, CoVe, word embeddings, etc.
        d_emb, embedder, cove_layer = build_embeddings(args, vocab,
                                                       tasks, pretrained_embs)
    d_sent_input = args.d_hid

    sent_encoder = build_sent_encoder(
        args, vocab, d_emb, tasks, embedder, cove_layer)

    sent_encoder, d_sent_output = build_sent_encoder(
        args, vocab, d_emb, tasks, embedder, cove_layer)
    # d_task_input is the input dimension of the task-specific module
    # set skip_emb = 1 if you want to concatenate the encoder input with encoder output to pass
    # into task specific module.
    d_task_input = d_sent_output + (args.skip_embs * d_emb)

    # Build model and classifiers
    model = MultiTaskModel(args, sent_encoder, vocab)
    build_task_modules(
        args,
        tasks,
        model,
        d_task_input,
        d_emb,
        embedder,
        vocab)
    model = model.cuda() if args.cuda >= 0 else model
    log.info(model)
    param_count = 0
    trainable_param_count = 0
    for name, param in model.named_parameters():
        param_count += np.prod(param.size())
        if param.requires_grad:
            trainable_param_count += np.prod(param.size())
            log.info(">> Trainable param %s: %s = %d", name,
                     str(param.size()), np.prod(param.size()))
    log.info(
        "Total number of parameters: {ct:d} ({ct:g})".format(
            ct=param_count))
    log.info("Number of trainable parameters: {ct:d} ({ct:g})".format(
        ct=trainable_param_count))
    return model


def get_task_whitelist(args):
    """Filters tasks so that we only build models that we will use, meaning we only
    build models for train tasks and for classifiers of eval tasks"""
    eval_task_names = parse_task_list_arg(args.target_tasks)
    eval_clf_names = []
    for task_name in eval_task_names:
        override_clf = config.get_task_attr(args, task_name, 'use_classifier')
        if override_clf == 'none' or override_clf is None:
            eval_clf_names.append(task_name)
        else:
            eval_clf_names.append(override_clf)
    train_task_names = parse_task_list_arg(args.pretrain_tasks)
    log.info("Whitelisting train tasks=%s, eval_clf_tasks=%s",
             str(train_task_names), str(eval_clf_names))
    return train_task_names, eval_clf_names


def build_embeddings(args, vocab, tasks, pretrained_embs=None):
    ''' Build embeddings according to options in args '''
    d_emb, d_char = 0, args.d_char

    token_embedders = {}
    # Word embeddings
    n_token_vocab = vocab.get_vocab_size('tokens')
    if args.word_embs != 'none':
        if args.word_embs in ['glove',
                              'fastText'] and pretrained_embs is not None:
            word_embs = pretrained_embs
            assert word_embs.size()[0] == n_token_vocab
            d_word = word_embs.size()[1]
            log.info("\tUsing pre-trained word embeddings: %s",
                     str(word_embs.size()))
        elif args.word_embs == "scratch":
            log.info("\tTraining word embeddings from scratch.")
            d_word = args.d_word
            word_embs = nn.Embedding(n_token_vocab, d_word).weight
        else:
            raise Exception(
                'Not a valid type of word emb. Set to none for elmo.')

        embeddings = Embedding(num_embeddings=n_token_vocab, embedding_dim=d_word,
                               weight=word_embs, trainable=(
                                   args.embeddings_train == 1),
                               padding_index=vocab.get_token_index('@@PADDING@@'))
        token_embedders["words"] = embeddings
        d_emb += d_word
    else:
        embeddings = None
        log.info("\tNot using word embeddings!")

    # Handle cove
    cove_layer = None
    if args.cove:
        assert embeddings is not None
        assert args.word_embs == "glove", "CoVe requires GloVe embeddings."
        assert d_word == 300, "CoVe expects 300-dimensional GloVe embeddings."
        try:
            from .modules.cove.cove import MTLSTM as cove_lstm
            # Have CoVe do an internal GloVe lookup, but don't add residual.
            # We'll do this manually in modules.py; see
            # SentenceEncoder.forward().
            cove_layer = cove_lstm(n_vocab=n_token_vocab,
                                   vectors=embeddings.weight.data)
            # Control whether CoVe is trainable.
            for param in cove_layer.parameters():
                param.requires_grad = bool(args.cove_fine_tune)
            d_emb += 600  # 300 x 2 for biLSTM activations
            log.info("\tUsing CoVe embeddings!")
        except ImportError as e:
            log.info("Failed to import CoVe!")
            raise e

    # Character embeddings
    if args.char_embs:
        log.info("\tUsing character embeddings!")
        char_embeddings = Embedding(vocab.get_vocab_size('chars'), d_char)
        filter_sizes = tuple([int(i)
                              for i in args.char_filter_sizes.split(',')])
        char_encoder = CnnEncoder(d_char, num_filters=args.n_char_filters,
                                  ngram_filter_sizes=filter_sizes,
                                  output_dim=d_char)
        char_embedder = TokenCharactersEncoder(char_embeddings, char_encoder,
                                               dropout=args.dropout_embs)
        d_emb += d_char
        token_embedders["chars"] = char_embedder
    else:
        log.info("\tNot using character embeddings!")

    # If we want separate ELMo scalar weights (a different ELMo representation for each classifier,
    # then we need count and reliably map each classifier to an index used by
    # allennlp internal ELMo.
    if args.sep_embs_for_skip:
        # Determine a deterministic list of classifier names to use for each
        # task.
        classifiers = sorted(set(map(lambda x: x._classifier_name, tasks)))
        # Reload existing classifier map, if it exists.
        classifier_save_path = args.run_dir + "/classifier_task_map.json"
        if os.path.isfile(classifier_save_path):
            loaded_classifiers = json.load(
                open(args.run_dir + "/classifier_task_map.json", 'r'))
        else:
            # No file exists, so assuming we are just starting to pretrain. If pretrain is to be
            # skipped, then there's a way to bypass this assertion by explicitly allowing for a missing
            # classiifer task map.
            assert_for_log(args.do_pretrain or args.allow_missing_task_map,
                           "Error: {} should already exist.".format(classifier_save_path))
            if args.allow_missing_task_map:
                log.warning("Warning: classifier task map not found in model"
                            " directory. Creating a new one from scratch.")
            # default is always @pretrain@
            loaded_classifiers = {"@pretrain@": 0}
        # Add the new tasks and update map, keeping the internal ELMo index
        # consistent.
        max_number_classifiers = max(loaded_classifiers.values())
        offset = 1
        for classifier in classifiers:
            if classifier not in loaded_classifiers:
                loaded_classifiers[classifier] = max_number_classifiers + offset
                offset += 1
        log.info("Classifiers:{}".format(loaded_classifiers))
        open(classifier_save_path, 'w+').write(json.dumps(loaded_classifiers))
        # Every index in classifiers needs to correspond to a valid ELMo output
        # representation.
        num_reps = 1 + max(loaded_classifiers.values())
    else:
        # All tasks share the same scalars.
        # Not used if self.elmo_chars_only = 1 (i.e. no elmo)
        loaded_classifiers = {"@pretrain@": 0}
        num_reps = 1
    if args.elmo:
        log.info("Loading ELMo from files:")
        log.info("ELMO_OPT_PATH = %s", ELMO_OPT_PATH)
        if args.elmo_chars_only:
            log.info("\tUsing ELMo character CNN only!")
            log.info("ELMO_WEIGHTS_PATH = %s", ELMO_WEIGHTS_PATH)
            elmo_embedder = ElmoCharacterEncoder(options_file=ELMO_OPT_PATH,
                                                 weight_file=ELMO_WEIGHTS_PATH,
                                                 requires_grad=False)
            d_emb += 512
        else:
            log.info("\tUsing full ELMo! (separate scalars/task)")
            if args.elmo_weight_file_path != 'none':
                assert os.path.exists(args.elmo_weight_file_path), "ELMo weight file path \"" + \
                    args.elmo_weight_file_path + "\" does not exist."
                weight_file = args.elmo_weight_file_path
            else:
                weight_file = ELMO_WEIGHTS_PATH
            log.info("ELMO_WEIGHTS_PATH = %s", weight_file)
            elmo_embedder = ElmoTokenEmbedderWrapper(
                options_file=ELMO_OPT_PATH,
                weight_file=weight_file,
                num_output_representations=num_reps,
                # Dropout is added by the sentence encoder later.
                dropout=0.)
            d_emb += 1024

        token_embedders["elmo"] = elmo_embedder

    # Wrap ELMo and other embedders, and concatenates the resulting
    # representations alone the last (vector) dimension.
    embedder = ElmoTextFieldEmbedder(token_embedders, loaded_classifiers,
                                     elmo_chars_only=args.elmo_chars_only,
                                     sep_embs_for_skip=args.sep_embs_for_skip)

    assert d_emb, "You turned off all the embeddings, ya goof!"
    return d_emb, embedder, cove_layer


def build_task_modules(args, tasks, model, d_sent, d_emb, embedder, vocab):
    """
        This function gets the task-specific parameters and builds
        the task-specific modules.
    """
    if args.is_probing_task:
        # TODO: move this logic to preprocess.py;
        # current implementation reloads MNLI data, which is slow.
        train_task_whitelist, eval_task_whitelist = get_task_whitelist(args)
        tasks_to_build, _, _ = get_tasks(train_task_whitelist,
                                         eval_task_whitelist,
                                         args.max_seq_len,
                                         path=args.data_dir,
                                         scratch_path=args.exp_dir)
    else:
        tasks_to_build = tasks

    # Attach task-specific params.
    for task in set(tasks + tasks_to_build):
        task_params = get_task_specific_params(args, task.name)
        log.info("\tTask '%s' params: %s", task.name,
                 json.dumps(task_params.as_dict(), indent=2))
        # Store task-specific params in case we want to access later
        setattr(model, '%s_task_params' % task.name, task_params)

    # Actually construct modules.
    for task in tasks_to_build:
        # If the name of the task is different than the classifier it should use
        # then skip the module creation.
        if task.name != model._get_task_params(
                task.name).get('use_classifier', task.name):
            log.info(
                "Name of the task is different than the classifier it should use")
            continue
        build_task_specific_modules(
            task, model, d_sent, d_emb, vocab, embedder, args)


def build_task_specific_modules(
        task, model, d_sent, d_emb, vocab, embedder, args):
    ''' Build task-specific components for a task and add them to model.
        These include decoders, linear layers for linear models.
     '''
    task_params = model._get_task_params(task.name)
    if isinstance(task, SingleClassificationTask):
        module = build_single_sentence_module(task=task, d_inp=d_sent,
                                              use_bert=model.use_bert, params=task_params)
        setattr(model, '%s_mdl' % task.name, module)
    elif isinstance(task, (PairClassificationTask, PairRegressionTask, PairOrdinalRegressionTask)):
        module = build_pair_sentence_module(task, d_sent, model=model, params=task_params)
        setattr(model, '%s_mdl' % task.name, module)
    elif isinstance(task, LanguageModelingParsingTask):
        # The LM Parsing task does not support embeddings that use skip_embs.
        hid2voc = build_lm(task, d_sent, args)
        setattr(model, '%s_hid2voc' % task.name, hid2voc)
        setattr(model, '%s_mdl' % task.name, hid2voc)
    elif isinstance(task, LanguageModelingTask):
        d_sent = args.d_hid + (args.skip_embs * d_emb)
        hid2voc = build_lm(task, d_sent, args)
        setattr(model, '%s_hid2voc' % task.name, hid2voc)
    elif isinstance(task, SpanClassificationTask):
        module = build_span_classifier(task, d_sent, task_params)
        setattr(model, '%s_mdl' % task.name, module)
    elif isinstance(task, TaggingTask):
        hid2tag = build_tagger(task, d_sent, task.num_tags)
        setattr(model, '%s_mdl' % task.name, hid2tag)
    elif isinstance(task, EdgeProbingTask):
        module = EdgeClassifierModule(task, d_sent, task_params)
        setattr(model, '%s_mdl' % task.name, module)
    elif isinstance(task, (RedditSeq2SeqTask, Wiki103Seq2SeqTask)):
        log.info("using {} attention".format(args.s2s['attention']))
        decoder_params = Params({'input_dim': d_sent,
                                 'target_embedding_dim': 300,
                                 'decoder_hidden_size': args.s2s['d_hid_dec'],
                                 'output_proj_input_dim': args.s2s['output_proj_input_dim'],
                                 'max_decoding_steps': args.max_seq_len,
                                 'target_namespace': 'tokens',
                                 'attention': args.s2s['attention'],
                                 'dropout': args.dropout,
                                 'scheduled_sampling_ratio': 0.0})
        decoder = Seq2SeqDecoder(vocab, **decoder_params)
        setattr(model, '%s_decoder' % task.name, decoder)
    elif isinstance(task, MTTask):
        log.info("using {} attention".format(args.s2s['attention']))
        decoder_params = Params({'input_dim': d_sent,
                                 'target_embedding_dim': 300,
                                 'decoder_hidden_size': args.s2s['d_hid_dec'],
                                 'output_proj_input_dim': args.s2s['output_proj_input_dim'],
                                 'max_decoding_steps': args.max_seq_len,
                                 'target_namespace': task._label_namespace if hasattr(task,
                                                                                      '_label_namespace') else 'targets',
                                 'attention': args.s2s['attention'],
                                 'dropout': args.dropout,
                                 'scheduled_sampling_ratio': 0.0})
        decoder = Seq2SeqDecoder(vocab, **decoder_params)
        setattr(model, '%s_decoder' % task.name, decoder)

    elif isinstance(task, SequenceGenerationTask):
        decoder, hid2voc = build_decoder(task, d_sent, vocab, embedder, args)
        setattr(model, '%s_decoder' % task.name, decoder)
        setattr(model, '%s_hid2voc' % task.name, hid2voc)

    elif isinstance(task, (GroundedTask, GroundedSWTask)):
        task.img_encoder = CNNEncoder(model_name='resnet', path=task.path)
        pooler = build_image_sent_module(task, d_sent, task_params)
        setattr(model, '%s_mdl' % task.name, pooler)
    elif isinstance(task, RankingTask):
        pooler, dnn_ResponseModel = build_reddit_module(
            task, d_sent, task_params)
        setattr(model, '%s_mdl' % task.name, pooler)
        setattr(model, '%s_Response_mdl' % task.name, dnn_ResponseModel)
    elif isinstance(task, MultiRCTask):
        module = build_qa_module(task, d_sent, model.use_bert, task_params)
        setattr(model, '%s_mdl' % task.name, module)
    else:
        raise ValueError("Module not found for %s" % task.name)


def get_task_specific_params(args, task_name):
    ''' Search args for parameters specific to task.
    Args:
        args: main-program args, a config.Params object
        task_name: (string)
    Returns:
        AllenNLP Params object of task-specific params.
    '''
    def _get_task_attr(attr_name): return config.get_task_attr(args, task_name,
                                                               attr_name)
    params = {}
    params['cls_type'] = _get_task_attr("classifier")
    params['d_hid'] = _get_task_attr("classifier_hid_dim")
    params['d_proj'] = _get_task_attr("d_proj")
    params['shared_pair_attn'] = args.shared_pair_attn
    if args.shared_pair_attn:
        params['attn'] = args.pair_attn
        params['d_hid_attn'] = args.d_hid_attn
        params['dropout'] = args.classifier_dropout
    else:
        params['attn'] = _get_task_attr("pair_attn")
        params['d_hid_attn'] = _get_task_attr("d_hid_attn")
        params['dropout'] = _get_task_attr("classifier_dropout")

    # Used for edge probing. Other tasks can safely ignore.
    params['cls_loss_fn'] = _get_task_attr("classifier_loss_fn")
    params['cls_span_pooling'] = _get_task_attr("classifier_span_pooling")
    params['edgeprobe_cnn_context'] = _get_task_attr("edgeprobe_cnn_context")

    # For NLI probing tasks, might want to use a classifier trained on
    # something else (typically 'mnli').
    cls_task_name = _get_task_attr("use_classifier")
    # default to this task
    params['use_classifier'] = cls_task_name or task_name

    return Params(params)


def build_reddit_module(task, d_inp, params):
    ''' Build a single classifier '''
    pooler = Pooler(project=True, d_inp=d_inp, d_proj=params['d_proj'])
    dnn_ResponseModel = nn.Sequential(nn.Linear(params['d_proj'], params['d_proj']),
                                      nn.Tanh(), nn.Linear(params['d_proj'], params['d_proj']))
    return pooler, dnn_ResponseModel


def build_image_sent_module(task, d_inp, params):
    pooler = Pooler(project=True, d_inp=d_inp, d_proj=params['d_proj'])
    return pooler


def build_single_sentence_module(task, d_inp: int, use_bert: bool, params: Params):
    ''' Build a single sentence classifier

    args:
        - task (Task): task object, used to get the number of output classes
        - d_inp (int): input dimension to the module, needed for optional linear projection
        - use_bert (bool): if using BERT, extract the first vector from the inputted
            sequence, rather than max pooling. We do this for BERT specifically to follow
            the convention set in the paper (Devlin et al., 2019).
        - params (Params): Params object with task-specific parameters

    returns:
        - SingleClassifier (nn.Module): single-sentence classifier consisting of
            (optional) a linear projection, pooling, and an MLP classifier
    '''
    pool_type = "first" if use_bert else "max"
    pooler = Pooler(project=not use_bert, d_inp=d_inp, d_proj=params['d_proj'], pool_type=pool_type)
    d_out = d_inp if use_bert else params["d_proj"]
    classifier = Classifier.from_params(d_out, task.n_classes, params)
    module = SingleClassifier(pooler, classifier)
    return module


def build_pair_sentence_module(task, d_inp, model, params):
    ''' Build a pair classifier, shared if necessary '''

    def build_pair_attn(d_in, d_hid_attn):
        ''' Build the pair model '''
        d_inp_model = 2 * d_in
        modeling_layer = s2s_e.by_name('lstm').from_params(
            Params({'input_size': d_inp_model, 'hidden_size': d_hid_attn,
                    'num_layers': 1, 'bidirectional': True}))
        pair_attn = AttnPairEncoder(model.vocab, modeling_layer, dropout=params["dropout"])
        return pair_attn

    # Build the "pooler", which does pools a variable length sequence
    #   possibly with a projection layer beforehand
    if params["attn"] and not model.use_bert:
        pooler = Pooler(project=False, d_inp=params["d_hid_attn"], d_proj=params["d_hid_attn"])
        d_out = params["d_hid_attn"] * 2
    else:
        pool_type = "first" if model.use_bert else "max"
        pooler = Pooler(project=not model.use_bert, d_inp=d_inp,
                        d_proj=params["d_proj"], pool_type=pool_type)
        d_out = d_inp if model.use_bert else params["d_proj"]

    # Build an attention module if necessary
    if params["shared_pair_attn"] and params["attn"] and not model.use_bert:  # shared attn
        if not hasattr(model, "pair_attn"):
            pair_attn = build_pair_attn(d_inp, params["d_hid_attn"])
            model.pair_attn = pair_attn
        else:
            pair_attn = model.pair_attn
    elif params["attn"] and not model.use_bert:  # non-shared attn
        pair_attn = build_pair_attn(d_inp, params["d_hid_attn"])
    else:  # no attn
        pair_attn = None

    # Build the classifier
    n_classes = task.n_classes if hasattr(task, 'n_classes') else 1
    if model.use_bert:
        # BERT handles pair tasks by concatenating the inputs and classifying the joined
        # sequence, so we use a single sentence classifier
        classifier = Classifier.from_params(d_out, n_classes, params)
        module = SingleClassifier(pooler, classifier)
    else:
        classifier = Classifier.from_params(4 * d_out, n_classes, params)
        module = PairClassifier(pooler, classifier, pair_attn)
    return module


def build_lm(task, d_inp, args):
    ''' Build LM components (just map hidden states to vocab logits) '''
    hid2voc = nn.Linear(d_inp, args.max_word_v_size)
    return hid2voc

def build_span_classifier(task, d_sent, task_params):
    module = SpanClassifierModule(task, d_sent, task_params, num_spans=task.num_spans)
    return module

def build_tagger(task, d_inp, out_dim):
    ''' Build tagger components. '''
    hid2tag = nn.Linear(d_inp, out_dim)
    return hid2tag


def build_decoder(task, d_inp, vocab, embedder, args):
    ''' Build a task specific decoder '''
    rnn = s2s_e.by_name('lstm').from_params(
        Params({'input_size': embedder.get_output_dim(),
                'hidden_size': args.s2s['d_hid_dec'],
                'num_layers': args.s2s['n_layers_dec'], 'bidirectional': False}))
    decoder = SentenceEncoder(vocab, embedder, 0, rnn)
    hid2voc = nn.Linear(args.s2s['d_hid_dec'], args.max_word_v_size)
    return decoder, hid2voc

def build_qa_module(task, d_inp, use_bert, params):
    ''' '''
    pool_type = "first" if use_bert else "max"
    #d_inp = d_inp if not use_bert else d_inp
    pooler = Pooler(project=not use_bert, d_inp=d_inp, d_proj=params['d_proj'], pool_type=pool_type)
    d_out = d_inp if use_bert else params["d_proj"]
    classifier = Classifier.from_params(d_out, 2, params)
    return SingleClassifier(pooler, classifier)


class MultiTaskModel(nn.Module):
    '''
    Giant model with task-specific components and a shared word and sentence encoder.
    This class samples the tasks passed in pretrained_tasks, and adds task specific components
    to the model.
    '''

    def __init__(self, args, sent_encoder, vocab):
        ''' Args: sentence encoder '''
        super(MultiTaskModel, self).__init__()
        self.sent_encoder = sent_encoder
        self.vocab = vocab
        self.utilization = Average() if args.track_batch_utilization else None
        self.elmo = args.elmo and not args.elmo_chars_only
        self.use_bert = bool(args.bert_model_name)
        self.sep_embs_for_skip = args.sep_embs_for_skip

    def forward(self, task, batch, predict=False):
        '''
        Pass inputs to correct forward pass
        Args:
            - task (tasks.Task): task for which batch is drawn
            - batch (Dict[str:Dict[str:Tensor]]): dictionary of (field, indexing) pairs,
                where indexing is a dict of the index namespace and the actual indices.
            - predict (Bool): passed to task specific forward(). If true, forward()
                should return predictions.
        Returns:
            - out: dictionary containing task outputs and loss if label was in batch
        '''
        if self.utilization is not None:
            if 'input1' in batch:
                self.utilization(get_batch_utilization(batch['input1']))
            elif 'input' in batch:
                self.utilization(get_batch_utilization(batch['input']))
        if isinstance(task, SingleClassificationTask):
            out = self._single_sentence_forward(batch, task, predict)
        elif isinstance(task, MultiNLIDiagnosticTask):
            out = self._pair_sentence_MNLI_diagnostic_forward(
                batch, task, predict)
        elif isinstance(task, (PairClassificationTask, PairRegressionTask,
                               PairOrdinalRegressionTask)):
            if task.name in [
                'wiki103_classif',
                'reddit_pair_classif',
                'reddit_pair_classif_mini',
                'reddit_pair_classif_3.4G',
                'mt_pair_classif',
                    'mt_pair_classif_mini']:
                out = self._positive_pair_sentence_forward(
                    batch, task, predict)
            else:
                out = self._pair_sentence_forward(batch, task, predict)
        elif isinstance(task, LanguageModelingTask):
            if isinstance(self.sent_encoder._phrase_layer, ONLSTMStack) or \
                    isinstance(self.sent_encoder._phrase_layer, PRPN):
                out = self._lm_only_lr_forward(batch, task)
            else:
                out = self._lm_forward(batch, task, predict)
        elif isinstance(task, TaggingTask):
            out = self._tagger_forward(batch, task, predict)
        elif isinstance(task, EdgeProbingTask):
            # Just get embeddings and invoke task module.
            word_embs_in_context, sent_mask = self.sent_encoder(batch['input1'], task)
            module = getattr(self, "%s_mdl" % task.name)
            out = module.forward(batch, word_embs_in_context, sent_mask,
                                 task, predict)
        elif isinstance(task, SequenceGenerationTask):
            out = self._seq_gen_forward(batch, task, predict)
        elif isinstance(task, (GroundedTask, GroundedSWTask)):
            out = self._grounded_ranking_bce_forward(batch, task, predict)
        elif isinstance(task, RankingTask):
            out = self._ranking_forward(batch, task, predict)
<<<<<<< HEAD
        elif isinstance(task, MultiRCTask):
            out = self._multiple_choice_reading_comprehension_forward(batch, task, predict)
=======
        elif isinstance(task, SpanClassificationTask):
            out = self._span_forward(batch, task, predict)
>>>>>>> 545f4c67
        else:
            raise ValueError("Task-specific components not found!")
        return out

    def _get_task_params(self, task_name):
        """ Get task-specific Params, as set in build_module(). """
        return getattr(self, "%s_task_params" % task_name)

    def _get_classifier(self, task):
        """ Get task-specific classifier, as set in build_module(). """
        # TODO: replace this logic with task._classifier_name?
        task_params = self._get_task_params(task.name)
        use_clf = task_params['use_classifier']
        if use_clf in [None, "", "none"]:
            use_clf = task.name  # default if not set
        return getattr(self, "%s_mdl" % use_clf)

    def _single_sentence_forward(self, batch, task, predict):
        out = {}

        # embed the sentence
        word_embs_in_context, sent_mask = self.sent_encoder(batch['input1'], task)
        # pass to a task specific classifier
        classifier = self._get_classifier(task)
        logits = classifier(word_embs_in_context, sent_mask)
        out['logits'] = logits
        out['n_exs'] = get_batch_size(batch)

        if 'labels' in batch:  # means we should compute loss
            if batch['labels'].dim() == 0:
                labels = batch['labels'].unsqueeze(0)
            elif batch['labels'].dim() == 1:
                labels = batch['labels']
            else:
                labels = batch['labels'].squeeze(-1)
            out['loss'] = F.cross_entropy(logits, labels)
            tagmask = batch.get('tagmask', None)
            task.update_metrics(logits, labels, tagmask=tagmask)

        if predict:
            if isinstance(task, RegressionTask):
                if logits.ndimension() > 1:
                    assert logits.ndimension() == 2 and logits[-1] == 1, \
                        "Invalid regression prediction dimensions!"
                    logits = logits.squeeze(-1)
                out['preds'] = logits
            else:
                _, out['preds'] = logits.max(dim=1)
        return out

    def _pair_sentence_MNLI_diagnostic_forward(self, batch, task, predict):
        out = {}

        # embed the sentence
        classifier = self._get_classifier(task)
        if self.use_bert:
            sent, mask = self.sent_encoder(batch['inputs'], task)
            logits = classifier(sent, mask)
        else:
            sent1, mask1 = self.sent_encoder(batch['input1'], task)
            sent2, mask2 = self.sent_encoder(batch['input2'], task)
            logits = classifier(sent1, sent2, mask1, mask2)
        out['logits'] = logits
        out['n_exs'] = get_batch_size(batch)

        labels = batch['labels'].squeeze(-1)
        out['loss'] = F.cross_entropy(logits, labels)
        _, predicted = logits.max(dim=1)
        if 'labels' in batch:
            if batch['labels'].dim() == 0:
                labels = batch['labels'].unsqueeze(0)
            elif batch['labels'].dim() == 1:
                labels = batch['labels']
            else:
                labels = batch['labels'].squeeze(-1)
            out['loss'] = F.cross_entropy(logits, labels)
            task.update_diagnostic_metrics(predicted, labels, batch)

        if predict:
            out['preds'] = predicted
        return out

    def _span_forward(self, batch, task, predict):
        sent_embs, sent_mask = self.sent_encoder(batch['input1'], task)
        module = getattr(self, "%s_mdl" % task.name)
        out = module.forward(batch, sent_embs, sent_mask, 
                             task, predict)
        return out 

    def _positive_pair_sentence_forward(self, batch, task, predict):
        ''' forward function written specially for cases where we have only +ve pairs in input data
            -ve pairs are created by rotating either sent1 or sent2.
            Ex: [1,2,3,4] after rotation by 2 positions [3,4,1,2]
            Assumption is each example in sent1 has only one corresponding example in sent2 which is +ve
            So rotating sent1/sent2 and pairing with sent2/sent1 is one way to obtain -ve pairs
        '''
        out = {}

        assert_for_log(not self.use_bert, "BERT is currently not supported for negative sampling!")
        # issue with using BERT here is that input1 and input2 are padded already
        # so concatenating to get negative samples is fairly annoying

        # embed the sentence
        sent1, mask1 = self.sent_encoder(batch['input1'], task)
        sent2, mask2 = self.sent_encoder(batch['input2'], task)
        classifier = self._get_classifier(task)

        # Negative pairs are created by rotating sent2
        # Note that we need to rotate corresponding mask also. *_new contain
        # positive and negative pairs
        sent1_new = torch.cat([sent1, sent1], 0)
        mask1_new = torch.cat([mask1, mask1], 0)
        sent2_new = torch.cat(
            [sent2, torch.cat([sent2[2:], sent2[0:2]], 0)], 0)
        mask2_new = torch.cat(
            [mask2, torch.cat([mask2[2:], mask2[0:2]], 0)], 0)
        logits = classifier(sent1_new, sent2_new, mask1_new, mask2_new)
        out['logits'] = logits
        out['n_exs'] = len(sent1_new)
        labels = torch.cat([torch.ones(len(sent1)), torch.zeros(len(sent1))])
        labels = torch.tensor(labels, dtype=torch.long).cuda()
        out['loss'] = F.cross_entropy(logits, labels)
        tagmask = batch.get('tagmask', None)
        task.update_metrics(logits, labels, tagmask=tagmask)

        if predict:
            if isinstance(task, RegressionTask):
                if logits.ndimension() > 1:
                    assert logits.ndimension() == 2 and logits[-1] == 1, \
                        "Invalid regression prediction dimensions!"
                    logits = logits.squeeze(-1)
                out['preds'] = logits
            else:
                _, out['preds'] = logits.max(dim=1)
        return out

    def _pair_sentence_forward(self, batch, task, predict):
        out = {}

        # embed the sentence
        classifier = self._get_classifier(task)
        if self.use_bert:
            sent, mask = self.sent_encoder(batch['inputs'], task)
            logits = classifier(sent, mask)
        else:
            sent1, mask1 = self.sent_encoder(batch['input1'], task)
            sent2, mask2 = self.sent_encoder(batch['input2'], task)
            logits = classifier(sent1, sent2, mask1, mask2)
        out['logits'] = logits
        out['n_exs'] = get_batch_size(batch)
        tagmask = batch.get('tagmask', None)
        if 'labels' in batch:
            labels = batch['labels']
            labels = labels.squeeze(-1) if len(labels.size()) > 1 else labels
            if isinstance(task, JOCITask):
                logits = logits.squeeze(-1) if len(logits.size()
                                                   ) > 1 else logits
                out['loss'] = F.mse_loss(logits, labels)
                logits_np = logits.data.cpu().numpy()
                labels_np = labels.data.cpu().numpy()
                task.scorer1(mean_squared_error(logits_np, labels_np))
                task.scorer2(logits_np, labels_np)
            elif isinstance(task, STSBTask):
                logits = logits.squeeze(-1) if len(logits.size()
                                                   ) > 1 else logits
                out['loss'] = F.mse_loss(logits, labels)
                task.update_metrics(logits.data.cpu().numpy(),
                                    labels.data.cpu().numpy(), tagmask=tagmask)
            else:
                out['loss'] = F.cross_entropy(logits, labels)
                task.update_metrics(logits, labels, tagmask=tagmask)

        if predict:
            if isinstance(task, RegressionTask):
                if logits.ndimension() > 1:
                    assert logits.ndimension() == 2 and logits[-1] == 1, \
                        "Invalid regression prediction dimensions!"
                    logits = logits.squeeze(-1)
                out['preds'] = logits
            else:
                _, out['preds'] = logits.max(dim=1)
        return out

    def _ranking_forward(self, batch, task, predict):
        ''' For caption and image ranking. This implementation is intended for Reddit
            This implementation assumes only positive pairs exist in input data.
            Negative pairs are created within batch.
        '''
        out = {}
        # feed forwarding inputs through sentence encoders
        sent1, mask1 = self.sent_encoder(batch['input1'], task)
        sent2, mask2 = self.sent_encoder(batch['input2'], task)
        # pooler for both Input and Response
        sent_pooler = getattr(self, "%s_mdl" % task.name)
        sent_dnn = getattr(
            self, "%s_Response_mdl" %
            task.name)  # dnn for Response
        sent1_rep = sent_pooler(sent1, mask1)
        sent2_rep_pool = sent_pooler(sent2, mask2)
        sent2_rep = sent_dnn(sent2_rep_pool)

        cos_simi = torch.mm(sent1_rep, sent2_rep.transpose(0, 1))
        if task.name == 'reddit_softmax':
            cos_simi_backward = cos_simi.transpose(0, 1)
            labels = torch.arange(len(cos_simi), dtype=torch.long).cuda()

            total_loss = torch.nn.CrossEntropyLoss()(cos_simi, labels)  # one-way loss
            total_loss_rev = torch.nn.CrossEntropyLoss()(
                cos_simi_backward, labels)  # reverse
            out['loss'] = total_loss + total_loss_rev

            pred = torch.nn.Softmax(dim=1)(cos_simi)
            pred = torch.argmax(pred, dim=1)
        else:
            labels = torch.eye(len(cos_simi))

            # balancing pairs: #positive_pairs = batch_size, #negative_pairs =
            # batch_size-1
            cos_simi_pos = torch.diag(cos_simi)
            cos_simi_neg = torch.diag(cos_simi, diagonal=1)
            cos_simi = torch.cat([cos_simi_pos, cos_simi_neg], dim=0)
            labels_pos = torch.diag(labels)
            labels_neg = torch.diag(labels, diagonal=1)
            labels = torch.cat([labels_pos, labels_neg], dim=0)
            labels = labels.cuda()
            total_loss = torch.nn.BCEWithLogitsLoss()(cos_simi, labels)
            out['loss'] = total_loss

            pred = torch.sigmoid(cos_simi).round()

        total_correct = torch.sum(pred == labels)
        batch_acc = total_correct.item() / len(labels)
        out["n_exs"] = len(labels)
        task.scorer1(batch_acc)
        return out

    def _seq_gen_forward(self, batch, task, predict):
        ''' For variational autoencoder '''
        out = {}
        sent, sent_mask = self.sent_encoder(batch['inputs'], task)
        out['n_exs'] = get_batch_size(batch)

        if isinstance(task, (MTTask, RedditSeq2SeqTask)):
            decoder = getattr(self, "%s_decoder" % task.name)
            out.update(decoder.forward(sent, sent_mask, batch['targs']))
            task.scorer1(out['loss'].item())

        if 'targs' in batch:
            pass

        if predict:
            pass

        return out

    def _tagger_forward(self, batch: dict, task: TaggingTask, predict: bool) -> dict:
        '''
        This function is for sequence tagging (one-to-one mapping between words and tags).
        Args:
                batch: a dict of inputs and target tags
                task: TaggingTask
                predict: (boolean) predict mode (not supported)
        Returns
            out: (dict)
                - 'logits': output layer, dimension: [batchSize * task.max_seq_len, task.num_tags]
                - 'loss': size average CE loss
        '''
        out = {}
        # batch[inputs] only has one item
        b_size, seq_len = list(batch["inputs"].values())[0].size()
        seq_len -= 2
        sent_encoder = self.sent_encoder
        out['n_exs'] = get_batch_size(batch)
        if not isinstance(sent_encoder, BiLMEncoder):
            sent, mask = sent_encoder(batch['inputs'], task)
            sent = sent.masked_fill(1 - mask.byte(), 0)  # avoid NaNs
            sent = sent[:, 1:-1, :]
            hid2tag = self._get_classifier(task)
            logits = hid2tag(sent)
            logits = logits.view(b_size * seq_len, -1)
            out['logits'] = logits
            targs = batch['targs']['words'][:, :seq_len].contiguous().view(-1)
        if "mask" in batch:
            # prevent backprop for tags generated for tokenization-introduced tokens
            # such as word boundaries
            mask = batch["mask"]
            batch_mask = [mask[i][:seq_len] for i in range(b_size)]
            batch_mask = torch.stack(batch_mask)
            keep_idxs = torch.nonzero(batch_mask.view(-1).data).squeeze()
            logits = logits.index_select(0, keep_idxs)
            targs = targs.index_select(0, keep_idxs)
        pad_idx = self.vocab.get_token_index(self.vocab._padding_token)
        out['loss'] = F.cross_entropy(logits, targs, ignore_index=pad_idx)
        task.scorer1(logits, targs)
        return out

    def _lm_forward(self, batch, task, predict):
        """Forward pass for LM model
        Args:
            batch: indexed input data
            task: (Task obejct)
            predict: (boolean) predict mode (not supported)
        return:
            out: (dict)
                - 'logits': output layer, dimension: [batchSize * timeSteps * 2, outputDim]
                            first half: [:batchSize*timeSteps, outputDim] is output layer from forward layer
                            second half: [batchSize*timeSteps:, outputDim] is output layer from backward layer
                - 'loss': size average CE loss
        """
        out = {}
        sent_encoder = self.sent_encoder
        assert_for_log(isinstance(sent_encoder._phrase_layer, BiLMEncoder),
                       "Not using LM for language modeling task!")
        assert_for_log('targs' in batch and 'words' in batch['targs'],
                       "Batch missing target words!")
        pad_idx = self.vocab.get_token_index(
            self.vocab._padding_token, 'tokens')
        b_size, seq_len = batch['targs']['words'].size()
        n_pad = batch['targs']['words'].eq(pad_idx).sum().item()
        out['n_exs'] = (b_size * seq_len - n_pad) * 2

        sent, mask = sent_encoder(batch['input'], task)
        sent = sent.masked_fill(1 - mask.byte(), 0)  # avoid NaNs

        # Split encoder outputs by direction
        split = int(self.sent_encoder._phrase_layer.get_output_dim() / 2)
        fwd, bwd = sent[:, :, :split], sent[:, :, split:split * 2]
        if split * 2 < sent.size(2):  # skip embeddings
            out_embs = sent[:, :, split * 2:]
            fwd = torch.cat([fwd, out_embs], dim=2)
            bwd = torch.cat([bwd, out_embs], dim=2)

        # Forward and backward logits and targs
        hid2voc = getattr(self, "%s_hid2voc" % task.name)
        logits_fwd = hid2voc(fwd).view(b_size * seq_len, -1)
        logits_bwd = hid2voc(bwd).view(b_size * seq_len, -1)
        logits = torch.cat([logits_fwd, logits_bwd], dim=0)
        out['logits'] = logits
        trg_fwd = batch['targs']['words'].view(-1)
        trg_bwd = batch['targs_b']['words'].view(-1)
        targs = torch.cat([trg_fwd, trg_bwd], dim=0)
        assert logits.size(0) == targs.size(
            0), "Number of logits and targets differ!"
        out['loss'] = F.cross_entropy(logits, targs, ignore_index=pad_idx)
        task.scorer1(out['loss'].item())
        if predict:
            pass
        return out

    def _lm_only_lr_forward(self, batch, task):
        """Only left to right pass for LM model - non-bidirectional models.
           Used for language modeling training only in one direction.
        Args:
            batch: indexed input data
            task: (Task obejct)
        return:
            out: (dict)
                - 'logits': output layer, dimension: [batchSize * timeSteps, outputDim] is output layer from forward layer
                - 'loss': size average CE loss
        """

        out = {}
        assert_for_log('targs' in batch and 'words' in batch['targs'],
                       "Batch missing target words!")
        pad_idx = self.vocab.get_token_index(self.vocab._padding_token, 'tokens')
        b_size, seq_len = batch['targs']['words'].size()
        # pad_idx is the token used to pad till max_seq_len
        n_pad = batch['targs']['words'].eq(pad_idx).sum().item()
        # No of examples: only left to right, every unit in the sequence length is
        # a training example only once.
        out['n_exs'] = (b_size * seq_len - n_pad)
        sent, mask = self.sent_encoder(batch['input'], task)
        sent = sent.masked_fill(1 - mask.byte(), 0)
        hid2voc = getattr(self, "%s_hid2voc" % task.name)
        logits = hid2voc(sent).view(b_size * seq_len, -1)
        out['logits'] = logits
        trg_fwd = batch['targs']['words'].view(-1)
        assert logits.size(0) == trg_fwd.size(0), "Number of logits and targets differ!"
        out['loss'] = F.cross_entropy(logits, trg_fwd, ignore_index=pad_idx)
        task.scorer1(out['loss'].item())
        return out

    def _grounded_forward(self, batch, task, predict):
        out, img_seq = {}, []
        sent_emb, sent_mask = self.sent_encoder(batch['input1'], task)
        batch_size = get_batch_size(batch)
        out['n_exs'] = batch_size
        sent_pooler = self._get_classifier(task)

        sent_rep = sent_pooler(sent_emb, sent_mask)

        ids = batch['ids'].cpu().squeeze(-1).data.numpy().tolist()

        for img_idx in ids:
            img_rep = task.img_encoder.forward(int(img_idx))[0]
            img_seq.append(torch.tensor(img_rep, dtype=torch.float32).cuda())

        loss = torch.autograd.Variable(torch.Tensor(1), requires_grad=True) + 0
        softmax = nn.Softmax(dim=0)
        cos = nn.CosineSimilarity(dim=1, eps=1e-6)
        acc = []

        loss_fn = nn.L1Loss()
        # contrastive against n samples (n = {2, 3}), temperature
        samples, temp = batch_size - 1, 0.001
        for sent_idx in range(batch_size):
            sent = sent_rep[sent_idx].reshape(1, -1).cuda()
            img = img_seq[sent_idx].reshape(1, -1).cuda()
            labels = [1] + [0] * (samples - 1)
            labels = torch.tensor(labels, dtype=torch.float32)
            mat = [cos(sent, img).cpu().data.numpy()[0]]
            for _ in range(len(mat), samples):
                r = sent_idx
                while (r == sent_idx):
                    r = np.random.randint(batch_size, size=(1, 1))[0][0]
                img = img_seq[r].reshape(1, -1).cuda()
                mat.append(cos(sent, img).cpu().data.numpy()[0])

            mat = torch.tensor(mat, dtype=torch.float32)
            dist = softmax(Variable(torch.tensor(mat, dtype=torch.float32)))

            max_idx = np.argmax(dist.data.numpy())
            loss.add(loss_fn(mat, labels))

            preds = [0] * samples
            preds[max_idx] = 1
            acc.append(1 if max_idx == 0 else 0)

        out['loss'] = loss
        task.scorer1(np.mean(acc))
        return out

    def _grounded_ranking_bce_forward(self, batch, task, predict):
        ''' Binary Cross Entropy Loss
            Create sentence, image representation.
        '''

        out, neg = {}, []
        sent_emb, sent_mask = self.sent_encoder(batch['input1'], task)
        batch_size = get_batch_size(batch)
        out['n_exs'] = batch_size
        sent_pooler = self._get_classifier(task)
        sent_rep = sent_pooler(sent_emb, sent_mask)
        loss_fn = nn.L1Loss()
        ids = batch['ids'].cpu().squeeze(-1).data.numpy().tolist()
        img_seq = []

        for img_idx in ids:
            img_rep = task.img_encoder.forward(int(img_idx))[0]
            img_seq.append(torch.tensor(img_rep, dtype=torch.float32).cuda())

        img_emb = torch.stack(img_seq, dim=0)
        sent1_rep = sent_rep
        sent2_rep = img_emb

        sent1_rep = F.normalize(sent1_rep, 2, 1)
        sent2_rep = F.normalize(sent2_rep, 2, 1)
        mat_mul = torch.mm(sent1_rep, torch.transpose(sent2_rep, 0, 1))
        labels = torch.eye(len(mat_mul))

        scale = 1 / (len(mat_mul) - 1) if len(mat_mul) > 1 else 1
        weights = scale * torch.ones(mat_mul.shape) - \
            (scale - 1) * torch.eye(len(mat_mul))
        weights = weights.view(-1).cuda()

        mat_mul = mat_mul.view(-1)
        labels = labels.view(-1).cuda()
        pred = torch.sigmoid(mat_mul).round()

        out['loss'] = loss_fn(mat_mul, labels)
        total_correct = torch.sum(pred == labels)
        batch_acc = total_correct.item() / len(labels)
        task.scorer1.__call__(batch_acc)

        return out

    def _multiple_choice_reading_comprehension_forward(self, batch, task, predict):
        ''' Forward call for multiple choice (selecting from a fixed set of answers)
        reading comprehension (have a supporting paragraph).

        Batch has a tensor of shape (n_questions, n_answers, n_tokens)
        '''
        out = {}
        classifier = self._get_classifier(task)
        if self.use_bert:
            inp = batch["para_quest_ans"]
            ex_embs, ex_mask = self.sent_encoder(inp, task)
            logits = classifier(ex_embs, ex_mask)
            out['n_exs'] = inp["bert_wpm_pretokenized"].size(0)
        else:
            par_emb, par_mask = self.sent_encoder(batch["paragraph"], task)
            qst_emb, qst_mask = self.sent_encoder(batch["question"], task)
            ans_emb, ans_mask = self.sent_encoder(batch["answer"], task)
            inp = torch.cat([par_emb, qst_emb, ans_emb], dim=1)
            inp_mask = torch.cat([par_mask, qst_mask, ans_mask], dim=1)
            logits = classifier(inp, inp_mask)
            out['n_exs'] = batch["answer"]["words"].size(0)
        out['logits'] = logits

        if 'label' in batch:
            idxs = [(p, q) for p, q in zip(batch["par_idx"], batch["qst_idx"])]
            labels = batch['label']
            out['loss'] = F.cross_entropy(logits, labels)
            task.update_metrics(logits, labels, idxs)

        if predict:
            out['preds'] = logits.argmax(dim=-1)

        return out

    def get_elmo_mixing_weights(self, tasks=[]):
        ''' Get elmo mixing weights from text_field_embedder. Gives warning when fails.
        args:
           - tasks (List[Task]): list of tasks that we want to get  ELMo scalars for.
        returns:
            - params Dict[str:float]: dictionary maybe layers to scalar params
        '''
        params = {}
        if self.elmo:
            if not self.sep_embs_for_skip:
                tasks = [None]
            else:
                tasks = [None] + tasks
            for task in tasks:
                if task:
                    params[task._classifier_name] = get_elmo_mixing_weights(
                        self.sent_encoder._text_field_embedder, task=task)
                else:
                    params["@pretrain@"] = get_elmo_mixing_weights(
                        self.sent_encoder._text_field_embedder, task=None)
        return params<|MERGE_RESOLUTION|>--- conflicted
+++ resolved
@@ -772,13 +772,10 @@
             out = self._grounded_ranking_bce_forward(batch, task, predict)
         elif isinstance(task, RankingTask):
             out = self._ranking_forward(batch, task, predict)
-<<<<<<< HEAD
         elif isinstance(task, MultiRCTask):
             out = self._multiple_choice_reading_comprehension_forward(batch, task, predict)
-=======
         elif isinstance(task, SpanClassificationTask):
             out = self._span_forward(batch, task, predict)
->>>>>>> 545f4c67
         else:
             raise ValueError("Task-specific components not found!")
         return out
@@ -864,9 +861,9 @@
     def _span_forward(self, batch, task, predict):
         sent_embs, sent_mask = self.sent_encoder(batch['input1'], task)
         module = getattr(self, "%s_mdl" % task.name)
-        out = module.forward(batch, sent_embs, sent_mask, 
+        out = module.forward(batch, sent_embs, sent_mask,
                              task, predict)
-        return out 
+        return out
 
     def _positive_pair_sentence_forward(self, batch, task, predict):
         ''' forward function written specially for cases where we have only +ve pairs in input data
