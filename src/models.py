'''Core model and functions for building it.'''
import os
import sys
import math
import copy
import json
import logging as log

import torch
import torch.nn as nn
import numpy as np
import torch.nn.functional as F
from torch.autograd import Variable
from sklearn.metrics import mean_squared_error

from allennlp.common import Params
from allennlp.modules import Elmo, Seq2SeqEncoder, SimilarityFunction, TimeDistributed
from allennlp.nn import util
from allennlp.modules.text_field_embedders import BasicTextFieldEmbedder
from allennlp.modules.token_embedders import Embedding, TokenCharactersEncoder
from allennlp.modules.similarity_functions import DotProductSimilarity
from allennlp.modules.seq2vec_encoders import CnnEncoder
from allennlp.modules.seq2seq_encoders import Seq2SeqEncoder as s2s_e
from allennlp.modules.seq2seq_encoders import StackedSelfAttentionEncoder
from allennlp.training.metrics import Average

from .allennlp_mods.elmo_text_field_embedder import ElmoTextFieldEmbedder

from .utils import get_batch_utilization, get_elmo_mixing_weights
from . import config

from .tasks import STSBTask, CoLATask, SSTTask, \
    PairClassificationTask, SingleClassificationTask, \
    PairRegressionTask, RankingTask, \
    SequenceGenerationTask, LanguageModelingTask, \
    PairOrdinalRegressionTask, JOCITask, WeakGroundedTask, \
    GroundedTask, MTTask, RedditTask

from .tasks import STSBTask, CoLATask, \
    ClassificationTask, PairClassificationTask, SingleClassificationTask, \
    RegressionTask, PairRegressionTask, RankingTask, \
    SequenceGenerationTask, LanguageModelingTask, MTTask, \
    PairOrdinalRegressionTask, JOCITask, \
    WeakGroundedTask, GroundedTask, VAETask, \
    GroundedTask, TaggingTask, POSTaggingTask, CCGTaggingTask
from .modules import SentenceEncoder, BoWSentEncoder, \
    AttnPairEncoder, MaskedStackedSelfAttentionEncoder, \
    BiLMEncoder, ElmoCharacterEncoder, Classifier, Pooler, \
    SingleClassifier, PairClassifier, CNNEncoder

from .utils import assert_for_log, get_batch_utilization, get_batch_size
from .seq2seq_decoder import Seq2SeqDecoder


# Elmo stuff
# Look in $ELMO_SRC_DIR (e.g. /usr/share/jsalt/elmo) or download from web
ELMO_OPT_NAME = "elmo_2x4096_512_2048cnn_2xhighway_options.json"
ELMO_WEIGHTS_NAME = "elmo_2x4096_512_2048cnn_2xhighway_weights.hdf5"
ELMO_SRC_DIR = (os.getenv("ELMO_SRC_DIR") or
                "https://s3-us-west-2.amazonaws.com/allennlp/models/elmo/2x4096_512_2048cnn_2xhighway/")
ELMO_OPT_PATH = os.path.join(ELMO_SRC_DIR, ELMO_OPT_NAME)
ELMO_WEIGHTS_PATH = os.path.join(ELMO_SRC_DIR, ELMO_WEIGHTS_NAME)


def build_model(args, vocab, pretrained_embs, tasks):
    '''Build model according to args '''

    # Build embeddings.
    d_emb, embedder, cove_emb = build_embeddings(args, vocab, tasks, pretrained_embs)
    d_sent = args.d_hid

    # Build single sentence encoder: the main component of interest
    # Need special handling for language modeling
    tfm_params = Params({'input_dim': d_emb, 'hidden_dim': args.d_hid,
                         'projection_dim': args.d_tproj,
                         'feedforward_hidden_dim': args.d_ff,
                         'num_layers': args.n_layers_enc,
                         'num_attention_heads': args.n_heads})
    rnn_params = Params({'input_size': d_emb, 'bidirectional': args.bidirectional,
                         'hidden_size': args.d_hid, 'num_layers': args.n_layers_enc})

    if sum([isinstance(task, LanguageModelingTask) for task in tasks]):
        if args.bidirectional:
            rnn_params['bidirectional'] = False
            if args.sent_enc == 'rnn':
                fwd = s2s_e.by_name('lstm').from_params(copy.deepcopy(rnn_params))
                bwd = s2s_e.by_name('lstm').from_params(copy.deepcopy(rnn_params))
            elif args.sent_enc == 'transformer':
                fwd = MaskedStackedSelfAttentionEncoder.from_params(copy.deepcopy(tfm_params))
                bwd = MaskedStackedSelfAttentionEncoder.from_params(copy.deepcopy(tfm_params))
            sent_encoder = BiLMEncoder(vocab, embedder, args.n_layers_highway,
                                       fwd, bwd, dropout=args.dropout,
                                       skip_embs=args.skip_embs, cove_layer=cove_emb)
        else:  # not bidirectional
            if args.sent_enc == 'rnn':
                fwd = s2s_e.by_name('lstm').from_params(copy.deepcopy(rnn_params))
            elif args.sent_enc == 'transformer':
                fwd = MaskedStackedSelfAttentionEncoder.from_params(copy.deepcopy(tfm_params))
            sent_encoder = SentenceEncoder(vocab, embedder, args.n_layers_highway,
                                           fwd, skip_embs=args.skip_embs,
                                           dropout=args.dropout, cove_layer=cove_emb)
    elif args.sent_enc == 'bow':
        sent_encoder = BoWSentEncoder(vocab, embedder)
        d_sent = d_emb
    elif args.sent_enc == 'rnn':
        sent_rnn = s2s_e.by_name('lstm').from_params(copy.deepcopy(rnn_params))
        sent_encoder = SentenceEncoder(vocab, embedder, args.n_layers_highway,
                                       sent_rnn, skip_embs=args.skip_embs,
                                       dropout=args.dropout, cove_layer=cove_emb)
        d_sent = (1 + args.bidirectional) * args.d_hid
    elif args.sent_enc == 'transformer':
        transformer = StackedSelfAttentionEncoder.from_params(copy.deepcopy(tfm_params))
        sent_encoder = SentenceEncoder(vocab, embedder, args.n_layers_highway,
                                       transformer, dropout=args.dropout,
                                       skip_embs=args.skip_embs, cove_layer=cove_emb)
    else:
        assert_for_log(False, "No valid sentence encoder specified.")

    d_sent += args.skip_embs * d_emb

    # Build model and classifiers
    model = MultiTaskModel(args, sent_encoder, vocab)
    for task in tasks:
        build_module(task, model, d_sent, vocab, embedder, args)
    for task in tasks:
        maybe_override_task_classifier(args, model, task, tasks)
    model = model.cuda() if args.cuda >= 0 else model
    log.info(model)
    param_count = 0
    trainable_param_count = 0
    for name, param in model.named_parameters():
        param_count += np.prod(param.size())
        if param.requires_grad:
            trainable_param_count += np.prod(param.size())
    log.info("Total number of parameters: {}".format(param_count))
    log.info("Number of trainable parameters: {}".format(trainable_param_count))
    return model


def build_embeddings(args, vocab, tasks, pretrained_embs=None):
    ''' Build embeddings according to options in args '''
    
    d_emb, d_char = 0, args.d_char

    token_embedder = {}
    # Word embeddings
    if args.word_embs != 'none':
        if args.word_embs in ['glove', 'fastText'] and pretrained_embs is not None:
            log.info("\tUsing word embeddings from %s", args.word_embs_file)
            word_embs = pretrained_embs
            d_word = pretrained_embs.size()[-1]
        else:
            log.info("\tLearning word embeddings from scratch!")
            word_embs = None
            d_word = args.d_word

        embeddings = Embedding(vocab.get_vocab_size('tokens'), d_word,
                               weight=word_embs, trainable=False,
                               padding_index=vocab.get_token_index('@@PADDING@@'))
        token_embedder["words"] = embeddings
        d_emb += d_word
    else:
        log.info("\tNot using word embeddings!")

    # Handle cove
    if args.cove:
        sys.path.append(args.path_to_cove)
        try:
            from cove import MTLSTM as cove_lstm
            cove_emb = cove_lstm(n_vocab=vocab.get_vocab_size('tokens'),
                                 vectors=embeddings.weight.data)
            d_emb += 600
            log.info("\tUsing CoVe embeddings!")
        except ImportError:
            log.info("Failed to import CoVE!")
    else:
        cove_emb = None

    # Character embeddings
    if args.char_embs:
        log.info("\tUsing character embeddings!")
        char_embeddings = Embedding(vocab.get_vocab_size('chars'), d_char)
        filter_sizes = tuple([int(i) for i in args.char_filter_sizes.split(',')])
        char_encoder = CnnEncoder(d_char, num_filters=args.n_char_filters,
                                  ngram_filter_sizes=filter_sizes,
                                  output_dim=d_char)
        char_embedder = TokenCharactersEncoder(char_embeddings, char_encoder,
                                               dropout=args.dropout_embs)
        d_emb += d_char
        token_embedder["chars"] = char_embedder
    else:
        log.info("\tNot using character embeddings!")

    # Handle elmo
    if args.elmo:
        log.info("Loading ELMo from files:")
        log.info("ELMO_OPT_PATH = %s", ELMO_OPT_PATH)
        log.info("ELMO_WEIGHTS_PATH = %s", ELMO_WEIGHTS_PATH)
        if args.elmo_chars_only:
            log.info("\tUsing ELMo character CNN only!")
            #elmo_embedder = elmo_embedder._elmo._elmo_lstm._token_embedder
            elmo_embedder = ElmoCharacterEncoder(options_file=ELMO_OPT_PATH,
                                                 weight_file=ELMO_WEIGHTS_PATH,
                                                 requires_grad=False)
            
            d_emb += 512
        else:
            log.info("\tUsing full ELMo!")
            elmo_embedder = Elmo(options_file=ELMO_OPT_PATH,
                                 weight_file=ELMO_WEIGHTS_PATH,
                                 num_output_representations=len(tasks),
                                 dropout=args.dropout)
            d_emb += 1024

        token_embedder["elmo"] = elmo_embedder
    embedder = ElmoTextFieldEmbedder(token_embedder, tasks)
    assert d_emb, "You turned off all the embeddings, ya goof!"
    return d_emb, embedder, cove_emb


def build_module(task, model, d_sent, vocab, embedder, args):
    ''' Build task-specific components for a task and add them to model. '''
    
    task_params = get_task_specific_params(args, task.name)
    log.info("\tTask '%s' params: %s", task.name,
             json.dumps(task_params.as_dict(), indent=2))
    # Store task-specific params in case we want to access later
    setattr(model, '%s_task_params' % task.name, task_params)

    if isinstance(task, SingleClassificationTask):
        module = build_single_sentence_module(task, d_sent, task_params)
        setattr(model, '%s_mdl' % task.name, module)
    elif isinstance(task, (PairClassificationTask, PairRegressionTask,
                           PairOrdinalRegressionTask)):
        module = build_pair_sentence_module(task, d_sent, model, vocab,
                                            task_params)
        setattr(model, '%s_mdl' % task.name, module)
    elif isinstance(task, LanguageModelingTask):
        hid2voc = build_lm(task, d_sent, args)
        setattr(model, '%s_hid2voc' % task.name, hid2voc)
    elif isinstance(task, TaggingTask):
        hid2tag = build_tagger(task, d_sent, task.num_tags)
        setattr(model, '%s_mdl' % task.name, hid2tag)
    elif isinstance(task, MTTask):
        decoder_params = Params({'input_dim': d_sent,
                                 'target_embedding_dim': 300,
                                 'max_decoding_steps': 200,
                                 'target_namespace': 'tokens',
                                 'attention': 'bilinear',
                                 'dropout': args.dropout,
                                 'scheduled_sampling_ratio': 0.0})
        decoder = Seq2SeqDecoder.from_params(vocab, decoder_params)
        setattr(model, '%s_decoder' % task.name, decoder)
    elif isinstance(task, SequenceGenerationTask):
        decoder, hid2voc = build_decoder(task, d_sent, vocab, embedder, args)
        setattr(model, '%s_decoder' % task.name, decoder)
        setattr(model, '%s_hid2voc' % task.name, hid2voc)

    elif isinstance(task, VAETask):
        decoder_params = Params({'input_dim': d_sent,
                                 'target_embedding_dim': 300,
                                 'max_decoding_steps': 200,
                                 'target_namespace': 'tokens',
                                 'attention': 'bilinear',
                                 'dropout': args.dropout,
                                 'scheduled_sampling_ratio': 0.0})
        decoder = Seq2SeqDecoder.from_params(vocab, decoder_params)
        setattr(model, '%s_decoder' % task.name, decoder)

    elif isinstance(task, GroundedTask):
        task.img_encoder = CNNEncoder(model_name='resnet', path=task.path)
    elif isinstance(task, RankingTask):
        pooler, dnn_ResponseModel = build_reddit_module(task, d_sent, task_params)
        setattr(model, '%s_mdl' % task.name, pooler)
        setattr(model, '%s_Response_mdl' % task.name, dnn_ResponseModel)

        #print("NEED TO ADD DNN to RESPONSE INPUT -- TO DO: IMPLEMENT QUICKLY")
    else:
        raise ValueError("Module not found for %s" % task.name)


def maybe_override_task_classifier(args, model, task, all_tasks):
    """ If a task specifies to use another task's classifier, set that.

    Overrides the model's <task>_mdl reference to point to another task's
    classifier (the source task). If the source task is not found, will
    construct the *source* task's <src_task>_mdl attribute as an alias of the
    current task - this will cause the model to load the correct variables from
    the checkpoints if available.
    """
    src_task = config.get_task_attr(args, task.name, "use_classifier")
    if src_task is None:
        return
    if src_task == task.name:
        log.warn("Task '%s': requested shared classifier from self. Did you"
                 " mean something else?", task.name)
        return
    tasks_by_name = {task.name:task for task in all_tasks}
    src_cls_key = "%s_mdl" % src_task    # name of source classifier
    this_cls_key = "%s_mdl" % task.name  # name of this classifier

    # Case where source task is *not* found.
    if (src_task not in tasks_by_name) or (not hasattr(model, src_cls_key)):
        log.warn("Task '%s': requested to share classifier from "
                 "non-existent task '%s'. Back-copying classifier to alias"
                 " checkpoints.", task.name, src_task)
        setattr(model, src_cls_key, getattr(model, this_cls_key))
        return
    # Case where source task *is* found.
    src_task_mdl = getattr(model, src_cls_key)
    # Remove any task model we might have made for *this* task.
    old_task_mdl = getattr(model, this_cls_key)
    del old_task_mdl
    # Override this task model with the other model's class.
    setattr(model, this_cls_key, src_task_mdl)
    log.info("USING %s module for task %s", src_task, task.name)


def get_task_specific_params(args, task_name):
    ''' Search args for parameters specific to task.

    Args:
        args: main-program args, a config.Params object
        task_name: (string)

    Returns:
        AllenNLP Params object of task-specific params.
    '''
    _get_task_attr = lambda attr_name: config.get_task_attr(args, task_name,
                                                            attr_name)
    params = {}
    params['cls_type'] = _get_task_attr("classifier")
    params['d_hid'] = _get_task_attr("classifier_hid_dim")
    params['d_proj'] = _get_task_attr("d_proj")
    params['shared_pair_attn'] = args.shared_pair_attn
    if args.shared_pair_attn:
        params['attn'] = args.pair_attn
        params['d_hid_attn'] = args.d_hid_attn
        params['dropout'] = args.classifier_dropout
    else:
        params['attn'] = _get_task_attr("pair_attn")
        params['d_hid_attn'] = _get_task_attr("d_hid_attn")
        params['dropout'] = _get_task_attr("classifier_dropout")

    # TODO: rename this to be more descriptive than 'name'.
    params['name'] = args.get("%s_use_classifier" % task_name, task_name)

    return Params(params)


def build_reddit_module(task, d_inp, params):
    ''' Build a single classifier '''
    pooler = Pooler.from_params(d_inp, params['d_proj'])
    dnn_ResponseModel = nn.Sequential(nn.Linear(params['d_proj'], params['d_proj']),
                                        nn.Tanh(), nn.Linear(params['d_proj'], params['d_proj']),
                                        )
    #classifier = Classifier.from_params(params['d_proj'], task.n_classes, params)
    return pooler, dnn_ResponseModel


def build_single_sentence_module(task, d_inp, params):
    ''' Build a single classifier '''
    pooler = Pooler.from_params(d_inp, params['d_proj'])
    classifier = Classifier.from_params(params['d_proj'], task.n_classes, params)
    return SingleClassifier(pooler, classifier)


def build_pair_sentence_module(task, d_inp, model, vocab, params):
    ''' Build a pair classifier, shared if necessary '''

    def build_pair_attn(d_in, use_attn, d_hid_attn):
        ''' Build the pair model '''
        if not use_attn:
            pair_attn = None
        else:
            d_inp_model = 2 * d_in
            modeling_layer = s2s_e.by_name('lstm').from_params(
                Params({'input_size': d_inp_model, 'hidden_size': d_hid_attn,
                        'num_layers': 1, 'bidirectional': True}))
            pair_attn = AttnPairEncoder(vocab, modeling_layer,
                                        dropout=params["dropout"])
        return pair_attn

    if params["attn"]:
        pooler = Pooler.from_params(params["d_hid_attn"], params["d_hid_attn"], project=False)
        d_out = params["d_hid_attn"] * 2
    else:
        pooler = Pooler.from_params(d_inp, params["d_proj"], project=True)
        d_out = params["d_proj"]

    if params["shared_pair_attn"]:
        if not hasattr(model, "pair_attn"):
            pair_attn = build_pair_attn(d_inp, params["attn"], params["d_hid_attn"])
            model.pair_attn = pair_attn
        else:
            pair_attn = model.pair_attn
    else:
        pair_attn = build_pair_attn(d_inp, params["attn"], params["d_hid_attn"])

    n_classes = task.n_classes if hasattr(task, 'n_classes') else 1
    classifier = Classifier.from_params(4 * d_out, n_classes, params)
    module = PairClassifier(pooler, classifier, pair_attn)
    return module


def build_lm(task, d_inp, args):
    ''' Build LM components (just map hidden states to vocab logits) '''
    hid2voc = nn.Linear(d_inp, args.max_word_v_size)
    return hid2voc

def build_tagger(task, d_inp, out_dim):
    ''' Build tagger components. '''
    hid2tag = nn.Linear(d_inp, out_dim)
    return hid2tag

def build_decoder(task, d_inp, vocab, embedder, args):
    ''' Build a task specific decoder '''
    rnn = s2s_e.by_name('lstm').from_params(
        Params({'input_size': embedder.get_output_dim(),
                'hidden_size': args.d_hid_dec,
                'num_layers': args.n_layers_dec, 'bidirectional': False}))
    decoder = SentenceEncoder(vocab, embedder, 0, rnn)
    hid2voc = nn.Linear(args.d_hid_dec, args.max_word_v_size)
    return decoder, hid2voc


class MultiTaskModel(nn.Module):
    '''
    Giant model with task-specific components and a shared word and sentence encoder.
    '''

    def __init__(self, args, sent_encoder, vocab):
        ''' Args: sentence encoder '''
        super(MultiTaskModel, self).__init__()
        self.sent_encoder = sent_encoder
        self.combine_method = args.sent_combine_method
        self.vocab = vocab
        self.utilization = Average() if args.track_batch_utilization else None
        self.elmo = args.elmo and not args.elmo_chars_only
        
        
    def forward(self, task, batch, predict=False):
        '''
        Pass inputs to correct forward pass

        Args:
            - task
            - batch

        Returns:
            - out: dictionary containing task outputs and loss if label was in batch
        '''
        if 'input1' in batch and self.utilization is not None:
            self.utilization(get_batch_utilization(batch['input1']))
        if isinstance(task, SingleClassificationTask):
            out = self._single_sentence_forward(batch, task, predict)
        elif isinstance(task, (PairClassificationTask, PairRegressionTask,
                               PairOrdinalRegressionTask)):
            out = self._pair_sentence_forward(batch, task, predict)
        elif isinstance(task, LanguageModelingTask):
            out = self._lm_forward(batch, task, predict)
        elif isinstance(task, VAETask):
            out = self._vae_forward(batch, task, predict)
        elif isinstance(task, TaggingTask):
            out = self._tagger_forward(batch, task, predict)
        elif isinstance(task, SequenceGenerationTask):
            out = self._seq_gen_forward(batch, task, predict)
        elif isinstance(task, GroundedTask):
            out = self._grounded_classification_forward(batch, task, predict)
        elif isinstance(task, RankingTask):
            out = self._ranking_forward(batch, task, predict)
        else:
            raise ValueError("Task-specific components not found!")
        return out

    def _get_classifier(self, task):
        key = task.name
        module = getattr(self, "%s_mdl" % key)
        return module

    def _single_sentence_forward(self, batch, task, predict):
        out = {}

        # embed the sentence
        sent_embs, sent_mask = self.sent_encoder(batch['input1'], task)
        # pass to a task specific classifier
        classifier = self._get_classifier(task)
        logits = classifier(sent_embs, sent_mask)
        out['logits'] = logits
        out['n_exs'] = get_batch_size(batch)

        if 'labels' in batch: # means we should compute loss
            labels = batch['labels'].squeeze(-1)
            out['loss'] = F.cross_entropy(logits, labels)
            if isinstance(task, CoLATask):
                task.scorer2(logits, labels)
                labels_np = labels.data.cpu().numpy()
                _, preds = logits.max(dim=1)
                task.scorer1(labels_np, preds.data.cpu().numpy())
            else:
                task.scorer1(logits, labels)
                if task.scorer2 is not None:
                    task.scorer2(logits, labels)

        if predict:
            if isinstance(task, RegressionTask):
                if logits.ndimension() > 1:
                    assert logits.ndimension() == 2 and logits[-1] == 1, \
                            "Invalid regression prediction dimensions!"
                    logits = logits.squeeze(-1)
                out['preds'] = logits
            else:
                _, out['preds'] = logits.max(dim=1)
        return out


    def _pair_sentence_forward(self, batch, task, predict):
        out = {}

        # embed the sentence
<<<<<<< HEAD
        sent1, mask1 = self.sent_encoder(batch['input1'], task)
        sent2, mask2 = self.sent_encoder(batch['input2'], task)
        classifier = getattr(self, "%s_mdl" % task.name)
=======
        sent1, mask1 = self.sent_encoder(batch['input1'])
        sent2, mask2 = self.sent_encoder(batch['input2'])
        classifier = self._get_classifier(task)
>>>>>>> 11574948
        logits = classifier(sent1, sent2, mask1, mask2)
        out['logits'] = logits
        out['n_exs'] = get_batch_size(batch)

        if 'labels' in batch:
            labels = batch['labels']
            labels = labels.squeeze(-1) if len(labels.size()) > 1 else labels
            if isinstance(task, JOCITask):
                logits = logits.squeeze(-1) if len(logits.size()) > 1 else logits
                out['loss'] = F.mse_loss(logits, labels)
                logits_np = logits.data.cpu().numpy()
                labels_np = labels.data.cpu().numpy()
                task.scorer1(mean_squared_error(logits_np, labels_np))
                task.scorer2(logits_np, labels_np)
            elif isinstance(task, STSBTask):
                logits = logits.squeeze(-1) if len(logits.size()) > 1 else logits
                out['loss'] = F.mse_loss(logits, labels)
                logits_np = logits.data.cpu().numpy()
                labels_np = labels.data.cpu().numpy()
                task.scorer1(logits_np, labels_np)
                task.scorer2(logits_np, labels_np)
            else:
                out['loss'] = F.cross_entropy(logits, labels)
                task.scorer1(logits, labels)
                if task.scorer2 is not None:
                    task.scorer2(logits, labels)

        if predict:
            if isinstance(task, RegressionTask):
                if logits.ndimension() > 1:
                    assert logits.ndimension() == 2 and logits[-1] == 1, \
                            "Invalid regression prediction dimensions!"
                    logits = logits.squeeze(-1)
                out['preds'] = logits
            else:
                _, out['preds'] = logits.max(dim=1)
        return out

    def _ranking_forward(self, batch, task, predict):
        ''' For caption and image ranking. This implementation is intended for Reddit'''
        out = {}
        # feed forwarding inputs through sentence encoders
<<<<<<< HEAD
        sent1, mask1 = self.sent_encoder(batch['input1'], task)
        sent2, mask2 = self.sent_encoder(batch['input2'], task)
        sent_pooler = getattr(self, "%s_mdl" % task.name) # pooler for both Input and Response
=======
        sent1, mask1 = self.sent_encoder(batch['input1'])
        sent2, mask2 = self.sent_encoder(batch['input2'])
        sent_pooler = self._get_classifier(self, task) # pooler for both Input and Response
>>>>>>> 11574948
        sent_dnn = getattr(self, "%s_Response_mdl" % task.name) # dnn for Response
        sent1_rep = sent_pooler(sent1, mask1)
        sent2_rep_pool = sent_pooler(sent2, mask2)
        sent2_rep = sent_dnn(sent2_rep_pool)
        #import ipdb as pdb; pdb.set_trace()
        if 1:
            #total_loss, batch_acc = BCE_implementation(sent1_rep, sent1_rep)
            #out['loss'] = total_loss
            #task.scorer1(batch_acc)
            sent1_rep = F.normalize(sent1_rep, 2, 1)
            sent2_rep = F.normalize(sent2_rep, 2, 1)
            cos_simi = torch.mm(sent1_rep, torch.transpose(sent2_rep, 0,1))
            labels = torch.eye(len(cos_simi))

            scale = 1/(len(cos_simi) - 1)
            weights = scale * torch.ones(cos_simi.shape) - (scale-1) * torch.eye(len(cos_simi))

            #scale = (len(cos_simi) - 1)
            #weights = torch.ones(cos_simi.shape) + (scale-1) * torch.eye(len(cos_simi))
            weights = weights.view(-1).cuda()
            #import ipdb as pdb; pdb.set_trace()


            cos_simi = cos_simi.view(-1)
            labels = labels.view(-1).cuda()
            pred = F.sigmoid(cos_simi).round()

            #cos_simi = torch.diagonal(cos_simi)
            #labels = torch.ones(cos_simi.shape).cuda()
            #import ipdb as pdb; pdb.set_trace()

            total_loss = torch.nn.BCEWithLogitsLoss(weight=weights)(cos_simi, labels)
            #total_loss = torch.nn.BCEWithLogitsLoss()(cos_simi, labels)
            out['loss'] = total_loss
            total_correct = torch.sum(pred == labels)
            batch_acc = total_correct.item()/len(labels)
            out["n_exs"] = len(labels)
            task.scorer1(batch_acc)
            #import ipdb as pdb; pdb.set_trace()
        return out


    def _vae_forward(self, batch, task, predict):
        ''' For translation, denoising, maybe language modeling? '''
        out = {}
        sent, sent_mask = self.sent_encoder(batch['inputs'], task)
        out['n_exs'] = get_batch_size(batch)

        if isinstance(task, VAETask):
            decoder = getattr(self, "%s_decoder" % task.name)
            out = decoder.forward(sent, sent_mask, batch['targs'])
            task.scorer1(math.exp(out['loss'].item()))
            return out
        if 'targs' in batch:
            pass

        if predict:
            pass

        return out

    def _seq_gen_forward(self, batch, task, predict):
        ''' For variational autoencoder '''
        out = {}
        sent, sent_mask = self.sent_encoder(batch['inputs'], task)
        out['n_exs'] = get_batch_size(batch)

        if isinstance(task, MTTask):
            decoder = getattr(self, "%s_decoder" % task.name)
            out.update(decoder.forward(sent, sent_mask, batch['targs']))
            task.scorer1(math.exp(out['loss'].item()))
            return out

        if 'targs' in batch:
            pass

        if predict:
            pass

        return out

    def _tagger_forward(self, batch, task, predict):
        ''' For language modeling? '''
        out = {}
        b_size, seq_len, _ = batch['inputs']['elmo'].size()
        seq_len -= 2
        sent_encoder = self.sent_encoder

        out['n_exs'] = get_batch_size(batch)
        if not isinstance(sent_encoder, BiLMEncoder):
            sent, mask = sent_encoder(batch['inputs'], task)
            sent = sent.masked_fill(1 - mask.byte(), 0)  # avoid NaNs
            sent = sent[:,1:-1,:]
            hid2tag = self._get_classifier(task)
            logits = hid2tag(sent)
            logits = logits.view(b_size * seq_len, -1)
            out['logits'] = logits
            targs = batch['targs']['words'][:,:seq_len].contiguous().view(-1)


        pad_idx = self.vocab.get_token_index(self.vocab._padding_token)
        out['loss'] = F.cross_entropy(logits, targs, ignore_index=pad_idx)
        task.scorer1(out['loss'].item())
        return out

    def _lm_forward(self, batch, task, predict):
        ''' For language modeling? '''
        out = {}
        b_size, seq_len = batch['targs']['words'].size()
        sent_encoder = self.sent_encoder
        out['n_exs'] = b_size #get_batch_size(batch['input'])

        if not isinstance(sent_encoder, BiLMEncoder):
            sent, mask = sent_encoder(batch['input'], task)
            sent = sent.masked_fill(1 - mask.byte(), 0)  # avoid NaNs
            hid2voc = getattr(self, "%s_hid2voc" % task.name)
            logits = hid2voc(sent).view(b_size * seq_len, -1)
            out['logits'] = logits
            targs = batch['targs']['words'].view(-1)
        else:
            sent, mask = sent_encoder(batch['input'], task, bwd_sent=batch['input_bwd'])
            sent = sent.masked_fill(1 - mask.byte(), 0)  # avoid NaNs
            split = int(self.sent_encoder.output_dim / 2)
            fwd, bwd = sent[:, :, :split], sent[:, :, split:]
            hid2voc = getattr(self, "%s_hid2voc" % task.name)
            logits_fwd = hid2voc(fwd).view(b_size * seq_len, -1)
            logits_bwd = hid2voc(bwd).view(b_size * seq_len, -1)
            logits = torch.cat([logits_fwd, logits_bwd], dim=0)
            out['logits'] = logits
            trg_fwd = batch['targs']['words'].view(-1)
            trg_bwd = batch['targs_b']['words'].view(-1)
            targs = torch.cat([trg_fwd, trg_bwd])

        pad_idx = self.vocab.get_token_index(self.vocab._padding_token)
        out['loss'] = F.cross_entropy(logits, targs, ignore_index=pad_idx)
        task.scorer1(out['loss'].item())
        if predict:
            pass

        return out

    def _grounded_classification_forward(self, batch, task, predict):
        out = {}
        # embed the sentence, embed the image, map and classify
        sent_emb, sent_mask = self.sent_encoder(batch['input1'], task)
        batch_size = get_batch_size_from_field(batch['input1'])
        out['n_exs'] = batch_size

        ids = batch['ids'].cpu().squeeze(-1).data.numpy().tolist()
        labels = batch['labels'].cpu().squeeze(-1)
        labels = [int(item) for item in labels.data.numpy()]

        cos = task.metric_fn
        flags = Variable(torch.ones(batch_size))

        img_idx, preds, img_seq,sent_seq = 0, [], [], []
        for sent in sent_emb.split(1):
            seq_len = sent.size()[1]
            sent = task.pooler(sent.view(seq_len, -1))
            sent = torch.div(torch.sum(sent, dim=0), seq_len).cuda().reshape((1, -1))
            img_feat = torch.tensor(task.img_encoder.forward(int(ids[img_idx])), dtype=torch.float32).cuda()
            img_seq.append(img_feat); sent_seq.append(sent); img_idx += 1
            sim = cos(sent, img_feat).cuda()
            preds.append(sim.cpu().data.numpy()[0])

        img_emb = torch.stack(img_seq, dim=0); sent_emb = torch.stack(sent_seq, dim=0)
        metric = np.mean(preds)
        task.scorer1.__call__(metric)
        out['logits'] = torch.tensor(preds, dtype=torch.float32).reshape(1, -1)

        cos = task.loss_fn; flags = Variable(torch.ones(batch_size))
        out['loss'] = cos(
            torch.tensor(
                sent_emb.reshape(batch_size, -1), dtype=torch.float), torch.tensor(
                img_emb, dtype=torch.float).reshape(batch_size, -1), flags)

        if predict:
            out['preds'] = preds

        return out

    def get_elmo_mixing_weights(self, mix_id=0):
        ''' Get elmo mixing weights from text_field_embedder,
        since elmo should be in the same place every time.

        args:
            - text_field_embedder
            - mix_id: if we learned multiple mixing weights, which one we want
                to extract, usually 0

        returns:
            - params Dict[str:float]: dictionary maybe layers to scalar params
        '''
        if self.elmo:
            params = get_elmo_mixing_weights(self.sent_encoder._text_field_embedder, mix_id)
        else:
            params = {}
        return params<|MERGE_RESOLUTION|>--- conflicted
+++ resolved
@@ -518,15 +518,9 @@
         out = {}
 
         # embed the sentence
-<<<<<<< HEAD
         sent1, mask1 = self.sent_encoder(batch['input1'], task)
         sent2, mask2 = self.sent_encoder(batch['input2'], task)
-        classifier = getattr(self, "%s_mdl" % task.name)
-=======
-        sent1, mask1 = self.sent_encoder(batch['input1'])
-        sent2, mask2 = self.sent_encoder(batch['input2'])
         classifier = self._get_classifier(task)
->>>>>>> 11574948
         logits = classifier(sent1, sent2, mask1, mask2)
         out['logits'] = logits
         out['n_exs'] = get_batch_size(batch)
@@ -569,15 +563,9 @@
         ''' For caption and image ranking. This implementation is intended for Reddit'''
         out = {}
         # feed forwarding inputs through sentence encoders
-<<<<<<< HEAD
         sent1, mask1 = self.sent_encoder(batch['input1'], task)
         sent2, mask2 = self.sent_encoder(batch['input2'], task)
-        sent_pooler = getattr(self, "%s_mdl" % task.name) # pooler for both Input and Response
-=======
-        sent1, mask1 = self.sent_encoder(batch['input1'])
-        sent2, mask2 = self.sent_encoder(batch['input2'])
         sent_pooler = self._get_classifier(self, task) # pooler for both Input and Response
->>>>>>> 11574948
         sent_dnn = getattr(self, "%s_Response_mdl" % task.name) # dnn for Response
         sent1_rep = sent_pooler(sent1, mask1)
         sent2_rep_pool = sent_pooler(sent2, mask2)
