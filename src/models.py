--- conflicted
+++ resolved
@@ -298,14 +298,7 @@
                 )
         elif args.list_params:
             log.info(
-<<<<<<< HEAD
                 "\t%s: Non-trainable parameter, count %d with %s", name, np.prod(param.size()), str(param.size())
-=======
-                "%s: Trainable parameter count %d with %s",
-                name,
-                np.prod(param.size()),
-                str(param.size()),
->>>>>>> bcdff50d
             )
     log.info("Total number of parameters: {ct:d} ({ct:g})".format(ct=param_count))
     log.info("Number of trainable parameters: {ct:d} ({ct:g})".format(ct=trainable_param_count))
