'''Core model and functions for building it.'''
import os
import sys
import math
import copy
import json
import logging as log
import ipdb as pdb

import torch
import torch.nn as nn
import numpy as np
import torch.nn.functional as F
from torch.autograd import Variable
from sklearn.metrics import mean_squared_error

from allennlp.common import Params
from allennlp.modules import Seq2SeqEncoder, SimilarityFunction, TimeDistributed
from allennlp.nn import util
from allennlp.modules.text_field_embedders import BasicTextFieldEmbedder
#from allennlp.modules.elmo_lstm import ElmoLstm
from allennlp.modules.token_embedders import Embedding, TokenCharactersEncoder, \
    ElmoTokenEmbedder
from allennlp.modules.similarity_functions import DotProductSimilarity
from allennlp.modules.seq2vec_encoders import CnnEncoder
from allennlp.modules.seq2seq_encoders import Seq2SeqEncoder as s2s_e
from allennlp.modules.seq2seq_encoders import StackedSelfAttentionEncoder, \
                                              PytorchSeq2SeqWrapper
from allennlp.training.metrics import Average

from .utils import get_batch_utilization, get_elmo_mixing_weights
from . import config
from . import edge_probing

from .tasks import STSBTask, CoLATask, SSTTask, \
    PairClassificationTask, SingleClassificationTask, \
    PairRegressionTask, RankingTask, \
    SequenceGenerationTask, LanguageModelingTask, \
    PairOrdinalRegressionTask, JOCITask, WeakGroundedTask, \
    GroundedTask, MTTask, RedditTask

from .tasks import STSBTask, CoLATask, \
    ClassificationTask, PairClassificationTask, SingleClassificationTask, \
    RegressionTask, PairRegressionTask, RankingTask, \
    SequenceGenerationTask, LanguageModelingTask, MTTask, \
    PairOrdinalRegressionTask, JOCITask, \
    WeakGroundedTask, GroundedTask, VAETask, \
    GroundedTask, TaggingTask, POSTaggingTask, CCGTaggingTask
from .tasks import EdgeProbingTask
from .modules import SentenceEncoder, BoWSentEncoder, \
    AttnPairEncoder, MaskedStackedSelfAttentionEncoder, \
    BiLMEncoder, ElmoCharacterEncoder, Classifier, Pooler, \
    SingleClassifier, PairClassifier, CNNEncoder

from .utils import assert_for_log, get_batch_utilization, get_batch_size
from .preprocess import parse_task_list_arg, get_tasks
from .seq2seq_decoder import Seq2SeqDecoder


# Elmo stuff
# Look in $ELMO_SRC_DIR (e.g. /usr/share/jsalt/elmo) or download from web
ELMO_OPT_NAME = "elmo_2x4096_512_2048cnn_2xhighway_options.json"
ELMO_WEIGHTS_NAME = "elmo_2x4096_512_2048cnn_2xhighway_weights.hdf5"
ELMO_SRC_DIR = (os.getenv("ELMO_SRC_DIR") or
                "https://s3-us-west-2.amazonaws.com/allennlp/models/elmo/2x4096_512_2048cnn_2xhighway/")
ELMO_OPT_PATH = os.path.join(ELMO_SRC_DIR, ELMO_OPT_NAME)
ELMO_WEIGHTS_PATH = os.path.join(ELMO_SRC_DIR, ELMO_WEIGHTS_NAME)


def build_model(args, vocab, pretrained_embs, tasks):
    '''Build model according to args '''

    # Build embeddings.
    d_emb, embedder, cove_emb = build_embeddings(args, vocab, pretrained_embs)
    d_sent = args.d_hid

    # Build single sentence encoder: the main component of interest
    # Need special handling for language modeling
    tfm_params = Params({'input_dim': d_emb, 'hidden_dim': args.d_hid,
                         'projection_dim': args.d_tproj,
                         'feedforward_hidden_dim': args.d_ff,
                         'num_layers': args.n_layers_enc,
                         'num_attention_heads': args.n_heads})
    rnn_params = Params({'input_size': d_emb, 'bidirectional': True,
                         'hidden_size': args.d_hid, 'num_layers': args.n_layers_enc})

    if sum([isinstance(task, LanguageModelingTask) for task in tasks]):
        assert_for_log(args.sent_enc == 'rnn', "Only RNNLM supported!")
        if args.elmo:
            assert_for_log(args.elmo_chars_only, "LM with full ELMo not supported")
        bilm = BiLMEncoder(d_emb, args.d_hid, args.d_hid, args.n_layers_enc)
        sent_encoder = SentenceEncoder(vocab, embedder, args.n_layers_highway,
                                       bilm, skip_embs=args.skip_embs,
                                       dropout=args.dropout, cove_layer=cove_emb)
        d_sent = 2 * args.d_hid
    elif args.sent_enc == 'bow':
        sent_encoder = BoWSentEncoder(vocab, embedder)
        d_sent = d_emb
    elif args.sent_enc == 'rnn':
        sent_rnn = s2s_e.by_name('lstm').from_params(copy.deepcopy(rnn_params))
        sent_encoder = SentenceEncoder(vocab, embedder, args.n_layers_highway,
                                       sent_rnn, skip_embs=args.skip_embs,
                                       dropout=args.dropout, cove_layer=cove_emb)
        d_sent = 2 * args.d_hid
    elif args.sent_enc == 'transformer':
        transformer = StackedSelfAttentionEncoder.from_params(copy.deepcopy(tfm_params))
        sent_encoder = SentenceEncoder(vocab, embedder, args.n_layers_highway,
                                       transformer, dropout=args.dropout,
                                       skip_embs=args.skip_embs, cove_layer=cove_emb)
    else:
        assert_for_log(False, "No valid sentence encoder specified.")
    d_sent += args.skip_embs * d_emb

    # Build model and classifiers
    model = MultiTaskModel(args, sent_encoder, vocab)
<<<<<<< HEAD
    for task in tasks:
        build_module(task, model, d_sent, d_emb, vocab, embedder, args)
    for task in tasks:
        maybe_override_task_classifier(args, model, task, tasks)
=======

    if args.is_probing_task:
        # TODO: move this logic to preprocess.py;
        # current implementation reloads MNLI data, which is slow.
        train_task_whitelist, eval_task_whitelist = get_task_whitelist(args)
        tasks_to_build, _, _ = get_tasks(train_task_whitelist,
                                         eval_task_whitelist,
                                         args.max_seq_len,
                                         path=args.data_dir,
                                         scratch_path=args.exp_dir)
    else:
        tasks_to_build = tasks

    # Attach task-specific params.
    for task in set(tasks + tasks_to_build):
        task_params = get_task_specific_params(args, task.name)
        log.info("\tTask '%s' params: %s", task.name,
                 json.dumps(task_params.as_dict(), indent=2))
        # Store task-specific params in case we want to access later
        setattr(model, '%s_task_params' % task.name, task_params)

    # Actually construct modules.
    for task in tasks_to_build:
        build_module(task, model, d_sent, vocab, embedder, args)
>>>>>>> 74f7cb43
    model = model.cuda() if args.cuda >= 0 else model
    log.info(model)
    param_count = 0
    trainable_param_count = 0
    for name, param in model.named_parameters():
        param_count += np.prod(param.size())
        if param.requires_grad:
            trainable_param_count += np.prod(param.size())
    log.info("Total number of parameters: {}".format(param_count))
    log.info("Number of trainable parameters: {}".format(trainable_param_count))
    return model

def get_task_whitelist(args):
  """Filters tasks so that we only build models that we will use, meaning we only
  build models for train tasks and for classifiers of eval tasks"""
  eval_task_names = parse_task_list_arg(args.eval_tasks)
  eval_clf_names = []
  for task_name in eval_task_names:
    override_clf = config.get_task_attr(args, task_name, 'use_classifier')
    if override_clf == 'none'  or override_clf is None:
      eval_clf_names.append(task_name)
    else:
      eval_clf_names.append(override_clf)
  train_task_names = parse_task_list_arg(args.train_tasks)
  log.info("Whitelisting train tasks=%s, eval_clf_tasks=%s"%(str(train_task_names), str(eval_clf_names)))
  return train_task_names, eval_clf_names

def build_embeddings(args, vocab, pretrained_embs=None):
    ''' Build embeddings according to options in args '''
    d_emb, d_char = 0, args.d_char

    token_embedder = {}
    # Word embeddings
    if args.word_embs != 'none':
        if args.word_embs in ['glove', 'fastText'] and pretrained_embs is not None:
            log.info("\tUsing word embeddings from %s", args.word_embs_file)
            word_embs = pretrained_embs
            d_word = pretrained_embs.size()[-1]
        else:
            log.info("\tLearning word embeddings from scratch!")
            word_embs = None
            d_word = args.d_word

        embeddings = Embedding(vocab.get_vocab_size('tokens'), d_word,
                               weight=word_embs, trainable=False,
                               padding_index=vocab.get_token_index('@@PADDING@@'))
        token_embedder["words"] = embeddings
        d_emb += d_word
    else:
        log.info("\tNot using word embeddings!")

    # Handle cove
    if args.cove:
        sys.path.append(args.path_to_cove)
        try:
            from cove import MTLSTM as cove_lstm
            cove_emb = cove_lstm(n_vocab=vocab.get_vocab_size('tokens'),
                                 vectors=embeddings.weight.data)
            d_emb += 600
            log.info("\tUsing CoVe embeddings!")
        except ImportError:
            log.info("Failed to import CoVE!")
    else:
        cove_emb = None

    # Character embeddings
    if args.char_embs:
        log.info("\tUsing character embeddings!")
        char_embeddings = Embedding(vocab.get_vocab_size('chars'), d_char)
        filter_sizes = tuple([int(i) for i in args.char_filter_sizes.split(',')])
        char_encoder = CnnEncoder(d_char, num_filters=args.n_char_filters,
                                  ngram_filter_sizes=filter_sizes,
                                  output_dim=d_char)
        char_embedder = TokenCharactersEncoder(char_embeddings, char_encoder,
                                               dropout=args.dropout_embs)
        d_emb += d_char
        token_embedder["chars"] = char_embedder
    else:
        log.info("\tNot using character embeddings!")

    # Handle elmo
    if args.elmo:
        log.info("Loading ELMo from files:")
        log.info("ELMO_OPT_PATH = %s", ELMO_OPT_PATH)
        log.info("ELMO_WEIGHTS_PATH = %s", ELMO_WEIGHTS_PATH)
        if args.elmo_chars_only:
            log.info("\tUsing ELMo character CNN only!")
            #elmo_embedder = elmo_embedder._elmo._elmo_lstm._token_embedder
            elmo_embedder = ElmoCharacterEncoder(options_file=ELMO_OPT_PATH,
                                                 weight_file=ELMO_WEIGHTS_PATH,
                                                 requires_grad=False)
            d_emb += 512
        else:
            log.info("\tUsing full ELMo!")
            elmo_embedder = ElmoTokenEmbedder(options_file=ELMO_OPT_PATH,
                                              weight_file=ELMO_WEIGHTS_PATH,
                                              dropout=args.dropout)
            d_emb += 1024

        token_embedder["elmo"] = elmo_embedder

    embedder = BasicTextFieldEmbedder(token_embedder)
    assert d_emb, "You turned off all the embeddings, ya goof!"
    return d_emb, embedder, cove_emb


def build_module(task, model, d_sent, d_emb, vocab, embedder, args):
    ''' Build task-specific components for a task and add them to model. '''
    task_params = model._get_task_params(task.name)
    if isinstance(task, SingleClassificationTask):
        module = build_single_sentence_module(task, d_sent, task_params)
        setattr(model, '%s_mdl' % task.name, module)
    elif isinstance(task, (PairClassificationTask, PairRegressionTask,
                           PairOrdinalRegressionTask)):
        module = build_pair_sentence_module(task, d_sent, model, vocab,
                                            task_params)
        setattr(model, '%s_mdl' % task.name, module)
    elif isinstance(task, LanguageModelingTask):
        d_sent = args.d_hid + (args.skip_embs * d_emb)
        hid2voc = build_lm(task, d_sent, args)
        setattr(model, '%s_hid2voc' % task.name, hid2voc)
    elif isinstance(task, TaggingTask):
        hid2tag = build_tagger(task, d_sent, task.num_tags)
        setattr(model, '%s_mdl' % task.name, hid2tag)
    elif isinstance(task, EdgeProbingTask):
        module = edge_probing.EdgeClassifierModule(task, d_sent, task_params)
        setattr(model, '%s_mdl' % task.name, module)
    elif isinstance(task, MTTask):
        decoder_params = Params({'input_dim': d_sent,
                                 'target_embedding_dim': 300,
                                 'max_decoding_steps': 200,
                                 'target_namespace': 'tokens',
                                 'attention': 'bilinear',
                                 'dropout': args.dropout,
                                 'scheduled_sampling_ratio': 0.0})
        decoder = Seq2SeqDecoder.from_params(vocab, decoder_params)
        setattr(model, '%s_decoder' % task.name, decoder)
    elif isinstance(task, SequenceGenerationTask):
        decoder, hid2voc = build_decoder(task, d_sent, vocab, embedder, args)
        setattr(model, '%s_decoder' % task.name, decoder)
        setattr(model, '%s_hid2voc' % task.name, hid2voc)

    elif isinstance(task, VAETask):
        decoder_params = Params({'input_dim': d_sent,
                                 'target_embedding_dim': 300,
                                 'max_decoding_steps': 200,
                                 'target_namespace': 'tokens',
                                 'attention': 'bilinear',
                                 'dropout': args.dropout,
                                 'scheduled_sampling_ratio': 0.0})
        decoder = Seq2SeqDecoder.from_params(vocab, decoder_params)
        setattr(model, '%s_decoder' % task.name, decoder)

    elif isinstance(task, GroundedTask):
        task.img_encoder = CNNEncoder(model_name='resnet', path=task.path)
    elif isinstance(task, RankingTask):
        pooler, dnn_ResponseModel = build_reddit_module(task, d_sent, task_params)
        setattr(model, '%s_mdl' % task.name, pooler)
        setattr(model, '%s_Response_mdl' % task.name, dnn_ResponseModel)

        #print("NEED TO ADD DNN to RESPONSE INPUT -- TO DO: IMPLEMENT QUICKLY")
    else:
        raise ValueError("Module not found for %s" % task.name)

def get_task_specific_params(args, task_name):
    ''' Search args for parameters specific to task.

    Args:
        args: main-program args, a config.Params object
        task_name: (string)

    Returns:
        AllenNLP Params object of task-specific params.
    '''
    _get_task_attr = lambda attr_name: config.get_task_attr(args, task_name,
                                                            attr_name)
    params = {}
    params['cls_type'] = _get_task_attr("classifier")
    params['d_hid'] = _get_task_attr("classifier_hid_dim")
    params['d_proj'] = _get_task_attr("d_proj")
    params['shared_pair_attn'] = args.shared_pair_attn
    if args.shared_pair_attn:
        params['attn'] = args.pair_attn
        params['d_hid_attn'] = args.d_hid_attn
        params['dropout'] = args.classifier_dropout
    else:
        params['attn'] = _get_task_attr("pair_attn")
        params['d_hid_attn'] = _get_task_attr("d_hid_attn")
        params['dropout'] = _get_task_attr("classifier_dropout")

    # Used for edge probing. Other tasks can safely ignore.
    params['cls_loss_fn'] = _get_task_attr("classifier_loss_fn")

    # For NLI probing tasks, might want to use a classifier trained 
    cls_task_name = _get_task_attr("use_classifier")
    params['use_classifier'] = cls_task_name or task_name  # default to this task

    return Params(params)


def build_reddit_module(task, d_inp, params):
    ''' Build a single classifier '''
    pooler = Pooler.from_params(d_inp, params['d_proj'])
    dnn_ResponseModel = nn.Sequential(nn.Linear(params['d_proj'], params['d_proj']),
                                        nn.Tanh(), nn.Linear(params['d_proj'], params['d_proj']),
                                        )
    #classifier = Classifier.from_params(params['d_proj'], task.n_classes, params)
    return pooler, dnn_ResponseModel


def build_single_sentence_module(task, d_inp, params):
    ''' Build a single classifier '''
    pooler = Pooler.from_params(d_inp, params['d_proj'])
    classifier = Classifier.from_params(params['d_proj'], task.n_classes, params)
    return SingleClassifier(pooler, classifier)


def build_pair_sentence_module(task, d_inp, model, vocab, params):
    ''' Build a pair classifier, shared if necessary '''

    def build_pair_attn(d_in, use_attn, d_hid_attn):
        ''' Build the pair model '''
        if not use_attn:
            pair_attn = None
        else:
            d_inp_model = 2 * d_in
            modeling_layer = s2s_e.by_name('lstm').from_params(
                Params({'input_size': d_inp_model, 'hidden_size': d_hid_attn,
                        'num_layers': 1, 'bidirectional': True}))
            pair_attn = AttnPairEncoder(vocab, modeling_layer,
                                        dropout=params["dropout"])
        return pair_attn

    if params["attn"]:
        pooler = Pooler.from_params(params["d_hid_attn"], params["d_hid_attn"], project=False)
        d_out = params["d_hid_attn"] * 2
    else:
        pooler = Pooler.from_params(d_inp, params["d_proj"], project=True)
        d_out = params["d_proj"]

    if params["shared_pair_attn"]:
        if not hasattr(model, "pair_attn"):
            pair_attn = build_pair_attn(d_inp, params["attn"], params["d_hid_attn"])
            model.pair_attn = pair_attn
        else:
            pair_attn = model.pair_attn
    else:
        pair_attn = build_pair_attn(d_inp, params["attn"], params["d_hid_attn"])

    n_classes = task.n_classes if hasattr(task, 'n_classes') else 1
    classifier = Classifier.from_params(4 * d_out, n_classes, params)
    module = PairClassifier(pooler, classifier, pair_attn)
    return module


def build_lm(task, d_inp, args):
    ''' Build LM components (just map hidden states to vocab logits) '''
    hid2voc = nn.Linear(d_inp, args.max_word_v_size)
    return hid2voc

def build_tagger(task, d_inp, out_dim):
    ''' Build tagger components. '''
    hid2tag = nn.Linear(d_inp, out_dim)
    return hid2tag

def build_decoder(task, d_inp, vocab, embedder, args):
    ''' Build a task specific decoder '''
    rnn = s2s_e.by_name('lstm').from_params(
        Params({'input_size': embedder.get_output_dim(),
                'hidden_size': args.d_hid_dec,
                'num_layers': args.n_layers_dec, 'bidirectional': False}))
    decoder = SentenceEncoder(vocab, embedder, 0, rnn)
    hid2voc = nn.Linear(args.d_hid_dec, args.max_word_v_size)
    return decoder, hid2voc


class MultiTaskModel(nn.Module):
    '''
    Giant model with task-specific components and a shared word and sentence encoder.
    '''

    def __init__(self, args, sent_encoder, vocab):
        ''' Args: sentence encoder '''
        super(MultiTaskModel, self).__init__()
        self.sent_encoder = sent_encoder
        self.combine_method = args.sent_combine_method
        self.vocab = vocab
        self.utilization = Average() if args.track_batch_utilization else None
        self.elmo = args.elmo and not args.elmo_chars_only

    def forward(self, task, batch, predict=False):
        '''
        Pass inputs to correct forward pass

        Args:
            - task
            - batch

        Returns:
            - out: dictionary containing task outputs and loss if label was in batch
        '''
        if self.utilization is not None:
            if 'input1' in batch:
                self.utilization(get_batch_utilization(batch['input1']))
            elif 'input' in batch:
                self.utilization(get_batch_utilization(batch['input']))
        if isinstance(task, SingleClassificationTask):
            out = self._single_sentence_forward(batch, task, predict)
        elif isinstance(task, (PairClassificationTask, PairRegressionTask,
                               PairOrdinalRegressionTask)):
            out = self._pair_sentence_forward(batch, task, predict)
        elif isinstance(task, LanguageModelingTask):
            out = self._lm_forward(batch, task, predict)
        elif isinstance(task, VAETask):
            out = self._vae_forward(batch, task, predict)
        elif isinstance(task, TaggingTask):
            out = self._tagger_forward(batch, task, predict)
        elif isinstance(task, EdgeProbingTask):
            # Just get embeddings and invoke task module.
            sent_embs, sent_mask = self.sent_encoder(batch['input1'])
            module = getattr(self, "%s_mdl" % task.name)
            out = module.forward(batch, sent_embs, sent_mask,
                                 task, predict)
        elif isinstance(task, SequenceGenerationTask):
            out = self._seq_gen_forward(batch, task, predict)
        elif isinstance(task, GroundedTask):
            out = self._grounded_classification_forward(batch, task, predict)
        elif isinstance(task, RankingTask):
            out = self._ranking_forward(batch, task, predict)
        else:
            raise ValueError("Task-specific components not found!")
        return out

    def _get_task_params(self, task_name):
        """ Get task-specific Params, as set in build_module(). """
        return getattr(self, "%s_task_params" % task_name)

    def _get_classifier(self, task):
        """ Get task-specific classifier, as set in build_module(). """
        task_params = self._get_task_params(task.name)
        use_clf = task_params['use_classifier']
        if use_clf in [None, "", "none"]:
          use_clf = task.name  # default if not set
        return getattr(self, "%s_mdl" % use_clf)

    def _single_sentence_forward(self, batch, task, predict):
        out = {}

        # embed the sentence
        sent_embs, sent_mask = self.sent_encoder(batch['input1'])
        # pass to a task specific classifier
        classifier = self._get_classifier(task)
        logits = classifier(sent_embs, sent_mask)
        out['logits'] = logits
        out['n_exs'] = get_batch_size(batch)

        if 'labels' in batch: # means we should compute loss
            if batch['labels'].dim() == 0:
                labels = batch['labels'].unsqueeze(0)
            elif batch['labels'].dim() == 1:
                labels = batch['labels']
            else:
                labels = batch['labels'].squeeze(-1)
            out['loss'] = F.cross_entropy(logits, labels)
            if isinstance(task, CoLATask):
                task.scorer2(logits, labels)
                _, preds = logits.max(dim=1)
                task.scorer1(labels, preds)
            else:
                task.scorer1(logits, labels)
                if task.scorer2 is not None:
                    task.scorer2(logits, labels)

        if predict:
            if isinstance(task, RegressionTask):
                if logits.ndimension() > 1:
                    assert logits.ndimension() == 2 and logits[-1] == 1, \
                            "Invalid regression prediction dimensions!"
                    logits = logits.squeeze(-1)
                out['preds'] = logits
            else:
                _, out['preds'] = logits.max(dim=1)
        return out


    def _pair_sentence_forward(self, batch, task, predict):
        out = {}

        # embed the sentence
        sent1, mask1 = self.sent_encoder(batch['input1'])
        sent2, mask2 = self.sent_encoder(batch['input2'])
        classifier = self._get_classifier(task)
        logits = classifier(sent1, sent2, mask1, mask2)
        out['logits'] = logits
        out['n_exs'] = get_batch_size(batch)

        if 'labels' in batch:
            labels = batch['labels']
            labels = labels.squeeze(-1) if len(labels.size()) > 1 else labels
            if isinstance(task, JOCITask):
                logits = logits.squeeze(-1) if len(logits.size()) > 1 else logits
                out['loss'] = F.mse_loss(logits, labels)
                logits_np = logits.data.cpu().numpy()
                labels_np = labels.data.cpu().numpy()
                task.scorer1(mean_squared_error(logits_np, labels_np))
                task.scorer2(logits_np, labels_np)
            elif isinstance(task, STSBTask):
                logits = logits.squeeze(-1) if len(logits.size()) > 1 else logits
                out['loss'] = F.mse_loss(logits, labels)
                logits_np = logits.data.cpu().numpy()
                labels_np = labels.data.cpu().numpy()
                task.scorer1(logits_np, labels_np)
                task.scorer2(logits_np, labels_np)
            else:
                out['loss'] = F.cross_entropy(logits, labels)
                task.scorer1(logits, labels)
                if task.scorer2 is not None:
                    task.scorer2(logits, labels)

        if predict:
            if isinstance(task, RegressionTask):
                if logits.ndimension() > 1:
                    assert logits.ndimension() == 2 and logits[-1] == 1, \
                            "Invalid regression prediction dimensions!"
                    logits = logits.squeeze(-1)
                out['preds'] = logits
            else:
                _, out['preds'] = logits.max(dim=1)
        return out

    def _ranking_forward(self, batch, task, predict):
        ''' For caption and image ranking. This implementation is intended for Reddit'''
        out = {}
        # feed forwarding inputs through sentence encoders
        sent1, mask1 = self.sent_encoder(batch['input1'])
        sent2, mask2 = self.sent_encoder(batch['input2'])
        sent_pooler = self._get_classifier(self, task) # pooler for both Input and Response
        sent_dnn = getattr(self, "%s_Response_mdl" % task.name) # dnn for Response
        sent1_rep = sent_pooler(sent1, mask1)
        sent2_rep_pool = sent_pooler(sent2, mask2)
        sent2_rep = sent_dnn(sent2_rep_pool)
        if 1:
            #total_loss, batch_acc = BCE_implementation(sent1_rep, sent1_rep)
            #out['loss'] = total_loss
            #task.scorer1(batch_acc)
            sent1_rep = F.normalize(sent1_rep, 2, 1)
            sent2_rep = F.normalize(sent2_rep, 2, 1)
            cos_simi = torch.mm(sent1_rep, torch.transpose(sent2_rep, 0,1))
            labels = torch.eye(len(cos_simi))

            scale = 1/(len(cos_simi) - 1)
            weights = scale * torch.ones(cos_simi.shape) - (scale-1) * torch.eye(len(cos_simi))

            #scale = (len(cos_simi) - 1)
            #weights = torch.ones(cos_simi.shape) + (scale-1) * torch.eye(len(cos_simi))
            weights = weights.view(-1).cuda()


            cos_simi = cos_simi.view(-1)
            labels = labels.view(-1).cuda()
            pred = F.sigmoid(cos_simi).round()

            #cos_simi = torch.diagonal(cos_simi)
            #labels = torch.ones(cos_simi.shape).cuda()

            total_loss = torch.nn.BCEWithLogitsLoss(weight=weights)(cos_simi, labels)
            #total_loss = torch.nn.BCEWithLogitsLoss()(cos_simi, labels)
            out['loss'] = total_loss
            total_correct = torch.sum(pred == labels)
            batch_acc = total_correct.item()/len(labels)
            out["n_exs"] = len(labels)
            task.scorer1(batch_acc)
        return out


    def _vae_forward(self, batch, task, predict):
        ''' For translation, denoising, maybe language modeling? '''
        out = {}
        sent, sent_mask = self.sent_encoder(batch['inputs'])
        out['n_exs'] = get_batch_size(batch)

        if isinstance(task, VAETask):
            decoder = getattr(self, "%s_decoder" % task.name)
            out = decoder.forward(sent, sent_mask, batch['targs'])
            task.scorer1(math.exp(out['loss'].item()))
            return out
        if 'targs' in batch:
            pass

        if predict:
            pass

        return out

    def _seq_gen_forward(self, batch, task, predict):
        ''' For variational autoencoder '''
        out = {}
        sent, sent_mask = self.sent_encoder(batch['inputs'])
        out['n_exs'] = get_batch_size(batch)

        if isinstance(task, MTTask):
            decoder = getattr(self, "%s_decoder" % task.name)
            out.update(decoder.forward(sent, sent_mask, batch['targs']))
            task.scorer1(math.exp(out['loss'].item()))
            return out

        if 'targs' in batch:
            pass

        if predict:
            pass

        return out

    def _tagger_forward(self, batch, task, predict):
        ''' For language modeling? '''
        out = {}
        b_size, seq_len, _ = batch['inputs']['elmo'].size()
        seq_len -= 2
        sent_encoder = self.sent_encoder

        out['n_exs'] = get_batch_size(batch)
        if not isinstance(sent_encoder, BiLMEncoder):
            sent, mask = sent_encoder(batch['inputs'])
            sent = sent.masked_fill(1 - mask.byte(), 0)  # avoid NaNs
            sent = sent[:,1:-1,:]
            hid2tag = self._get_classifier(task)
            logits = hid2tag(sent)
            logits = logits.view(b_size * seq_len, -1)
            out['logits'] = logits
            targs = batch['targs']['words'][:,:seq_len].contiguous().view(-1)


        pad_idx = self.vocab.get_token_index(self.vocab._padding_token)
        out['loss'] = F.cross_entropy(logits, targs, ignore_index=pad_idx)
        task.scorer1(out['loss'].item())
        return out

    def _lm_forward(self, batch, task, predict):
        ''' For language modeling? '''
        out = {}
        b_size, seq_len = batch['targs']['words'].size()
        sent_encoder = self.sent_encoder
        out['n_exs'] = b_size #get_batch_size(batch['input'])
        assert_for_log(isinstance(sent_encoder._phrase_layer, BiLMEncoder),
                       "Not using LM for language modeling task!")
        sent, mask = sent_encoder(batch['input'])
        sent = sent.masked_fill(1 - mask.byte(), 0)  # avoid NaNs
        split = int(self.sent_encoder._phrase_layer.get_output_dim() / 2)
        fwd, bwd = sent[:, :, :split], sent[:, :, split:split*2]
        if split * 2 < sent.size(2):
           out_embs = sent[:, :, split*2:]
           fwd = torch.cat([fwd, out_embs], dim=2)
           bwd = torch.cat([bwd, out_embs], dim=2)
        hid2voc = getattr(self, "%s_hid2voc" % task.name)
        logits_fwd = hid2voc(fwd).view(b_size * seq_len, -1)
        logits_bwd = hid2voc(bwd).view(b_size * seq_len, -1)
        logits = torch.cat([logits_fwd, logits_bwd], dim=0)
        out['logits'] = logits
        trg_fwd = batch['targs']['words'].view(-1)
        trg_bwd = batch['targs_b']['words'].view(-1)
        targs = torch.cat([trg_fwd, trg_bwd], dim=0)

        assert logits.size(0) == targs.size(0), "N predictions and n targets differ!"

        pad_idx = self.vocab.get_token_index(self.vocab._padding_token)
        #out['fwd_loss'] = F.cross_entropy(logits_fwd, trg_fwd, ignore_index=pad_idx)
        #out['bwd_loss'] = F.cross_entropy(logits_bwd, trg_bwd, ignore_index=pad_idx)
        #print ("fwd {}bwd {}".format(out['fwd_loss'], out['bwd_loss']))
        #out['loss'] = (out['fwd_loss'] + out['bwd_loss']) / 2
        out['loss'] = F.cross_entropy(logits, targs, ignore_index=pad_idx)
        task.scorer1(out['loss'].item())
        if predict:
            pass

        return out

    def _grounded_classification_forward(self, batch, task, predict):
        out = {}
        # embed the sentence, embed the image, map and classify
        sent_emb, sent_mask = self.sent_encoder(batch['input1'])
        batch_size = get_batch_size_from_field(batch['input1'])
        out['n_exs'] = batch_size

        ids = batch['ids'].cpu().squeeze(-1).data.numpy().tolist()
        labels = batch['labels'].cpu().squeeze(-1)
        labels = [int(item) for item in labels.data.numpy()]

        cos = task.metric_fn
        flags = Variable(torch.ones(batch_size))

        img_idx, preds, img_seq,sent_seq = 0, [], [], []
        for sent in sent_emb.split(1):
            seq_len = sent.size()[1]
            sent = task.pooler(sent.view(seq_len, -1))
            sent = torch.div(torch.sum(sent, dim=0), seq_len).cuda().reshape((1, -1))
            img_feat = torch.tensor(task.img_encoder.forward(int(ids[img_idx])), dtype=torch.float32).cuda()
            img_seq.append(img_feat); sent_seq.append(sent); img_idx += 1
            sim = cos(sent, img_feat).cuda()
            preds.append(sim.cpu().data.numpy()[0])

        img_emb = torch.stack(img_seq, dim=0); sent_emb = torch.stack(sent_seq, dim=0)
        metric = np.mean(preds)
        task.scorer1.__call__(metric)
        out['logits'] = torch.tensor(preds, dtype=torch.float32).reshape(1, -1)

        cos = task.loss_fn; flags = Variable(torch.ones(batch_size))
        out['loss'] = cos(
            torch.tensor(
                sent_emb.reshape(batch_size, -1), dtype=torch.float), torch.tensor(
                img_emb, dtype=torch.float).reshape(batch_size, -1), flags)

        if predict:
            out['preds'] = preds

        return out

    def get_elmo_mixing_weights(self, mix_id=0):
        ''' Get elmo mixing weights from text_field_embedder,
        since elmo should be in the same place every time.

        args:
            - text_field_embedder
            - mix_id: if we learned multiple mixing weights, which one we want
                to extract, usually 0

        returns:
            - params Dict[str:float]: dictionary maybe layers to scalar params
        '''
        if self.elmo:
            params = get_elmo_mixing_weights(self.sent_encoder._text_field_embedder, mix_id)
        else:
            params = {}
        return params
<|MERGE_RESOLUTION|>--- conflicted
+++ resolved
@@ -113,12 +113,6 @@
 
     # Build model and classifiers
     model = MultiTaskModel(args, sent_encoder, vocab)
-<<<<<<< HEAD
-    for task in tasks:
-        build_module(task, model, d_sent, d_emb, vocab, embedder, args)
-    for task in tasks:
-        maybe_override_task_classifier(args, model, task, tasks)
-=======
 
     if args.is_probing_task:
         # TODO: move this logic to preprocess.py;
@@ -143,7 +137,6 @@
     # Actually construct modules.
     for task in tasks_to_build:
         build_module(task, model, d_sent, vocab, embedder, args)
->>>>>>> 74f7cb43
     model = model.cuda() if args.cuda >= 0 else model
     log.info(model)
     param_count = 0
