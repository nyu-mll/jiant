--- conflicted
+++ resolved
@@ -1,119 +1,29 @@
-<<<<<<< HEAD
-'''Core model and functions for building it.'''
-import os
-=======
 """Core model and functions for building it."""
->>>>>>> 2a32966c
 import copy
 import json
 import logging as log
-import math
 import os
-import sys
 
 import numpy as np
 import torch
 import torch.nn as nn
 import torch.nn.functional as F
-<<<<<<< HEAD
-from sklearn.metrics import mean_squared_error
-
 from allennlp.common import Params
-from allennlp.modules.token_embedders import Embedding, TokenCharactersEncoder
-from allennlp.modules.seq2vec_encoders import CnnEncoder
-=======
-from allennlp.common import Params
-from allennlp.modules import Elmo, Seq2SeqEncoder, SimilarityFunction, TimeDistributed
->>>>>>> 2a32966c
 from allennlp.modules.seq2seq_encoders import Seq2SeqEncoder as s2s_e
 from allennlp.modules.seq2seq_encoders import StackedSelfAttentionEncoder
 from allennlp.modules.seq2vec_encoders import CnnEncoder
 from allennlp.modules.token_embedders import Embedding, TokenCharactersEncoder
-from allennlp.nn import util
 from allennlp.training.metrics import Average
 from sklearn.metrics import mean_squared_error
-from torch.autograd import Variable
 
 from .allennlp_mods.elmo_text_field_embedder import ElmoTextFieldEmbedder, ElmoTokenEmbedderWrapper
-from .utils.utils import (
-    assert_for_log,
-    get_batch_utilization,
-    get_batch_size,
-    get_elmo_mixing_weights,
-    maybe_make_dir,
-)
-from .utils import config
-
-from .preprocess import parse_task_list_arg, get_tasks
-
-from .tasks.tasks import (
-<<<<<<< HEAD
-    MultiNLIDiagnosticTask, PairClassificationTask,
-    PairOrdinalRegressionTask, PairRegressionTask, RankingTask, MultipleChoiceTask,
-    RegressionTask, SequenceGenerationTask, SingleClassificationTask, STSBTask,
-    TaggingTask, JOCITask, WiCTask, SpanClassificationTask,
-=======
-    CCGTaggingTask,
-    ClassificationTask,
-    CoLATask,
-    CoLAAnalysisTask,
-    GroundedSWTask,
-    GroundedTask,
-    MultiNLIDiagnosticTask,
-    PairClassificationTask,
-    PairOrdinalRegressionTask,
-    PairRegressionTask,
-    RankingTask,
-    MultipleChoiceTask,
-    RegressionTask,
-    SequenceGenerationTask,
-    SingleClassificationTask,
-    SSTTask,
-    STSBTask,
-    TaggingTask,
-    WeakGroundedTask,
-    JOCITask,
-    WiCTask,
-    SpanClassificationTask,
->>>>>>> 2a32966c
-)
-from .tasks.lm import LanguageModelingTask
-from .tasks.lm_parsing import LanguageModelingParsingTask
-from .tasks.mt import MTTask, RedditSeq2SeqTask, Wiki103Seq2SeqTask
-from .tasks.edge_probing import EdgeProbingTask
-
-from .modules.modules import (
-<<<<<<< HEAD
-    SentenceEncoder, BoWSentEncoder, AttnPairEncoder,
-    BiLMEncoder, ElmoCharacterEncoder, Classifier, Pooler,
-    SingleClassifier, PairClassifier,
-    NullPhraseLayer, ONLSTMPhraseLayer, PRPNPhraseLayer,
-=======
-    SentenceEncoder,
-    BoWSentEncoder,
-    AttnPairEncoder,
-    MaskedStackedSelfAttentionEncoder,
-    BiLMEncoder,
-    ElmoCharacterEncoder,
-    Classifier,
-    Pooler,
-    SingleClassifier,
-    PairClassifier,
-    CNNEncoder,
-    NullPhraseLayer,
-    ONLSTMPhraseLayer,
-    PRPNPhraseLayer,
->>>>>>> 2a32966c
-)
 from .modules.edge_probing import EdgeClassifierModule
 from .modules.modules import (
     AttnPairEncoder,
     BiLMEncoder,
     BoWSentEncoder,
     Classifier,
-    CNNEncoder,
     ElmoCharacterEncoder,
-    MaskedStackedSelfAttentionEncoder,
     NullPhraseLayer,
     ONLSTMPhraseLayer,
     PairClassifier,
@@ -132,14 +42,9 @@
 from .tasks.lm_parsing import LanguageModelingParsingTask
 from .tasks.mt import MTTask, RedditSeq2SeqTask, Wiki103Seq2SeqTask
 from .tasks.tasks import (
-    CCGTaggingTask,
-    ClassificationTask,
-    CoLAAnalysisTask,
-    CoLATask,
-    GroundedSWTask,
-    GroundedTask,
     JOCITask,
     MultiNLIDiagnosticTask,
+    MultipleChoiceTask,
     PairClassificationTask,
     PairOrdinalRegressionTask,
     PairRegressionTask,
@@ -148,10 +53,9 @@
     SequenceGenerationTask,
     SingleClassificationTask,
     SpanClassificationTask,
-    SSTTask,
     STSBTask,
     TaggingTask,
-    WeakGroundedTask,
+    WiCTask,
 )
 from .utils import config
 from .utils.utils import (
@@ -685,14 +589,6 @@
         decoder, hid2voc = build_decoder(task, d_sent, vocab, embedder, args)
         setattr(model, "%s_decoder" % task.name, decoder)
         setattr(model, "%s_hid2voc" % task.name, hid2voc)
-
-<<<<<<< HEAD
-=======
-    elif isinstance(task, (GroundedTask, GroundedSWTask)):
-        task.img_encoder = CNNEncoder(model_name="resnet", path=task.path)
-        pooler = build_image_sent_module(task, d_sent, task_params)
-        setattr(model, "%s_mdl" % task.name, pooler)
->>>>>>> 2a32966c
     elif isinstance(task, RankingTask):
         pooler, dnn_ResponseModel = build_reddit_module(task, d_sent, task_params)
         setattr(model, "%s_mdl" % task.name, pooler)
@@ -1379,102 +1275,6 @@
         task.scorer1(out["loss"].item())
         return out
 
-<<<<<<< HEAD
-=======
-    def _grounded_forward(self, batch, task, predict):
-        out, img_seq = {}, []
-        sent_emb, sent_mask = self.sent_encoder(batch["input1"], task)
-        batch_size = get_batch_size(batch)
-        out["n_exs"] = batch_size
-        sent_pooler = self._get_classifier(task)
-
-        sent_rep = sent_pooler(sent_emb, sent_mask)
-
-        ids = batch["ids"].cpu().squeeze(-1).data.numpy().tolist()
-
-        for img_idx in ids:
-            img_rep = task.img_encoder.forward(int(img_idx))[0]
-            img_seq.append(torch.tensor(img_rep, dtype=torch.float32).cuda())
-
-        loss = torch.autograd.Variable(torch.Tensor(1), requires_grad=True) + 0
-        softmax = nn.Softmax(dim=0)
-        cos = nn.CosineSimilarity(dim=1, eps=1e-6)
-        acc = []
-
-        loss_fn = nn.L1Loss()
-        # contrastive against n samples (n = {2, 3}), temperature
-        samples, temp = batch_size - 1, 0.001
-        for sent_idx in range(batch_size):
-            sent = sent_rep[sent_idx].reshape(1, -1).cuda()
-            img = img_seq[sent_idx].reshape(1, -1).cuda()
-            labels = [1] + [0] * (samples - 1)
-            labels = torch.tensor(labels, dtype=torch.float32)
-            mat = [cos(sent, img).cpu().data.numpy()[0]]
-            for _ in range(len(mat), samples):
-                r = sent_idx
-                while r == sent_idx:
-                    r = np.random.randint(batch_size, size=(1, 1))[0][0]
-                img = img_seq[r].reshape(1, -1).cuda()
-                mat.append(cos(sent, img).cpu().data.numpy()[0])
-
-            mat = torch.tensor(mat, dtype=torch.float32)
-            dist = softmax(Variable(torch.tensor(mat, dtype=torch.float32)))
-
-            max_idx = np.argmax(dist.data.numpy())
-            loss.add(loss_fn(mat, labels))
-
-            preds = [0] * samples
-            preds[max_idx] = 1
-            acc.append(1 if max_idx == 0 else 0)
-
-        out["loss"] = loss
-        task.scorer1(np.mean(acc))
-        return out
-
-    def _grounded_ranking_bce_forward(self, batch, task, predict):
-        """ Binary Cross Entropy Loss
-            Create sentence, image representation.
-        """
-
-        out, neg = {}, []
-        sent_emb, sent_mask = self.sent_encoder(batch["input1"], task)
-        batch_size = get_batch_size(batch)
-        out["n_exs"] = batch_size
-        sent_pooler = self._get_classifier(task)
-        sent_rep = sent_pooler(sent_emb, sent_mask)
-        loss_fn = nn.L1Loss()
-        ids = batch["ids"].cpu().squeeze(-1).data.numpy().tolist()
-        img_seq = []
-
-        for img_idx in ids:
-            img_rep = task.img_encoder.forward(int(img_idx))[0]
-            img_seq.append(torch.tensor(img_rep, dtype=torch.float32).cuda())
-
-        img_emb = torch.stack(img_seq, dim=0)
-        sent1_rep = sent_rep
-        sent2_rep = img_emb
-
-        sent1_rep = F.normalize(sent1_rep, 2, 1)
-        sent2_rep = F.normalize(sent2_rep, 2, 1)
-        mat_mul = torch.mm(sent1_rep, torch.transpose(sent2_rep, 0, 1))
-        labels = torch.eye(len(mat_mul))
-
-        scale = 1 / (len(mat_mul) - 1) if len(mat_mul) > 1 else 1
-        weights = scale * torch.ones(mat_mul.shape) - (scale - 1) * torch.eye(len(mat_mul))
-        weights = weights.view(-1).cuda()
-
-        mat_mul = mat_mul.view(-1)
-        labels = labels.view(-1).cuda()
-        pred = torch.sigmoid(mat_mul).round()
-
-        out["loss"] = loss_fn(mat_mul, labels)
-        total_correct = torch.sum(pred == labels)
-        batch_acc = total_correct.item() / len(labels)
-        task.scorer1.__call__(batch_acc)
-
-        return out
-
->>>>>>> 2a32966c
     def get_elmo_mixing_weights(self, tasks=[]):
         """ Get elmo mixing weights from text_field_embedder. Gives warning when fails.
         args:
