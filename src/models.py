--- conflicted
+++ resolved
@@ -41,12 +41,7 @@
 from .tasks.edge_probing import EdgeProbingTask
 from .tasks.lm import LanguageModelingTask
 from .tasks.lm_parsing import LanguageModelingParsingTask
-<<<<<<< HEAD
-from .tasks.mt import MTTask, RedditSeq2SeqTask, Wiki103Seq2SeqTask
 from .tasks.qa import MultiRCTask, ReCoRDTask
-=======
-from .tasks.qa import MultiRCTask
->>>>>>> a34d6349
 from .tasks.tasks import (
     GLUEDiagnosticTask,
     MultipleChoiceTask,
