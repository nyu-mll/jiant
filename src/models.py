--- conflicted
+++ resolved
@@ -256,17 +256,7 @@
 
 def build_module(task, model, d_sent, vocab, embedder, args):
     ''' Build task-specific components for a task and add them to model. '''
-<<<<<<< HEAD
-
-    task_params = get_task_specific_params(args, task.name)
-    log.info("\tTask '%s' params: %s", task.name,
-             json.dumps(task_params.as_dict(), indent=2))
-    # Store task-specific params in case we want to access later
-    setattr(model, '%s_task_params' % task.name, task_params)
-
-=======
     task_params = model._get_task_params(task.name)
->>>>>>> 92af0737
     if isinstance(task, SingleClassificationTask):
         module = build_single_sentence_module(task, d_sent, task_params)
         setattr(model, '%s_mdl' % task.name, module)
@@ -774,7 +764,6 @@
         '''
         params = {}
         if self.elmo:
-<<<<<<< HEAD
             tasks = [None] + tasks
             for task in tasks:
                 if task:
@@ -782,9 +771,3 @@
                 else:
                     params["@pretrain@"] = get_elmo_mixing_weights(self.sent_encoder._text_field_embedder, task=None)
         return params
-=======
-            params = get_elmo_mixing_weights(self.sent_encoder._text_field_embedder, mix_id)
-        else:
-            params = {}
-        return params
->>>>>>> 92af0737
