--- conflicted
+++ resolved
@@ -475,13 +475,9 @@
         elif isinstance(task, VAETask):
             out = self._vae_forward(batch, task, predict)
         elif isinstance(task, TaggingTask):
-<<<<<<< HEAD
-            out = self._tagger_forward(batch, task)
+            out = self._tagger_forward(batch, task, predict)
         elif isinstance(task, EdgeProbingTask):
             out = self._edge_probe_forward(batch, task, predict)
-=======
-            out = self._tagger_forward(batch, task, predict)
->>>>>>> a823967b
         elif isinstance(task, SequenceGenerationTask):
             out = self._seq_gen_forward(batch, task, predict)
         elif isinstance(task, GroundedTask):
