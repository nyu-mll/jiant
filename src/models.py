--- conflicted
+++ resolved
@@ -555,11 +555,8 @@
     pooler = Pooler(project=not use_bert, d_inp=d_inp, d_proj=params['d_proj'], pool_type=pool_type)
     d_out = d_inp if use_bert else params["d_proj"]
     classifier = Classifier.from_params(d_out, task.n_classes, params)
-<<<<<<< HEAD
-=======
     module = SingleClassifier(pooler, classifier)
     return module
->>>>>>> 7179035c
 
 
 def build_pair_sentence_module(task, d_inp, model, params):
