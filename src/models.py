--- conflicted
+++ resolved
@@ -24,7 +24,6 @@
 from allennlp.modules.seq2seq_encoders import StackedSelfAttentionEncoder
 from allennlp.training.metrics import Average
 
-<<<<<<< HEAD
 from utils import get_batch_utilization
 
 from tasks import STSBTask, CoLATask, SSTTask, \
@@ -33,14 +32,7 @@
     SequenceGenerationTask, LanguageModelingTask, \
     PairOrdinalRegressionTask, JOCITask, WeakGroundedTask, \
     GroundedTask, MTTask, RedditTask
-=======
-from tasks import STSBTask, CoLATask, \
-    ClassificationTask, PairClassificationTask, SingleClassificationTask, \
-    RegressionTask, PairRegressionTask, RankingTask, \
-    SequenceGenerationTask, LanguageModelingTask, MTTask, \
-    PairOrdinalRegressionTask, JOCITask, \
-    WeakGroundedTask, GroundedTask
->>>>>>> c184604b
+
 from modules import SentenceEncoder, BoWSentEncoder, \
     AttnPairEncoder, MaskedStackedSelfAttentionEncoder, \
     BiLMEncoder, ElmoCharacterEncoder, Classifier, Pooler, \
@@ -401,12 +393,7 @@
 
         # embed the sentence
         sent_embs, sent_mask = self.sent_encoder(batch['input1'])
-<<<<<<< HEAD
         #pdb.set_trace()
-=======
-        out['n_exs'] = get_batch_size_from_field(batch['input1'])
-
->>>>>>> c184604b
         # pass to a task specific classifier
         classifier = getattr(self, "%s_mdl" % task.name)
         logits = classifier(sent_embs, sent_mask)
@@ -480,7 +467,6 @@
                 _, out['preds'] = logits.max(dim=1)
         return out
 
-<<<<<<< HEAD
 
     def _ranking_forward(self, batch, task):
         ''' For caption and image ranking. This implementation is intended for Reddit'''
@@ -537,10 +523,7 @@
         return out
  
 
-    def _seq_gen_forward(self, batch, task):
-=======
     def _seq_gen_forward(self, batch, task, predict):
->>>>>>> c184604b
         ''' For translation, denoising, maybe language modeling? '''
         out = {}
         sent, sent_mask = self.sent_encoder(batch['inputs'])
@@ -653,12 +636,4 @@
         if predict:
             out['preds'] = preds
 
-<<<<<<< HEAD
-        return out
-=======
-        return out
-
-    def _ranking_forward(self, batch, task, predict):
-        ''' For caption and image ranking '''
-        raise NotImplementedError
->>>>>>> c184604b
+        return out