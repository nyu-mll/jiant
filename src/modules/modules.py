--- conflicted
+++ resolved
@@ -418,10 +418,6 @@
         # append any additional representations we want
         ctx_embs = []
         for idx in [i.long() for i in idxs]:
-<<<<<<< HEAD
-
-=======
->>>>>>> 64c205f0
             if len(idx.shape) == 1:
                 idx = idx.unsqueeze(-1)
             if len(idx.shape) == 2:
@@ -447,14 +443,11 @@
         self.attn = attn
 
     def forward(self, s1, s2, mask1, mask2, idx1=[], idx2=[]):
-<<<<<<< HEAD
-=======
         """ s1, s2: sequences of hidden states corresponding to sentence 1,2
             mask1, mask2: binary mask corresponding to non-pad elements
             idx{1,2}: special indexes to extract in sentence {1, 2}
                         and append to the representation
         """
->>>>>>> 64c205f0
         mask1 = mask1.squeeze(-1) if len(mask1.size()) > 2 else mask1
         mask2 = mask2.squeeze(-1) if len(mask2.size()) > 2 else mask2
         if self.attn is not None:
