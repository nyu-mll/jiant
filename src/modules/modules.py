''' Different model components to use in building the overall model.

The main component of interest is SentenceEncoder, which all the models use. '''
import os
import sys
import json
import logging as log
import h5py

import numpy
import torch
import torch.nn as nn
import torch.nn.functional as F
from scipy.stats import pearsonr, spearmanr
from sklearn.metrics import matthews_corrcoef

import torch.utils.data
import torch.utils.data.distributed
import torchvision.datasets as datasets
import torchvision.transforms as transforms
from .onlstm.ON_LSTM import ONLSTMStack
from allennlp.common import Params
from allennlp.common.file_utils import cached_path
from allennlp.common.checks import ConfigurationError
from allennlp.models.model import Model
from allennlp.modules import Highway
from allennlp.modules.matrix_attention import DotProductMatrixAttention
from allennlp.modules import Seq2SeqEncoder, SimilarityFunction, TimeDistributed
from allennlp.nn import util, InitializerApplicator
from allennlp.nn.util import add_sentence_boundary_token_ids
from allennlp.modules.token_embedders import Embedding
from allennlp.modules.elmo_lstm import ElmoLstm
from allennlp.data.token_indexers.elmo_indexer import ELMoCharacterMapper, ELMoTokenCharactersIndexer
from allennlp.modules.seq2vec_encoders import CnnEncoder
from allennlp.modules.seq2seq_encoders import Seq2SeqEncoder as s2s_e
# StackedSelfAttentionEncoder
from allennlp.modules.feedforward import FeedForward
from allennlp.modules.layer_norm import LayerNorm
from allennlp.nn.activations import Activation
from allennlp.nn.util import add_positional_features

from ..utils.utils import MaskedMultiHeadSelfAttention, assert_for_log
from ..utils import utils
from ..bert.utils import BertEmbedderModule
from ..tasks.tasks import PairClassificationTask, PairRegressionTask

from .cnns.alexnet import alexnet
from .cnns.resnet import resnet101
from .cnns.inception import inception_v3


class NullPhraseLayer(nn.Module):
    ''' Dummy phrase layer that does nothing. Exists solely for API compatibility. '''

    def __init__(self, input_dim: int):
        super(NullPhraseLayer, self).__init__()
        self.input_dim = input_dim

    def get_input_dim(self):
        return self.input_dim

    def get_output_dim(self):
        return 0

    def forward(self, embs, mask):
        return None


class SentenceEncoder(Model):
    ''' Given a sequence of tokens, embed each token and pass through a sequence encoder. '''
    # NOTE: Do not apply dropout to the input of this module. Will be applied
    # internally.

    def __init__(self, vocab, text_field_embedder, num_highway_layers, phrase_layer,
                 skip_embs=True, cove_layer=None, dropout=0.2, mask_lstms=True,
                 sep_elmo_embs_for_skip=False, sent_enc_type=None, initializer=InitializerApplicator()):
        super(SentenceEncoder, self).__init__(vocab)

        if text_field_embedder is None:
            self._text_field_embedder = lambda x: x
            d_emb = 0
            self._highway_layer = lambda x: x
        else:
            self._text_field_embedder = text_field_embedder
            d_emb = text_field_embedder.get_output_dim()
            self._highway_layer = TimeDistributed(
                Highway(d_emb, num_highway_layers))

        self.sent_enc_type = sent_enc_type
        self._phrase_layer = phrase_layer
        self._cove_layer = cove_layer
        self.pad_idx = vocab.get_token_index(vocab._padding_token)
        self.skip_embs = skip_embs
        self.sep_elmo_embs_for_skip = sep_elmo_embs_for_skip
        d_inp_phrase = self._phrase_layer.get_input_dim()
        self.output_dim = phrase_layer.get_output_dim() + (skip_embs * d_inp_phrase)

        if dropout > 0:
            self._dropout = torch.nn.Dropout(p=dropout)
        else:
            self._dropout = lambda x: x
        self._mask_lstms = mask_lstms

        initializer(self)

    def get_cove_layer_embeddings(sent, sent_embs, task_sent_embs):
        """
        Args:
            - sent str: indexed sentence to embed. 
            - sent_embs (torch.FloatTensor): sentence embeddings 
            - task_sent_embs (torch.FloatTensor) task sentence embeddings
        Returns:
            - sent_embs (torch.FloatTensor): sentence embeddings with cove embeddings
            - task_sent_embs (torch.FloatTensor) task sentence embeddings with cove
        """
        sent_lens = torch.ne(
            sent['words'],
            self.pad_idx).long().sum(
            dim=-1).data
        # CoVe doesn't use <SOS> or <EOS>, so strip these before running.
        # Note that we need to also drop the last column so that CoVe returns
        # the right shape. If all inputs have <EOS> then this will be the
        # only thing clipped.
        sent_cove_embs_raw = self._cove_layer(sent['words'][:, 1:-1],
                                              sent_lens - 2)
        pad_col = torch.zeros(sent_cove_embs_raw.size()[0], 1,
                              sent_cove_embs_raw.size()[2],
                              dtype=sent_cove_embs_raw.dtype,
                              device=sent_cove_embs_raw.device)
        sent_cove_embs = torch.cat(
            [pad_col, sent_cove_embs_raw, pad_col], dim=1)
        if sent_embs is not None:
            sent_embs = self._dropout(torch.cat([sent_embs, sent_cove_embs], dim=-1))
        if task_sent_embs is not None:
            task_sent_embs = torch.cat(
                [task_sent_embs, sent_cove_embs], dim=-1)
            task_sent_embs = self._dropout(task_sent_embs)
        return task_sent_embs, sent_embs

    def forward(self, sent, task, reset=True):
        # pylint: disable=arguments-differ
        """
        Args:
            - sent (Dict[str, torch.LongTensor]): From a ``TextField``.
            - task (Task): Used by the _text_field_embedder to pick the correct output
                           ELMo representation.
            - reset (Bool): if True, manually reset the states of the ELMo LSTMs present
                (if using BiLM or ELMo embeddings). Set False, if want to preserve statefulness.
        Returns:
            - sent_enc (torch.FloatTensor): (b_size, seq_len, d_emb)
                the padded values in sent_enc are set to 0
            - sent_mask (torch.FloatTensor): (b_size, seq_len, d_emb); all 0/1s
        """
        if reset:
            self.reset_states()

        # Embeddings
        # Note: These highway modules are actually identity functions by
        # default.
        is_pair_task = isinstance(task, (PairClassificationTask, PairRegressionTask))

        # General sentence embeddings (for sentence encoder).
        # Skip this for probing runs that don't need it.
        kw = {}
        if isinstance(self._text_field_embedder, BertEmbedderModule):
            kw =  dict(is_pair_task=isinstance(task, (PairClassificationTask, PairRegressionTask)))
        sent_embs = self._highway_layer(self._text_field_embedder(sent, **kw))
        sent_embs = self._dropout(sent_embs) 
        # Task-specific sentence embeddings (e.g. custom ELMo weights).
        # Skip computing this if it won't be used.
        if self.sep_elmo_embs_for_skip:
            task_sent_embs = self._highway_layer(
                self._text_field_embedder(
                    sent, task._classifier_name))
            task_sent_embs = self._dropout(task_sent_embs)

        # Make sure we're embedding /something/
        assert (sent_embs is not None) or (task_sent_embs is not None)

        if self._cove_layer is not None:
            task_sent_embs, sent_embs = get_cove_layer_embeddings(sent, sent_embs, task_sent_embs)

        # The rest of the model
        sent_mask = util.get_text_field_mask(sent).float()
        sent_lstm_mask = sent_mask if self._mask_lstms else None
<<<<<<< HEAD
        if self.sent_enc_type != 'null':
            sent_enc = self._dropout(self._phrase_layer(sent_embs, sent_lstm_mask))
=======
        if sent_embs is not None:
            if isinstance(self._phrase_layer, ONLSTMStack):
                # The ONLSTMStack takes the raw words as input and computes embeddings separately.
                sent_enc, _ = self._phrase_layer(torch.transpose(sent["words"], 0, 1), sent_lstm_mask)
                sent_enc = torch.transpose(sent_enc, 0, 1)
            else:
                sent_enc = self._phrase_layer(sent_embs, sent_lstm_mask)
>>>>>>> ea36a1b0
        else:
            sent_enc = sent_embs

        # ELMoLSTM returns all layers, we just want to use the top layer
        sent_enc = sent_enc[-1] if isinstance(
            self._phrase_layer, BiLMEncoder) else sent_enc

        if self.skip_embs:
            # Use skip connection with original sentence embs or task sentence
            # embs
            skip_vec = task_sent_embs if self.sep_elmo_embs_for_skip else sent_embs
            utils.assert_for_log(skip_vec is not None,
                                 "skip_vec is none - perhaps embeddings are not configured "
                                 "properly?")
            sent_enc = torch.cat([sent_enc, skip_vec], dim=-1)

        sent_mask = sent_mask.unsqueeze(dim=-1)
        pad_mask = (sent_mask == 0)
        assert sent_enc is not None
        sent_enc = sent_enc.masked_fill(pad_mask, 0)
        return sent_enc, sent_mask

    def reset_states(self):
        ''' Reset ELMo if present; reset BiLM (ELMoLSTM) states if present '''
        if 'token_embedder_elmo' in [
                name for name,
                _ in self._text_field_embedder.named_children()] and '_elmo' in [
                name for name,
                _ in self._text_field_embedder.token_embedder_elmo.named_children()]:
            self._text_field_embedder.token_embedder_elmo._elmo._elmo_lstm._elmo_lstm.reset_states()
        if isinstance(self._phrase_layer, BiLMEncoder):
            self._phrase_layer.reset_states()


class BiLMEncoder(ElmoLstm):
    """Wrapper around BiLM to give it an interface to comply with SentEncoder
    See base class: ElmoLstm
    """

    def get_input_dim(self):
        return self.input_size

    def get_output_dim(self):
        return self.hidden_size * 2


class BoWSentEncoder(Model):
    ''' Bag-of-words sentence encoder '''

    def __init__(self, vocab, text_field_embedder,
                 initializer=InitializerApplicator()):
        super(BoWSentEncoder, self).__init__(vocab)

        self._text_field_embedder = text_field_embedder
        self.output_dim = text_field_embedder.get_output_dim()
        initializer(self)

    def forward(self, sent, task):
        # pylint: disable=arguments-differ
        """
        Args:
            - sent (Dict[str, torch.LongTensor]): From a ``TextField``.
            - task: Ignored.

        Returns
            - word_embs (torch.FloatTensor): (b_size, seq_len, d_emb)
                TODO: check what the padded values in word_embs are (0 or -inf or something else?)
            - word_mask (torch.FloatTensor): (b_size, seq_len, d_emb); all 0/1s
        """
        word_embs = self._text_field_embedder(sent)
        word_mask = util.get_text_field_mask(sent).float()
        return word_embs, word_mask  # need to get # nonzero elts


class ONLSTMPhraseLayer(Model):
    ''' ON-LSTM sentence encoder '''
    def __init__(self, vocab, d_word, d_hid, n_layers_enc,
                 chunk_size, onlstm_dropconnect, onlstm_dropouti,
                 dropout, onlstm_dropouth, embedder,
                 batch_size, initializer=InitializerApplicator()):
        super(ONLSTMPhraseLayer, self).__init__(vocab)
        self.onlayer = ONLSTMStack(
            [d_word] + [d_hid] * (n_layers_enc - 1) + [d_word],
            chunk_size=chunk_size,
            dropconnect=onlstm_dropconnect,
            dropouti=onlstm_dropouti,
            dropout=dropout,
            dropouth=onlstm_dropouth,
            embedder=embedder,
            phrase_layer=None,
            batch_size=batch_size
        )
        initializer(self)

    def get_input_dim(self):
        return self.onlayer.layer_sizes[0]

    def get_output_dim(self):
        return self.onlayer.layer_sizes[-1]


class Pooler(nn.Module):
    ''' Do pooling, possibly with a projection beforehand '''

    def __init__(self, project=True, d_inp=512, d_proj=512, pool_type='max'):
        super(Pooler, self).__init__()
        self.project = nn.Linear(d_inp, d_proj) if project else lambda x: x
        self.pool_type = pool_type

    def forward(self, sequence, mask):
        if len(mask.size()) < 3:
            mask = mask.unsqueeze(dim=-1)
        pad_mask = (mask == 0)
        proj_seq = self.project(sequence)  # linear project each hid state
        if self.pool_type == 'max':
            proj_seq = proj_seq.masked_fill(pad_mask, -float('inf'))
            seq_emb = proj_seq.max(dim=1)[0]
        elif self.pool_type == 'mean':
            proj_seq = proj_seq.masked_fill(pad_mask, 0)
            seq_emb = proj_seq.sum(dim=1) / mask.sum(dim=1)
        elif self.pool_type == 'final':
            idxs = mask.expand_as(proj_seq).sum(dim=1, keepdim=True).long() - 1
            seq_emb = proj_seq.gather(dim=1, index=idxs)
        elif self.pool_type == 'first':
            seq_emb = proj_seq[:, 0]
        return seq_emb


class Classifier(nn.Module):
    ''' Logistic regression or MLP classifier '''
    # NOTE: Expects dropout to have already been applied to its input.

    def __init__(self, d_inp, n_classes,
                 cls_type='mlp', dropout=.2, d_hid=512):
        super(Classifier, self).__init__()
        if cls_type == 'log_reg':
            classifier = nn.Linear(d_inp, n_classes)
        elif cls_type == 'mlp':
            classifier = nn.Sequential(nn.Linear(d_inp, d_hid),
                                       nn.Tanh(), nn.LayerNorm(d_hid),
                                       nn.Dropout(dropout), nn.Linear(d_hid, n_classes))
        elif cls_type == 'fancy_mlp':  # What they did in Infersent.
            classifier = nn.Sequential(nn.Linear(d_inp, d_hid),
                                       nn.Tanh(), nn.LayerNorm(d_hid), nn.Dropout(dropout),
                                       nn.Linear(d_hid, d_hid), nn.Tanh(),
                                       nn.LayerNorm(d_hid), nn.Dropout(
                                           p=dropout),
                                       nn.Linear(d_hid, n_classes))
        else:
            raise ValueError("Classifier type %s not found" % type)
        self.classifier = classifier

    def forward(self, seq_emb):
        logits = self.classifier(seq_emb)
        return logits

    @classmethod
    def from_params(cls, d_inp, n_classes, params):
        return cls(d_inp, n_classes, cls_type=params["cls_type"],
                   dropout=params["dropout"], d_hid=params["d_hid"])


class SingleClassifier(nn.Module):
    ''' Thin wrapper around a set of modules. For single-sentence classification. '''

    def __init__(self, pooler, classifier):
        super(SingleClassifier, self).__init__()
        self.pooler = pooler
        self.classifier = classifier

    def forward(self, sent, mask):
        emb = self.pooler(sent, mask)
        logits = self.classifier(emb)
        return logits


class PairClassifier(nn.Module):
    ''' Thin wrapper around a set of modules. For sentence pair classification. '''

    def __init__(self, pooler, classifier, attn=None):
        super(PairClassifier, self).__init__()
        self.pooler = pooler
        self.classifier = classifier
        self.attn = attn

    def forward(self, s1, s2, mask1, mask2):
        mask1 = mask1.squeeze(-1) if len(mask1.size()) > 2 else mask1
        mask2 = mask2.squeeze(-1) if len(mask2.size()) > 2 else mask2
        if self.attn is not None:
            s1, s2 = self.attn(s1, s2, mask1, mask2)
        emb1 = self.pooler(s1, mask1)
        emb2 = self.pooler(s2, mask2)
        pair_emb = torch.cat(
            [emb1, emb2, torch.abs(emb1 - emb2), emb1 * emb2], 1)
        logits = self.classifier(pair_emb)
        return logits


class AttnPairEncoder(Model):
    """
    Simplified version of BiDAF.

    Parameters
    ----------
    vocab : ``Vocabulary``
    modeling_layer : ``Seq2SeqEncoder``
        The encoder (with its own internal stacking) that we will use in after the bidirectional
        attention.
    dropout : ``float``, optional (default=0.2)
        If greater than 0, we will apply dropout with this probability after all encoders (pytorch
        LSTMs do not apply dropout to their last layer).
    mask_lstms : ``bool``, optional (default=True)
        If ``False``, we will skip passing the mask to the LSTM layers.  This gives a ~2x speedup,
        with only a slight performance decrease, if any.  We haven't experimented much with this
        yet, but have confirmed that we still get very similar performance with much faster
        training times.  We still use the mask for all softmaxes, but avoid the shuffling that's
        required when using masking with pytorch LSTMs.
    initializer : ``InitializerApplicator``, optional (default=``InitializerApplicator()``)
        Used to initialize the model parameters.
    regularizer : ``RegularizerApplicator``, optional (default=``None``)
        If provided, will be used to calculate the regularization penalty during training.
    """

    def __init__(self, vocab, modeling_layer, dropout=0.2, mask_lstms=True,
                 initializer=InitializerApplicator()):
        super(AttnPairEncoder, self).__init__(vocab)

        self._matrix_attention = DotProductMatrixAttention()
        self._modeling_layer = modeling_layer
        self.pad_idx = vocab.get_token_index(vocab._padding_token)

        d_out_model = modeling_layer.get_output_dim()
        self.output_dim = d_out_model

        self._dropout = torch.nn.Dropout(
            p=dropout) if dropout > 0 else lambda x: x
        self._mask_lstms = mask_lstms

        initializer(self)

    def forward(self, s1, s2, s1_mask, s2_mask):  # pylint: disable=arguments-differ
        """ """
        # Similarity matrix
        # Shape: (batch_size, s2_length, s1_length)
        similarity_mat = self._matrix_attention(s2, s1)

        # s2 representation
        # Shape: (batch_size, s2_length, s1_length)
        s2_s1_attn = util.masked_softmax(similarity_mat, s1_mask)
        # Shape: (batch_size, s2_length, encoding_dim)
        s2_s1_vectors = util.weighted_sum(s1, s2_s1_attn)
        # batch_size, seq_len, 4*enc_dim
        s2_w_context = torch.cat([s2, s2_s1_vectors], 2)

        # s1 representation, using same attn method as for the s2
        # representation
        s1_s2_attn = util.masked_softmax(
            similarity_mat.transpose(
                1, 2).contiguous(), s2_mask)
        # Shape: (batch_size, s1_length, encoding_dim)
        s1_s2_vectors = util.weighted_sum(s2, s1_s2_attn)
        s1_w_context = torch.cat([s1, s1_s2_vectors], 2)

        modeled_s1 = self._dropout(self._modeling_layer(s1_w_context, s1_mask))
        modeled_s2 = self._dropout(self._modeling_layer(s2_w_context, s2_mask))
        return modeled_s1, modeled_s2

    @classmethod
    def from_params(cls, vocab, params):
        ''' Initialize from a Params object '''
        similarity_function = SimilarityFunction.from_params(
            params.pop("similarity_function"))
        modeling_layer = Seq2SeqEncoder.from_params(
            params.pop("modeling_layer"))
        dropout = params.pop('dropout', 0.2)
        initializer = InitializerApplicator.from_params(
            params.pop('initializer', []))

        mask_lstms = params.pop('mask_lstms', True)
        params.assert_empty(cls.__name__)
        return cls(vocab=vocab, modeling_layer=modeling_layer, dropout=dropout,
                   mask_lstms=mask_lstms, initializer=initializer)


class MaskedStackedSelfAttentionEncoder(Seq2SeqEncoder):
    # pylint: disable=line-too-long
    """
    Implements a stacked self-attention encoder similar to the Transformer
    architecture in `Attention is all you Need
    <https://www.semanticscholar.org/paper/Attention-Is-All-You-Need-Vaswani-Shazeer/0737da0767d77606169cbf4187b83e1ab62f6077>`_ .

    This encoder combines 3 layers in a 'block':

    1. A 2 layer FeedForward network.
    2. Multi-headed self attention, which uses 2 learnt linear projections
       to perform a dot-product similarity between every pair of elements
       scaled by the square root of the sequence length.
    3. Layer Normalisation.

    These are then stacked into ``num_layers`` layers.

    Parameters
    ----------
    input_dim : ``int``, required.
        The input dimension of the encoder.
    hidden_dim : ``int``, required.
        The hidden dimension used for the _input_ to self attention layers
        and the _output_ from the feedforward layers.
    projection_dim : ``int``, required.
        The dimension of the linear projections for the self-attention layers.
    feedforward_hidden_dim : ``int``, required.
        The middle dimension of the FeedForward network. The input and output
        dimensions are fixed to ensure sizes match up for the self attention layers.
    num_layers : ``int``, required.
        The number of stacked self attention -> feedfoward -> layer normalisation blocks.
    num_attention_heads : ``int``, required.
        The number of attention heads to use per layer.
    use_positional_encoding: ``bool``, optional, (default = True)
        Whether to add sinusoidal frequencies to the input tensor. This is strongly recommended,
        as without this feature, the self attention layers have no idea of absolute or relative
        position (as they are just computing pairwise similarity between vectors of elements),
        which can be important features for many tasks.
    dropout_prob : ``float``, optional, (default = 0.2)
        The dropout probability for the feedforward network.
    """

    def __init__(self,
                 input_dim,
                 hidden_dim,
                 projection_dim,
                 feedforward_hidden_dim,
                 num_layers,
                 num_attention_heads,
                 use_positional_encoding=True,
                 dropout_prob=0.2):
        super(MaskedStackedSelfAttentionEncoder, self).__init__()

        self._use_positional_encoding = use_positional_encoding
        self._attention_layers = []
        self._feedfoward_layers = []
        self._layer_norm_layers = []
        self._feed_forward_layer_norm_layers = []

        feedfoward_input_dim = input_dim
        for i in range(num_layers):
            feedfoward = FeedForward(feedfoward_input_dim,
                                     activations=[Activation.by_name('relu')(),
                                                  Activation.by_name('linear')()],
                                     hidden_dims=[
                                         feedforward_hidden_dim, hidden_dim],
                                     num_layers=2,
                                     dropout=dropout_prob)

            self.add_module("feedforward_{i}".format(feedfoward))
            self._feedfoward_layers.append(feedfoward)

            feedforward_layer_norm = LayerNorm(feedfoward.get_input_dim())
            self.add_module(
                "feedforward_layer_norm_{i}".format(feedforward_layer_norm))
            self._feed_forward_layer_norm_layers.append(feedforward_layer_norm)

            self_attention = MaskedMultiHeadSelfAttention(num_heads=num_attention_heads,
                                                          input_dim=hidden_dim,
                                                          attention_dim=projection_dim,
                                                          values_dim=projection_dim)
            self.add_module("self_attention_{i}".format(self_attention))
            self._attention_layers.append(self_attention)

            layer_norm = LayerNorm(self_attention.get_input_dim())
            self.add_module("layer_norm_{i}".format(layer_norm))
            self._layer_norm_layers.append(layer_norm)

            feedfoward_input_dim = hidden_dim

        self.dropout = torch.nn.Dropout(dropout_prob)
        self._input_dim = input_dim
        self._output_dim = self._attention_layers[-1].get_output_dim()
        self._output_layer_norm = LayerNorm(self._output_dim)

    def get_input_dim(self):
        return self._input_dim

    def get_output_dim(self):
        return self._output_dim

    def is_bidirectional(self):
        return 0

    def forward(self, inputs, mask):  # pylint: disable=arguments-differ
        if self._use_positional_encoding:
            output = add_positional_features(inputs)
        else:
            output = inputs
        for (attention,
             feedforward,
             feedforward_layer_norm,
             layer_norm) in zip(self._attention_layers,
                                self._feedfoward_layers,
                                self._feed_forward_layer_norm_layers,
                                self._layer_norm_layers):
            cached_input = output
            # Project output of attention encoder through a feedforward
            # network and back to the input size for the next layer.
            # shape (batch_size, timesteps, input_size)
            feedforward_output = feedforward(feedforward_layer_norm(output))
            feedforward_output = self.dropout(feedforward_output)
            if feedforward_output.size() == cached_input.size():
                # First layer might have the wrong size for highway
                # layers, so we exclude it here.
                feedforward_output += cached_input
            # shape (batch_size, sequence_length, hidden_dim)
            attention_output = attention(layer_norm(feedforward_output), mask)
            output = self.dropout(attention_output) + feedforward_output
        return self._output_layer_norm(output)

    @classmethod
    def from_params(cls, params):
        input_dim = params.pop_int('input_dim')
        hidden_dim = params.pop_int('hidden_dim')
        projection_dim = params.pop_int('projection_dim', None)
        feedforward_hidden_dim = params.pop_int("feedforward_hidden_dim")
        num_layers = params.pop_int("num_layers", 2)
        num_attention_heads = params.pop_int('num_attention_heads', 3)
        use_positional_encoding = params.pop_bool(
            'use_positional_encoding', True)
        dropout_prob = params.pop_float("dropout_prob", 0.2)
        params.assert_empty(cls.__name__)

        return cls(input_dim=input_dim,
                   hidden_dim=hidden_dim,
                   feedforward_hidden_dim=feedforward_hidden_dim,
                   projection_dim=projection_dim,
                   num_layers=num_layers,
                   num_attention_heads=num_attention_heads,
                   use_positional_encoding=use_positional_encoding,
                   dropout_prob=dropout_prob)


class ElmoCharacterEncoder(torch.nn.Module):
    """Just the ELMo character encoder that we ripped so we could use alone.

    Compute context sensitive token representation using pretrained biLM.

    This embedder has input character ids of size (batch_size, sequence_length, 50)
    and returns (batch_size, sequence_length + 2, embedding_dim), where embedding_dim
    is specified in the options file (typically 512).

    We add special entries at the beginning and end of each sequence corresponding
    to <S> and </S>, the beginning and end of sentence tokens.

    Note: this is a lower level class useful for advanced usage.  Most users should
    use ``ElmoTokenEmbedder`` or ``allennlp.modules.Elmo`` instead.

    Parameters
    ----------
    options_file : ``str``
        ELMo JSON options file
    weight_file : ``str``
        ELMo hdf5 weight file
    requires_grad: ``bool``, optional
        If True, compute gradient of ELMo parameters for fine tuning.

    The relevant section of the options file is something like:
    .. example-code::

        .. code-block:: python

            {'char_cnn': {
                'activation': 'relu',
                'embedding': {'dim': 4},
                'filters': [[1, 4], [2, 8], [3, 16], [4, 32], [5, 64]],
                'max_characters_per_token': 50,
                'n_characters': 262,
                'n_highway': 2
                }
            }
    """

    def __init__(self,
                 options_file,
                 weight_file,
                 requires_grad=False):
        super(ElmoCharacterEncoder, self).__init__()

        with open(cached_path(options_file), 'r') as fin:
            self._options = json.load(fin)
        self._weight_file = weight_file

        self.output_dim = self._options['lstm']['projection_dim']
        self.requires_grad = requires_grad

        self._load_weights()

        # Cache the arrays for use in forward -- +1 due to masking.
        self._beginning_of_sentence_characters = torch.from_numpy(
            numpy.array(
                ELMoCharacterMapper.beginning_of_sentence_characters) + 1
        )
        self._end_of_sentence_characters = torch.from_numpy(
            numpy.array(ELMoCharacterMapper.end_of_sentence_characters) + 1
        )

    def get_output_dim(self):
        return self.output_dim

    def forward(self, inputs):  # pylint: disable=arguments-differ
        """
        Compute context insensitive token embeddings for ELMo representations.

        Parameters
        ----------
        inputs: ``torch.Tensor``
            Shape ``(batch_size, sequence_length, 50)`` of character ids representing the
            current batch.

        Returns
        -------
        Dict with keys:
        ``'token_embedding'``: ``torch.Tensor``
            Shape ``(batch_size, sequence_length + 2, embedding_dim)`` tensor with context
            insensitive token representations.
        ``'mask'``:  ``torch.Tensor``
            Shape ``(batch_size, sequence_length + 2)`` long tensor with sequence mask.
        """
        # Add BOS/EOS
        mask = ((inputs > 0).long().sum(dim=-1) > 0).long()
        character_ids_with_bos_eos, mask_with_bos_eos = add_sentence_boundary_token_ids(
            inputs,
            mask,
            self._beginning_of_sentence_characters,
            self._end_of_sentence_characters
        )

        # the character id embedding
        max_chars_per_token = self._options['char_cnn']['max_characters_per_token']
        # (batch_size * sequence_length, max_chars_per_token, embed_dim)
        character_embedding = torch.nn.functional.embedding(
            character_ids_with_bos_eos.view(-1, max_chars_per_token),
            self._char_embedding_weights
        )

        # run convolutions
        cnn_options = self._options['char_cnn']
        if cnn_options['activation'] == 'tanh':
            activation = torch.nn.functional.tanh
        elif cnn_options['activation'] == 'relu':
            activation = torch.nn.functional.relu
        else:
            raise ConfigurationError("Unknown activation")

        # (batch_size * sequence_length, embed_dim, max_chars_per_token)
        character_embedding = torch.transpose(character_embedding, 1, 2)
        convs = []
        for i in range(len(self._convolutions)):
            conv = getattr(self, 'char_conv_{}'.format(i))
            convolved = conv(character_embedding)
            # (batch_size * sequence_length, n_filters for this width)
            convolved, _ = torch.max(convolved, dim=-1)
            convolved = activation(convolved)
            convs.append(convolved)

        # (batch_size * sequence_length, n_filters)
        token_embedding = torch.cat(convs, dim=-1)

        # apply the highway layers (batch_size * sequence_length, n_filters)
        token_embedding = self._highways(token_embedding)

        # final projection  (batch_size * sequence_length, embedding_dim)
        token_embedding = self._projection(token_embedding)

        # reshape to (batch_size, sequence_length, embedding_dim)
        batch_size, sequence_length, _ = character_ids_with_bos_eos.size()

        return token_embedding.view(
            batch_size, sequence_length, -1)[:, 1:-1, :]

    def _load_weights(self):
        self._load_char_embedding()
        self._load_cnn_weights()
        self._load_highway()
        self._load_projection()

    def _load_char_embedding(self):
        with h5py.File(cached_path(self._weight_file), 'r') as fin:
            char_embed_weights = fin['char_embed'][...]

        weights = numpy.zeros(
            (char_embed_weights.shape[0] + 1, char_embed_weights.shape[1]),
            dtype='float32'
        )
        weights[1:, :] = char_embed_weights

        self._char_embedding_weights = torch.nn.Parameter(
            torch.FloatTensor(weights), requires_grad=self.requires_grad
        )

    def _load_cnn_weights(self):
        cnn_options = self._options['char_cnn']
        filters = cnn_options['filters']
        char_embed_dim = cnn_options['embedding']['dim']

        convolutions = []
        for i, (width, num) in enumerate(filters):
            conv = torch.nn.Conv1d(
                in_channels=char_embed_dim,
                out_channels=num,
                kernel_size=width,
                bias=True
            )
            # load the weights
            with h5py.File(cached_path(self._weight_file), 'r') as fin:
                weight = fin['CNN']['W_cnn_{}'.format(i)][...]
                bias = fin['CNN']['b_cnn_{}'.format(i)][...]

            w_reshaped = numpy.transpose(
                weight.squeeze(
                    axis=0), axes=(
                    2, 1, 0))
            if w_reshaped.shape != tuple(conv.weight.data.shape):
                raise ValueError("Invalid weight file")
            conv.weight.data.copy_(torch.FloatTensor(w_reshaped))
            conv.bias.data.copy_(torch.FloatTensor(bias))

            conv.weight.requires_grad = self.requires_grad
            conv.bias.requires_grad = self.requires_grad

            convolutions.append(conv)
            self.add_module('char_conv_{}'.format(i), conv)

        self._convolutions = convolutions

    def _load_highway(self):
        # pylint: disable=protected-access
        # the highway layers have same dimensionality as the number of cnn
        # filters
        cnn_options = self._options['char_cnn']
        filters = cnn_options['filters']
        n_filters = sum(f[1] for f in filters)
        n_highway = cnn_options['n_highway']

        # create the layers, and load the weights
        self._highways = Highway(
            n_filters,
            n_highway,
            activation=torch.nn.functional.relu)
        for k in range(n_highway):
            # The AllenNLP highway is one matrix multplication with concatenation of
            # transform and carry weights.
            with h5py.File(cached_path(self._weight_file), 'r') as fin:
                # The weights are transposed due to multiplication order assumptions in tf
                # vs pytorch (tf.matmul(X, W) vs pytorch.matmul(W, X))
                w_transform = numpy.transpose(
                    fin['CNN_high_{}'.format(k)]['W_transform'][...])
                # -1.0 since AllenNLP is g * x + (1 - g) * f(x) but tf is (1 - g) * x + g * f(x)
                w_carry = -1.0 * \
                    numpy.transpose(
                        fin['CNN_high_{}'.format(k)]['W_carry'][...])
                weight = numpy.concatenate([w_transform, w_carry], axis=0)
                self._highways._layers[k].weight.data.copy_(
                    torch.FloatTensor(weight))
                self._highways._layers[k].weight.requires_grad = self.requires_grad

                b_transform = fin['CNN_high_{}'.format(k)]['b_transform'][...]
                b_carry = -1.0 * fin['CNN_high_{}'.format(k)]['b_carry'][...]
                bias = numpy.concatenate([b_transform, b_carry], axis=0)
                self._highways._layers[k].bias.data.copy_(
                    torch.FloatTensor(bias))
                self._highways._layers[k].bias.requires_grad = self.requires_grad

    def _load_projection(self):
        cnn_options = self._options['char_cnn']
        filters = cnn_options['filters']
        n_filters = sum(f[1] for f in filters)

        self._projection = torch.nn.Linear(
            n_filters, self.output_dim, bias=True)
        with h5py.File(cached_path(self._weight_file), 'r') as fin:
            weight = fin['CNN_proj']['W_proj'][...]
            bias = fin['CNN_proj']['b_proj'][...]
            self._projection.weight.data.copy_(
                torch.FloatTensor(numpy.transpose(weight)))
            self._projection.bias.data.copy_(torch.FloatTensor(bias))

            self._projection.weight.requires_grad = self.requires_grad
            self._projection.bias.requires_grad = self.requires_grad


class CNNEncoder(Model):
    ''' Given an image, get image features from last layer of specified CNN
        e.g., Resnet101, AlexNet, InceptionV3
        New! Preprocessed and indexed image features, so just load from json!'''

    def __init__(self, model_name, path, model=None):
        super(CNNEncoder, self).__init__(model_name)
        self.model_name = model_name
        self.model = self._load_model(model_name)
        self.feat_path = path + '/all_feats/'

    def _load_model(self, model_name):
        if model_name == 'alexnet':
            model = alexnet(pretrained=True)
        elif model_name == 'inception':
            model = inception_v3(pretrained=True)
        elif model_name == 'resnet':
            model = resnet101(pretrained=True)
        return model

    def _load_features(self, path, dataset):
        normalize = transforms.Normalize(mean=[0.485, 0.456, 0.406],
                                         std=[0.229, 0.224, 0.225])
        train_dataset = datasets.ImageFolder(
            path,
            transforms.Compose([
                transforms.RandomResizedCrop(224),
                transforms.RandomHorizontalFlip(),
                transforms.ToTensor(),
                normalize,
            ]))

        train_loader = torch.utils.data.DataLoader(
            train_dataset)

        classes = [
            d for d in os.listdir(
                train_dataset.root) if os.path.isdir(
                os.path.join(
                    train_dataset.root,
                    d))]

        class_to_idx = {classes[i]: i for i in range(len(classes))}
        rev_class = {class_to_idx[key]: key for key in class_to_idx.keys()}

        feat_dict = {}
        for i, (input, target) in enumerate(train_loader):
            x = self.model.forward(input)
            feat_dict[rev_class[i]] = x.data
        return feat_dict

    def forward(self, img_id):
        '''
        Args: img_id that maps image -> sentence pairs in respective datasets.
        '''

        with open(self.feat_path + str(img_id) + '.json') as fd:
            feat_dict = json.load(fd)
        return feat_dict[list(feat_dict.keys())[0]]  # has one key<|MERGE_RESOLUTION|>--- conflicted
+++ resolved
@@ -183,18 +183,8 @@
         # The rest of the model
         sent_mask = util.get_text_field_mask(sent).float()
         sent_lstm_mask = sent_mask if self._mask_lstms else None
-<<<<<<< HEAD
-        if self.sent_enc_type != 'null':
+        if self.sent_enc_type != 'none':
             sent_enc = self._dropout(self._phrase_layer(sent_embs, sent_lstm_mask))
-=======
-        if sent_embs is not None:
-            if isinstance(self._phrase_layer, ONLSTMStack):
-                # The ONLSTMStack takes the raw words as input and computes embeddings separately.
-                sent_enc, _ = self._phrase_layer(torch.transpose(sent["words"], 0, 1), sent_lstm_mask)
-                sent_enc = torch.transpose(sent_enc, 0, 1)
-            else:
-                sent_enc = self._phrase_layer(sent_embs, sent_lstm_mask)
->>>>>>> ea36a1b0
         else:
             sent_enc = sent_embs
 
