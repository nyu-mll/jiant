--- conflicted
+++ resolved
@@ -480,15 +480,11 @@
 
 
 class PairClassifier(nn.Module):
-<<<<<<< HEAD
-    """ Thin wrapper around a set of modules. For sentence pair classification. """
-=======
     ''' Thin wrapper around a set of modules.
     For sentence pair classification.
     Pooler specifies how to aggregate inputted sequence of vectors.
     Also allows for use of specific token representations to be addded to the overall representation
     '''
->>>>>>> 1ee392e8
 
     def __init__(self, pooler, classifier, attn=None):
         super(PairClassifier, self).__init__()
@@ -508,9 +504,6 @@
             s1, s2 = self.attn(s1, s2, mask1, mask2)
         emb1 = self.pooler(s1, mask1)
         emb2 = self.pooler(s2, mask2)
-<<<<<<< HEAD
-        pair_emb = torch.cat([emb1, emb2, torch.abs(emb1 - emb2), emb1 * emb2], 1)
-=======
 
         s1_ctx_embs = []
         for idx in [i.long() for i in idx1]:
@@ -534,7 +527,6 @@
 
         pair_emb = torch.cat(
             [emb1, emb2, torch.abs(emb1 - emb2), emb1 * emb2], 1)
->>>>>>> 1ee392e8
         logits = self.classifier(pair_emb)
         return logits
 
