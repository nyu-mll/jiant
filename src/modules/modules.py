--- conflicted
+++ resolved
@@ -288,21 +288,6 @@
         super(PRPNPhraseLayer, self).__init__(vocab)
 
         self.prpnlayer = PRPN(
-<<<<<<< HEAD
-                         ninp=d_word,
-                         nhid=d_hid,
-                         nlayers=n_layers_enc,
-                         nslots=n_slots,
-                         nlookback=n_lookback,
-                         resolution=resolution,
-                         dropout=dropout,
-                         idropout=idropout,
-                         rdropout=rdropout,
-                         res=res,
-                         batch_size=batch_size,
-                         embedder=embedder,
-                         phrase_layer=None)
-=======
             ninp=d_word,
             nhid=d_hid,
             nlayers=n_layers_enc,
@@ -316,7 +301,6 @@
             batch_size=batch_size,
             embedder=embedder,
             phrase_layer=None)
->>>>>>> 545f4c67
         initializer(self)
 
     def get_input_dim(self):
