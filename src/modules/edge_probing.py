--- conflicted
+++ resolved
@@ -303,13 +303,8 @@
                 None, self.span_extractor1, self.span_extractor1]
         else:
             self.span_extractor2 = self._make_span_extractor()
-<<<<<<< HEAD
             self.span_extractor3 = self._make_span_extractor()
             self.span_extractors = [None, self.span_extractor1, self.span_extractor2, self.span_extractor3]
-=======
-            self.span_extractors = [
-                None, self.span_extractor1, self.span_extractor2]
->>>>>>> 052fbe8f
 
         # Classifier gets concatenated projections of span1, span2
         clf_input_dim = self.span_extractors[1].get_output_dim()
