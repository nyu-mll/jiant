# Shared variables describing the Kubernetes environment.
# You'll likely need to change these if setting up jiant on a new cluster.
{
  # NFS server information.
  nfs_server_ip: "10.87.154.18",
  nfs_server_path: "/data",
  nfs_volume_name: "nfs-jiant",
  nfs_volume_size: "2.5T",

  # Mount point for the NFS volume, as the container will see it.
  nfs_mount_path: "/nfs/jiant",

  # Default experiment directory; must be writable by Kubernetes workers.
  nfs_exp_dir: "/nfs/jiant/exp",

  # Name of pre-built Docker image, accessible from Kubernetes.
<<<<<<< HEAD
  gcr_image: "gcr.io/google.com/jiant-stilts/jiant-conda:v1",
=======
  gcr_image: "gcr.io/google.com/jiant-stilts/jiant:v2",
>>>>>>> 033d24c8

  # Default location for glue_data
  jiant_data_dir: "/nfs/jiant/share/glue_data",
  # Path to ELMO cache.
  elmo_src_dir: "/nfs/jiant/share/elmo",
<<<<<<< HEAD
  # Path to BERT model cache; should be writable by Kubernetes workers.
=======
  # Path to BERT etc. model cache; should be writable by Kubernetes workers.
>>>>>>> 033d24c8
  pytorch_transformers_cache_path: "/nfs/jsalt/share/pytorch_transformers_cache",
  # Path to default word embeddings file
  word_embs_file: "/nfs/jiant/share/wiki-news-300d-1M.vec",
}<|MERGE_RESOLUTION|>--- conflicted
+++ resolved
@@ -14,21 +14,13 @@
   nfs_exp_dir: "/nfs/jiant/exp",
 
   # Name of pre-built Docker image, accessible from Kubernetes.
-<<<<<<< HEAD
-  gcr_image: "gcr.io/google.com/jiant-stilts/jiant-conda:v1",
-=======
   gcr_image: "gcr.io/google.com/jiant-stilts/jiant:v2",
->>>>>>> 033d24c8
 
   # Default location for glue_data
   jiant_data_dir: "/nfs/jiant/share/glue_data",
   # Path to ELMO cache.
   elmo_src_dir: "/nfs/jiant/share/elmo",
-<<<<<<< HEAD
-  # Path to BERT model cache; should be writable by Kubernetes workers.
-=======
   # Path to BERT etc. model cache; should be writable by Kubernetes workers.
->>>>>>> 033d24c8
   pytorch_transformers_cache_path: "/nfs/jsalt/share/pytorch_transformers_cache",
   # Path to default word embeddings file
   word_embs_file: "/nfs/jiant/share/wiki-news-300d-1M.vec",
