# Shared variables describing the Kubernetes environment.
# You'll likely need to change these if setting up jiant on a new cluster.
{
  # NFS server information.
  nfs_server_ip: "10.87.154.18",
  nfs_server_path: "/data",
  nfs_volume_name: "nfs-jiant",
  nfs_volume_size: "2.5T",

  # Mount point for the NFS volume, as the container will see it.
  nfs_mount_path: "/nfs/jiant",

  # Default experiment directory; must be writable by Kubernetes workers.
  nfs_exp_dir: "/nfs/jiant/exp",

  # Name of pre-built Docker image, accessible from Kubernetes.
<<<<<<< HEAD
  gcr_image: "gcr.io/google.com/jiant-stilts/jiant:v2",

  # Path to BERT etc. model cache; should be writable by Kubernetes workers.
  pytorch_transformers_cache_path: "/nfs/jsalt/share/pytorch_transformers_cache",
=======
  gcr_image: "gcr.io/google.com/jiant-stilts/jiant-conda:v0",

  # Default location for glue_data
  jiant_data_dir: "/nfs/jiant/share/glue_data",
  # Path to ELMO cache.
  elmo_src_dir: "/nfs/jiant/share/elmo",
  # Path to BERT model cache; should be writable by Kubernetes workers.
  bert_cache_path: "/nfs/jiant/share/bert_cache",
  # Path to default word embeddings file
  word_embs_file: "/nfs/jiant/share/wiki-news-300d-1M.vec",
>>>>>>> 7ff148e2
}<|MERGE_RESOLUTION|>--- conflicted
+++ resolved
@@ -14,21 +14,14 @@
   nfs_exp_dir: "/nfs/jiant/exp",
 
   # Name of pre-built Docker image, accessible from Kubernetes.
-<<<<<<< HEAD
   gcr_image: "gcr.io/google.com/jiant-stilts/jiant:v2",
-
-  # Path to BERT etc. model cache; should be writable by Kubernetes workers.
-  pytorch_transformers_cache_path: "/nfs/jsalt/share/pytorch_transformers_cache",
-=======
-  gcr_image: "gcr.io/google.com/jiant-stilts/jiant-conda:v0",
 
   # Default location for glue_data
   jiant_data_dir: "/nfs/jiant/share/glue_data",
   # Path to ELMO cache.
   elmo_src_dir: "/nfs/jiant/share/elmo",
-  # Path to BERT model cache; should be writable by Kubernetes workers.
-  bert_cache_path: "/nfs/jiant/share/bert_cache",
+  # Path to BERT etc. model cache; should be writable by Kubernetes workers.
+  pytorch_transformers_cache_path: "/nfs/jsalt/share/pytorch_transformers_cache",
   # Path to default word embeddings file
   word_embs_file: "/nfs/jiant/share/wiki-news-300d-1M.vec",
->>>>>>> 7ff148e2
 }