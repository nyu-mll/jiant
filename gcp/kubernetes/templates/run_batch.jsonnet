local jiant_env = import 'jiant_env.libsonnet';

# Run a jiant job (or anything, really) with the correct path and NFS set-up.
function(job_name, command, project_dir, uid, fsgroup,
         notify_email="", gpu_type="p100") std.manifestYamlDoc({
  apiVersion: "v1",
  kind: "Pod",
  metadata: { name: job_name },
  spec: {
    restartPolicy: "Never",
    securityContext: {
      runAsUser: std.parseInt(uid),
      fsGroup: std.parseInt(fsgroup)
    },
    containers: [{
      name: 'jiant',
      image: jiant_env.gcr_image,
      command: ["bash"],
      args: ["-l", "-c", command],
      # Use one GPU.
      resources: { limits: { "nvidia.com/gpu": 1 } },
      # Mount the NFS volume inside the container.
      volumeMounts: [
        {
          mountPath: jiant_env.nfs_mount_path,
<<<<<<< HEAD
          name: jiant_env.nfs_volume_name
=======
          name: jiant_env.nfs_volume_name,
>>>>>>> 7ff148e2
        },
      ],
      # Environment variables used by jiant
      env: [
        { name: "JIANT_PROJECT_PREFIX", value: project_dir },
        { name: "NOTIFY_EMAIL", value: notify_email },
        {
<<<<<<< HEAD
          name: "PYTORCH_TRANSFORMERS_CACHE",
          value: jiant_env.pytorch_transformers_cache_path
=======
          name: "JIANT_DATA_DIR",
          value: jiant_env.jiant_data_dir,
        },
        {
          name: "PYTORCH_PRETRAINED_BERT_CACHE",
          value: jiant_env.bert_cache_path,
        },
        {
          name: "ELMO_SRC_DIR",
          value: jiant_env.elmo_src_dir,
        },
        {
          name: "WORD_EMBS_FILE",
          value: jiant_env.word_embs_file,
>>>>>>> 7ff148e2
        },
      ]
    }],
    # Make sure we request GPU nodes of the correct type.
    nodeSelector: {
      "cloud.google.com/gke-accelerator": "nvidia-tesla-" + gpu_type,
    },
    # Make sure Kubernetes allows us to schedule on GPU nodes.
    tolerations: [{
      key: "nvidia.com/gpu",
      operator: "Equal",
      value: "present",
      effect: "NoSchedule",
    }],
    # Connect the pod to the NFS claim on Kubernetes.
    volumes: [{
      name: jiant_env.nfs_volume_name,
      persistentVolumeClaim: {
        claimName: jiant_env.nfs_volume_name + "-claim",
        readOnly: false,
      },
    }],
  },
})<|MERGE_RESOLUTION|>--- conflicted
+++ resolved
@@ -23,11 +23,7 @@
       volumeMounts: [
         {
           mountPath: jiant_env.nfs_mount_path,
-<<<<<<< HEAD
-          name: jiant_env.nfs_volume_name
-=======
           name: jiant_env.nfs_volume_name,
->>>>>>> 7ff148e2
         },
       ],
       # Environment variables used by jiant
@@ -35,16 +31,12 @@
         { name: "JIANT_PROJECT_PREFIX", value: project_dir },
         { name: "NOTIFY_EMAIL", value: notify_email },
         {
-<<<<<<< HEAD
-          name: "PYTORCH_TRANSFORMERS_CACHE",
-          value: jiant_env.pytorch_transformers_cache_path
-=======
           name: "JIANT_DATA_DIR",
           value: jiant_env.jiant_data_dir,
         },
         {
           name: "PYTORCH_PRETRAINED_BERT_CACHE",
-          value: jiant_env.bert_cache_path,
+          value: jiant_env.pytorch_transformers_cache_path
         },
         {
           name: "ELMO_SRC_DIR",
@@ -53,7 +45,6 @@
         {
           name: "WORD_EMBS_FILE",
           value: jiant_env.word_embs_file,
->>>>>>> 7ff148e2
         },
       ]
     }],
