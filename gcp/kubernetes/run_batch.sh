--- conflicted
+++ resolved
@@ -32,16 +32,12 @@
 PROJECT_NAME="$USER"
 NOTIFY_EMAIL=""
 
-<<<<<<< HEAD
-PYTORCH_TRANSFORMERS_CACHE="/nfs/jsalt/share/pytorch_transformers_cache"
-=======
 # Get the NFS path from the Kubernetes config, so that it doesn't need to be 
 # hardcoded here.
 pushd $(dirname $0)/templates
 NFS_PATH=$(jsonnet -S -e "local env = import 'jiant_env.libsonnet'; env.nfs_mount_path")
 echo "Assuming NFS volume at $NFS_PATH"
 popd
->>>>>>> 10737e91
 
 # Handle flags.
 OPTIND=1         # Reset in case getopts has been used previously in the shell.
@@ -98,50 +94,5 @@
   "$(dirname $0)/templates/run_batch.jsonnet"
 
 ##
-<<<<<<< HEAD
-# Create custom config and create a Kubernetes pod.
-cat <<EOF | kubectl ${MODE} -f -
-apiVersion: v1
-kind: Pod
-metadata:
-  name: ${JOB_NAME}
-spec:
-  restartPolicy: Never
-  securityContext:
-    runAsUser: $UID
-    fsGroup: $GROUPS
-  containers:
-  - name: jiant-sandbox
-    image: ${IMAGE}
-    command: ["bash"]
-    args: ["-l", "-c", "$COMMAND"]
-    resources:
-      limits:
-       nvidia.com/gpu: 1
-    volumeMounts:
-    - mountPath: /nfs/jsalt
-      name: nfs-jsalt
-    env:
-    - name: JIANT_PROJECT_PREFIX
-      value: ${PROJECT_DIR}
-    - name: NOTIFY_EMAIL
-      value: ${NOTIFY_EMAIL}
-    - name: PYTORCH_TRANSFORMERS_CACHE
-      value: ${PYTORCH_TRANSFORMERS_CACHE}
-  nodeSelector:
-    cloud.google.com/gke-accelerator: nvidia-tesla-${GPU_TYPE}
-  tolerations:
-  - key: "nvidia.com/gpu"
-    operator: "Equal"
-    value: "present"
-    effect: "NoSchedule"
-  volumes:
-  - name: nfs-jsalt
-    persistentVolumeClaim:
-      claimName: nfs-jsalt-claim
-      readOnly: false
-EOF
-=======
 # Create the Kubernetes pod; this will actually launch the job.
-kubectl ${KUBECTL_MODE} -f "${YAML_FILE}"
->>>>>>> 10737e91
+kubectl ${KUBECTL_MODE} -f "${YAML_FILE}"