--- conflicted
+++ resolved
@@ -86,13 +86,8 @@
         print("")
 
 
-<<<<<<< HEAD
 if __name__ == '__main__':
-    all_models = ['random', 'nli', 'ccg', 'lm', 'mt', 'reddit', 'shapeworld']
-=======
-if __name__ == "__main__":
-    all_models = ["random", "grounded", "nli", "ccg", "lm", "mt", "reddit", "shapeworld"]
->>>>>>> 2a32966c
+    all_models = ["random", "nli", "ccg", "lm", "mt", "reddit", "shapeworld"]
     data_dir = sys.argv[1]
     meta_data = get_metadata(data_dir)
     preds = get_preds(data_dir, meta_data, all_models, binary=True)
