#!/bin/bash
# Functions to run SuperGLUE BERT baselines.
# Usage: ./scripts/superglue-baselines.sh ${TASK} ${GPU_ID} ${SEED}
<<<<<<< HEAD
#   - TASK: one of {"boolq", "commit", "copa", "multirc", "record", "rte", "wic", "wsc"},
#           as well as their *-bow variants and *++ for {"boolq", "commit", "copa", "rte"}
=======
#   - TASK: one of {"boolq", "cb", "copa", "multirc", "record", "rte", "wic", "wsc"},
#           as well as their *-bow variants and *++ for {"boolq", "cb", "copa", "rte"}
>>>>>>> b11d710e
#   - GPU_ID: GPU to use, or -1 for CPU. Defaults to 0.
#   - SEED: random seed. Defaults to 111.

source user_config.sh
seed=${3:-111}
gpuid=${2:-0}

function boolq() {
<<<<<<< HEAD
    python main.py --config config/superglue_bert.conf --overrides "random_seed = ${seed}, cuda = ${gpuid}, run_name = boolq, pretrain_tasks = \"boolq\", target_tasks = \"boolq\", do_pretrain = 1, do_target_task_training = 0, do_full_eval = 1, batch_size = 4, val_interval = 1000"
}

function commit() {
    python main.py --config config/superglue_bert.conf --overrides "random_seed = ${seed}, cuda = ${gpuid}, run_name = commitbank, pretrain_tasks = \"commitbank\", target_tasks = \"commitbank\", do_pretrain = 1, do_target_task_training = 0, do_full_eval = 1, batch_size = 4, val_interval = 60"
}

function copa() {
    python main.py --config config/superglue_bert.conf --overrides "random_seed = ${seed}, cuda = ${gpuid}, run_name = copa, pretrain_tasks = \"copa\", target_tasks = \"copa\", do_pretrain = 1, do_target_task_training = 0, do_full_eval = 1, batch_size = 4, val_interval = 100"
}

function multirc() {
    python main.py --config config/superglue_bert.conf --overrides "random_seed = ${seed}, cuda = ${gpuid}, run_name = multirc, pretrain_tasks = \"multirc\", target_tasks = \"multirc\", do_pretrain = 1, do_target_task_training = 0, do_full_eval = 1, batch_size = 4, val_interval = 1000, val_data_limit = -1"
}

function record() {
    python main.py --config config/superglue_bert.conf --overrides "random_seed = ${seed}, cuda = ${gpuid}, run_name = record, pretrain_tasks = \"record\", target_tasks = \"record\", do_pretrain = 1, do_target_task_training = 0, do_full_eval = 1, batch_size = 8, val_interval = 10000, val_data_limit = -1"
}

function rte() {
    python main.py --config config/superglue_bert.conf --overrides "random_seed = ${seed}, cuda = ${gpuid}, run_name = rte, pretrain_tasks = \"rte-superglue\", target_tasks = \"rte-superglue,broadcoverage-diagnostic,winogender-diagnostic\", do_pretrain = 1, do_target_task_training = 0, do_full_eval = 1, batch_size = 4, val_interval = 625"
}

function wic() {
    python main.py --config config/superglue_bert.conf --overrides "random_seed = ${seed}, cuda = ${gpuid}, run_name = wic, pretrain_tasks = \"wic\", target_tasks = \"wic\", do_pretrain = 1, do_target_task_training = 0, do_full_eval = 1, batch_size = 4, val_interval = 1000"
=======
    python main.py --config jiant/config/superglue_bert.conf --overrides "random_seed = ${seed}, cuda = ${gpuid}, run_name = boolq, pretrain_tasks = \"boolq\", target_tasks = \"boolq\", do_pretrain = 1, do_target_task_training = 0, do_full_eval = 1, batch_size = 4, val_interval = 1000"
}

function commit() {
    python main.py --config jiant/config/superglue_bert.conf --overrides "random_seed = ${seed}, cuda = ${gpuid}, run_name = commitbank, pretrain_tasks = \"commitbank\", target_tasks = \"commitbank\", do_pretrain = 1, do_target_task_training = 0, do_full_eval = 1, batch_size = 4, val_interval = 60"
}

function copa() {
    python main.py --config jiant/config/superglue_bert.conf --overrides "random_seed = ${seed}, cuda = ${gpuid}, run_name = copa, pretrain_tasks = \"copa\", target_tasks = \"copa\", do_pretrain = 1, do_target_task_training = 0, do_full_eval = 1, batch_size = 4, val_interval = 100"
}

function multirc() {
    python main.py --config jiant/config/superglue_bert.conf --overrides "random_seed = ${seed}, cuda = ${gpuid}, run_name = multirc, pretrain_tasks = \"multirc\", target_tasks = \"multirc\", do_pretrain = 1, do_target_task_training = 0, do_full_eval = 1, batch_size = 4, val_interval = 1000, val_data_limit = -1"
}

function record() {
    python main.py --config jiant/config/superglue_bert.conf --overrides "random_seed = ${seed}, cuda = ${gpuid}, run_name = record, pretrain_tasks = \"record\", target_tasks = \"record\", do_pretrain = 1, do_target_task_training = 0, do_full_eval = 1, batch_size = 8, val_interval = 10000, val_data_limit = -1"
}

function rte() {
    python main.py --config jiant/config/superglue_bert.conf --overrides "random_seed = ${seed}, cuda = ${gpuid}, run_name = rte, pretrain_tasks = \"rte-superglue\", target_tasks = \"rte-superglue,broadcoverage-diagnostic,winogender-diagnostic\", do_pretrain = 1, do_target_task_training = 0, do_full_eval = 1, batch_size = 4, val_interval = 625"
}

function wic() {
    python main.py --config jiant/config/superglue_bert.conf --overrides "random_seed = ${seed}, cuda = ${gpuid}, run_name = wic, pretrain_tasks = \"wic\", target_tasks = \"wic\", do_pretrain = 1, do_target_task_training = 0, do_full_eval = 1, batch_size = 4, val_interval = 1000"
>>>>>>> b11d710e
}

function wsc() {
    # NOTE: We use Adam b/c we were getting weird degenerate runs with BERT Adam
<<<<<<< HEAD
    python main.py --config config/superglue_bert.conf --overrides "random_seed = ${seed}, cuda = ${gpuid}, run_name = wsc, pretrain_tasks = \"winograd-coreference\", target_tasks = \"winograd-coreference\", do_pretrain = 1, do_target_task_training = 0, do_full_eval = 1, batch_size = 4, val_interval = 139, optimizer = adam"
}

function boolq_plus() {
    python main.py --config config/superglue_bert.conf --overrides "random_seed = ${seed}, cuda = ${gpuid}, run_name = boolq_plus, pretrain_tasks = \"mnli\", target_tasks = \"boolq\", do_pretrain = 1, do_target_task_training = 1, do_full_eval = 1, batch_size = 4, val_interval = 1000, target_train_val_interval = 1000"
}

function commit_plus() {
    python main.py --config config/superglue_bert.conf --overrides "random_seed = ${seed}, cuda = ${gpuid}, run_name = commitbank_plus, pretrain_tasks = \"mnli\", target_tasks = \"commitbank\", do_pretrain = 1, do_target_task_training = 1, do_full_eval = 1, batch_size = 4, val_interval = 1000, target_train_val_interval = 60"
}

function copa_plus() {
    python main.py --config config/superglue_bert.conf --overrides "random_seed = ${seed}, cuda = ${gpuid}, run_name = copa_plus, pretrain_tasks = \"swag\", target_tasks = \"copa\", do_pretrain = 1, do_target_task_training = 1, do_full_eval = 1, batch_size = 4, val_interval = 1000, target_train_val_interval = 100"
}

function rte_plus() {
    python main.py --config config/superglue_bert.conf --overrides "random_seed = ${seed}, cuda = ${gpuid}, run_name = rte_plus, pretrain_tasks = \"mnli\", target_tasks = \"rte-superglue,winogender-diagnostic,broadcoverage-diagnostic\", do_pretrain = 1, do_target_task_training = 1, do_full_eval = 1, batch_size = 4, val_interval = 1000, target_train_val_interval = 625"
}

function boolq_bow() {
    python main.py --config config/superglue_bow.conf --overrides "random_seed = ${seed}, cuda = ${gpuid}, exp_name = \"bow-boolq\", run_name = boolq, pretrain_tasks = \"boolq\", target_tasks = \"boolq\", do_pretrain = 1, do_target_task_training = 0, do_full_eval = 1, val_interval = 1000"
}

function commit_bow() {
    python main.py --config config/superglue_bow.conf --overrides "random_seed = ${seed}, cuda = ${gpuid}, exp_name = \"bow-commit\", run_name = commitbank, pretrain_tasks = \"commitbank\", target_tasks = \"commitbank\", do_pretrain = 1, do_target_task_training = 0, do_full_eval = 1, val_interval = 60"
}

function copa_bow() {
    python main.py --config config/superglue_bow.conf --overrides "random_seed = ${seed}, cuda = ${gpuid}, exp_name = \"bow-copa\", run_name = copa, pretrain_tasks = \"copa\", target_tasks = \"copa\", do_pretrain = 1, do_target_task_training = 0, do_full_eval = 1, val_interval = 100"
}

function multirc_bow() {
    python main.py --config config/superglue_bow.conf --overrides "random_seed = ${seed}, cuda = ${gpuid}, exp_name = \"bow-multirc\", run_name = multirc, pretrain_tasks = \"multirc\", target_tasks = \"multirc\", do_pretrain = 1, do_target_task_training = 0, do_full_eval = 1, val_interval = 1000, val_data_limit = -1"
}

function record_bow() {
    python main.py --config config/superglue_bow.conf --overrides "random_seed = ${seed}, cuda = ${gpuid}, exp_name = \"bow-record\", run_name = record, pretrain_tasks = \"record\", target_tasks = \"record\", do_pretrain = 1, do_target_task_training = 0, do_full_eval = 1, batch_size = 8, val_interval = 10000, val_data_limit = -1"
}

function rte_bow() {
    python main.py --config config/superglue_bow.conf --overrides "random_seed = ${seed}, cuda = ${gpuid}, exp_name = \"bow-rte\", run_name = rte, pretrain_tasks = \"rte-superglue\", target_tasks = \"rte-superglue,broadcoverage-diagnostic,winogender-diagnostic\", do_pretrain = 1, do_target_task_training = 0, do_full_eval = 1, val_interval = 625"
}

function wic_bow() {
    python main.py --config config/superglue_bow.conf --overrides "random_seed = ${seed}, cuda = ${gpuid}, exp_name = \"bow-wic\", run_name = wic, pretrain_tasks = \"wic\", target_tasks = \"wic\", do_pretrain = 1, do_target_task_training = 0, do_full_eval = 1, val_interval = 1000"
=======
    python main.py --config jiant/config/superglue_bert.conf --overrides "random_seed = ${seed}, cuda = ${gpuid}, run_name = wsc, pretrain_tasks = \"winograd-coreference\", target_tasks = \"winograd-coreference\", do_pretrain = 1, do_target_task_training = 0, do_full_eval = 1, batch_size = 4, val_interval = 139, optimizer = adam"
}

function boolq_plus() {
    python main.py --config jiant/config/superglue_bert.conf --overrides "random_seed = ${seed}, cuda = ${gpuid}, run_name = boolq_plus, pretrain_tasks = \"mnli\", target_tasks = \"boolq\", do_pretrain = 1, do_target_task_training = 1, do_full_eval = 1, batch_size = 4, val_interval = 1000, target_train_val_interval = 1000"
}

function commit_plus() {
    python main.py --config jiant/config/superglue_bert.conf --overrides "random_seed = ${seed}, cuda = ${gpuid}, run_name = commitbank_plus, pretrain_tasks = \"mnli\", target_tasks = \"commitbank\", do_pretrain = 1, do_target_task_training = 1, do_full_eval = 1, batch_size = 4, val_interval = 1000, target_train_val_interval = 60"
}

function copa_plus() {
    python main.py --config jiant/config/superglue_bert.conf --overrides "random_seed = ${seed}, cuda = ${gpuid}, run_name = copa_plus, pretrain_tasks = \"swag\", target_tasks = \"copa\", do_pretrain = 1, do_target_task_training = 1, do_full_eval = 1, batch_size = 4, val_interval = 1000, target_train_val_interval = 100"
}

function rte_plus() {
    python main.py --config jiant/config/superglue_bert.conf --overrides "random_seed = ${seed}, cuda = ${gpuid}, run_name = rte_plus, pretrain_tasks = \"mnli\", target_tasks = \"rte-superglue,winogender-diagnostic,broadcoverage-diagnostic\", do_pretrain = 1, do_target_task_training = 1, do_full_eval = 1, batch_size = 4, val_interval = 1000, target_train_val_interval = 625"
}

function boolq_bow() {
    python main.py --config jiant/config/superglue_bow.conf --overrides "random_seed = ${seed}, cuda = ${gpuid}, exp_name = \"bow-boolq\", run_name = boolq, pretrain_tasks = \"boolq\", target_tasks = \"boolq\", do_pretrain = 1, do_target_task_training = 0, do_full_eval = 1, val_interval = 1000"
}

function commit_bow() {
    python main.py --config jiant/config/superglue_bow.conf --overrides "random_seed = ${seed}, cuda = ${gpuid}, exp_name = \"bow-commit\", run_name = commitbank, pretrain_tasks = \"commitbank\", target_tasks = \"commitbank\", do_pretrain = 1, do_target_task_training = 0, do_full_eval = 1, val_interval = 60"
}

function copa_bow() {
    python main.py --config jiant/config/superglue_bow.conf --overrides "random_seed = ${seed}, cuda = ${gpuid}, exp_name = \"bow-copa\", run_name = copa, pretrain_tasks = \"copa\", target_tasks = \"copa\", do_pretrain = 1, do_target_task_training = 0, do_full_eval = 1, val_interval = 100"
}

function multirc_bow() {
    python main.py --config jiant/config/superglue_bow.conf --overrides "random_seed = ${seed}, cuda = ${gpuid}, exp_name = \"bow-multirc\", run_name = multirc, pretrain_tasks = \"multirc\", target_tasks = \"multirc\", do_pretrain = 1, do_target_task_training = 0, do_full_eval = 1, val_interval = 1000, val_data_limit = -1"
}

function record_bow() {
    python main.py --config jiant/config/superglue_bow.conf --overrides "random_seed = ${seed}, cuda = ${gpuid}, exp_name = \"bow-record\", run_name = record, pretrain_tasks = \"record\", target_tasks = \"record\", do_pretrain = 1, do_target_task_training = 0, do_full_eval = 1, batch_size = 8, val_interval = 10000, val_data_limit = -1"
}

function rte_bow() {
    python main.py --config jiant/config/superglue_bow.conf --overrides "random_seed = ${seed}, cuda = ${gpuid}, exp_name = \"bow-rte\", run_name = rte, pretrain_tasks = \"rte-superglue\", target_tasks = \"rte-superglue,broadcoverage-diagnostic,winogender-diagnostic\", do_pretrain = 1, do_target_task_training = 0, do_full_eval = 1, val_interval = 625"
}

function wic_bow() {
    python main.py --config jiant/config/superglue_bow.conf --overrides "random_seed = ${seed}, cuda = ${gpuid}, exp_name = \"bow-wic\", run_name = wic, pretrain_tasks = \"wic\", target_tasks = \"wic\", do_pretrain = 1, do_target_task_training = 0, do_full_eval = 1, val_interval = 1000"
>>>>>>> b11d710e
}

function wsc_bow() {
    # NOTE: We use Adam b/c we were getting weird degenerate runs with BERT Adam
<<<<<<< HEAD
    python main.py --config config/superglue_bow.conf --overrides "random_seed = ${seed}, cuda = ${gpuid}, exp_name = \"bow-wsc\", run_name = wsc, pretrain_tasks = \"winograd-coreference\", target_tasks = \"winograd-coreference\", do_pretrain = 1, do_target_task_training = 0, do_full_eval = 1, val_interval = 139, optimizer = adam"
=======
    python main.py --config jiant/config/superglue_bow.conf --overrides "random_seed = ${seed}, cuda = ${gpuid}, exp_name = \"bow-wsc\", run_name = wsc, pretrain_tasks = \"winograd-coreference\", target_tasks = \"winograd-coreference\", do_pretrain = 1, do_target_task_training = 0, do_full_eval = 1, val_interval = 139, optimizer = adam"
>>>>>>> b11d710e
}

if [ $1 == "boolq" ]; then
    boolq
elif [ $1 == "commit" ]; then
    commit
elif [ $1 == "copa" ]; then
    copa
elif [ $1 == "multirc" ]; then
    multirc
elif [ $1 == "record" ]; then
    record
elif [ $1 == "rte" ]; then
    rte
elif [ $1 == "wic" ]; then
    wic
elif [ $1 == "wsc" ]; then
    wsc

elif [ $1 == "boolq++" ]; then
    boolq_plus
elif [ $1 == "commit++" ]; then
    commit_plus
elif [ $1 == "copa++" ]; then
    copa_plus
elif [ $1 == "rte++" ]; then
    rte_plus

elif [ $1 == "boolq-bow" ]; then
    boolq_bow
elif [ $1 == "commit-bow" ]; then
    commit_bow
elif [ $1 == "copa-bow" ]; then
    copa_bow
elif [ $1 == "multirc-bow" ]; then
    multirc_bow
elif [ $1 == "record-bow" ]; then
    record_bow
elif [ $1 == "rte-bow" ]; then
    rte_bow
elif [ $1 == "wic-bow" ]; then
    wic_bow
elif [ $1 == "wsc-bow" ]; then
    wsc_bow
fi<|MERGE_RESOLUTION|>--- conflicted
+++ resolved
@@ -1,13 +1,8 @@
 #!/bin/bash
 # Functions to run SuperGLUE BERT baselines.
 # Usage: ./scripts/superglue-baselines.sh ${TASK} ${GPU_ID} ${SEED}
-<<<<<<< HEAD
 #   - TASK: one of {"boolq", "commit", "copa", "multirc", "record", "rte", "wic", "wsc"},
 #           as well as their *-bow variants and *++ for {"boolq", "commit", "copa", "rte"}
-=======
-#   - TASK: one of {"boolq", "cb", "copa", "multirc", "record", "rte", "wic", "wsc"},
-#           as well as their *-bow variants and *++ for {"boolq", "cb", "copa", "rte"}
->>>>>>> b11d710e
 #   - GPU_ID: GPU to use, or -1 for CPU. Defaults to 0.
 #   - SEED: random seed. Defaults to 111.
 
@@ -16,33 +11,6 @@
 gpuid=${2:-0}
 
 function boolq() {
-<<<<<<< HEAD
-    python main.py --config config/superglue_bert.conf --overrides "random_seed = ${seed}, cuda = ${gpuid}, run_name = boolq, pretrain_tasks = \"boolq\", target_tasks = \"boolq\", do_pretrain = 1, do_target_task_training = 0, do_full_eval = 1, batch_size = 4, val_interval = 1000"
-}
-
-function commit() {
-    python main.py --config config/superglue_bert.conf --overrides "random_seed = ${seed}, cuda = ${gpuid}, run_name = commitbank, pretrain_tasks = \"commitbank\", target_tasks = \"commitbank\", do_pretrain = 1, do_target_task_training = 0, do_full_eval = 1, batch_size = 4, val_interval = 60"
-}
-
-function copa() {
-    python main.py --config config/superglue_bert.conf --overrides "random_seed = ${seed}, cuda = ${gpuid}, run_name = copa, pretrain_tasks = \"copa\", target_tasks = \"copa\", do_pretrain = 1, do_target_task_training = 0, do_full_eval = 1, batch_size = 4, val_interval = 100"
-}
-
-function multirc() {
-    python main.py --config config/superglue_bert.conf --overrides "random_seed = ${seed}, cuda = ${gpuid}, run_name = multirc, pretrain_tasks = \"multirc\", target_tasks = \"multirc\", do_pretrain = 1, do_target_task_training = 0, do_full_eval = 1, batch_size = 4, val_interval = 1000, val_data_limit = -1"
-}
-
-function record() {
-    python main.py --config config/superglue_bert.conf --overrides "random_seed = ${seed}, cuda = ${gpuid}, run_name = record, pretrain_tasks = \"record\", target_tasks = \"record\", do_pretrain = 1, do_target_task_training = 0, do_full_eval = 1, batch_size = 8, val_interval = 10000, val_data_limit = -1"
-}
-
-function rte() {
-    python main.py --config config/superglue_bert.conf --overrides "random_seed = ${seed}, cuda = ${gpuid}, run_name = rte, pretrain_tasks = \"rte-superglue\", target_tasks = \"rte-superglue,broadcoverage-diagnostic,winogender-diagnostic\", do_pretrain = 1, do_target_task_training = 0, do_full_eval = 1, batch_size = 4, val_interval = 625"
-}
-
-function wic() {
-    python main.py --config config/superglue_bert.conf --overrides "random_seed = ${seed}, cuda = ${gpuid}, run_name = wic, pretrain_tasks = \"wic\", target_tasks = \"wic\", do_pretrain = 1, do_target_task_training = 0, do_full_eval = 1, batch_size = 4, val_interval = 1000"
-=======
     python main.py --config jiant/config/superglue_bert.conf --overrides "random_seed = ${seed}, cuda = ${gpuid}, run_name = boolq, pretrain_tasks = \"boolq\", target_tasks = \"boolq\", do_pretrain = 1, do_target_task_training = 0, do_full_eval = 1, batch_size = 4, val_interval = 1000"
 }
 
@@ -68,58 +36,10 @@
 
 function wic() {
     python main.py --config jiant/config/superglue_bert.conf --overrides "random_seed = ${seed}, cuda = ${gpuid}, run_name = wic, pretrain_tasks = \"wic\", target_tasks = \"wic\", do_pretrain = 1, do_target_task_training = 0, do_full_eval = 1, batch_size = 4, val_interval = 1000"
->>>>>>> b11d710e
 }
 
 function wsc() {
     # NOTE: We use Adam b/c we were getting weird degenerate runs with BERT Adam
-<<<<<<< HEAD
-    python main.py --config config/superglue_bert.conf --overrides "random_seed = ${seed}, cuda = ${gpuid}, run_name = wsc, pretrain_tasks = \"winograd-coreference\", target_tasks = \"winograd-coreference\", do_pretrain = 1, do_target_task_training = 0, do_full_eval = 1, batch_size = 4, val_interval = 139, optimizer = adam"
-}
-
-function boolq_plus() {
-    python main.py --config config/superglue_bert.conf --overrides "random_seed = ${seed}, cuda = ${gpuid}, run_name = boolq_plus, pretrain_tasks = \"mnli\", target_tasks = \"boolq\", do_pretrain = 1, do_target_task_training = 1, do_full_eval = 1, batch_size = 4, val_interval = 1000, target_train_val_interval = 1000"
-}
-
-function commit_plus() {
-    python main.py --config config/superglue_bert.conf --overrides "random_seed = ${seed}, cuda = ${gpuid}, run_name = commitbank_plus, pretrain_tasks = \"mnli\", target_tasks = \"commitbank\", do_pretrain = 1, do_target_task_training = 1, do_full_eval = 1, batch_size = 4, val_interval = 1000, target_train_val_interval = 60"
-}
-
-function copa_plus() {
-    python main.py --config config/superglue_bert.conf --overrides "random_seed = ${seed}, cuda = ${gpuid}, run_name = copa_plus, pretrain_tasks = \"swag\", target_tasks = \"copa\", do_pretrain = 1, do_target_task_training = 1, do_full_eval = 1, batch_size = 4, val_interval = 1000, target_train_val_interval = 100"
-}
-
-function rte_plus() {
-    python main.py --config config/superglue_bert.conf --overrides "random_seed = ${seed}, cuda = ${gpuid}, run_name = rte_plus, pretrain_tasks = \"mnli\", target_tasks = \"rte-superglue,winogender-diagnostic,broadcoverage-diagnostic\", do_pretrain = 1, do_target_task_training = 1, do_full_eval = 1, batch_size = 4, val_interval = 1000, target_train_val_interval = 625"
-}
-
-function boolq_bow() {
-    python main.py --config config/superglue_bow.conf --overrides "random_seed = ${seed}, cuda = ${gpuid}, exp_name = \"bow-boolq\", run_name = boolq, pretrain_tasks = \"boolq\", target_tasks = \"boolq\", do_pretrain = 1, do_target_task_training = 0, do_full_eval = 1, val_interval = 1000"
-}
-
-function commit_bow() {
-    python main.py --config config/superglue_bow.conf --overrides "random_seed = ${seed}, cuda = ${gpuid}, exp_name = \"bow-commit\", run_name = commitbank, pretrain_tasks = \"commitbank\", target_tasks = \"commitbank\", do_pretrain = 1, do_target_task_training = 0, do_full_eval = 1, val_interval = 60"
-}
-
-function copa_bow() {
-    python main.py --config config/superglue_bow.conf --overrides "random_seed = ${seed}, cuda = ${gpuid}, exp_name = \"bow-copa\", run_name = copa, pretrain_tasks = \"copa\", target_tasks = \"copa\", do_pretrain = 1, do_target_task_training = 0, do_full_eval = 1, val_interval = 100"
-}
-
-function multirc_bow() {
-    python main.py --config config/superglue_bow.conf --overrides "random_seed = ${seed}, cuda = ${gpuid}, exp_name = \"bow-multirc\", run_name = multirc, pretrain_tasks = \"multirc\", target_tasks = \"multirc\", do_pretrain = 1, do_target_task_training = 0, do_full_eval = 1, val_interval = 1000, val_data_limit = -1"
-}
-
-function record_bow() {
-    python main.py --config config/superglue_bow.conf --overrides "random_seed = ${seed}, cuda = ${gpuid}, exp_name = \"bow-record\", run_name = record, pretrain_tasks = \"record\", target_tasks = \"record\", do_pretrain = 1, do_target_task_training = 0, do_full_eval = 1, batch_size = 8, val_interval = 10000, val_data_limit = -1"
-}
-
-function rte_bow() {
-    python main.py --config config/superglue_bow.conf --overrides "random_seed = ${seed}, cuda = ${gpuid}, exp_name = \"bow-rte\", run_name = rte, pretrain_tasks = \"rte-superglue\", target_tasks = \"rte-superglue,broadcoverage-diagnostic,winogender-diagnostic\", do_pretrain = 1, do_target_task_training = 0, do_full_eval = 1, val_interval = 625"
-}
-
-function wic_bow() {
-    python main.py --config config/superglue_bow.conf --overrides "random_seed = ${seed}, cuda = ${gpuid}, exp_name = \"bow-wic\", run_name = wic, pretrain_tasks = \"wic\", target_tasks = \"wic\", do_pretrain = 1, do_target_task_training = 0, do_full_eval = 1, val_interval = 1000"
-=======
     python main.py --config jiant/config/superglue_bert.conf --overrides "random_seed = ${seed}, cuda = ${gpuid}, run_name = wsc, pretrain_tasks = \"winograd-coreference\", target_tasks = \"winograd-coreference\", do_pretrain = 1, do_target_task_training = 0, do_full_eval = 1, batch_size = 4, val_interval = 139, optimizer = adam"
 }
 
@@ -165,16 +85,11 @@
 
 function wic_bow() {
     python main.py --config jiant/config/superglue_bow.conf --overrides "random_seed = ${seed}, cuda = ${gpuid}, exp_name = \"bow-wic\", run_name = wic, pretrain_tasks = \"wic\", target_tasks = \"wic\", do_pretrain = 1, do_target_task_training = 0, do_full_eval = 1, val_interval = 1000"
->>>>>>> b11d710e
 }
 
 function wsc_bow() {
     # NOTE: We use Adam b/c we were getting weird degenerate runs with BERT Adam
-<<<<<<< HEAD
-    python main.py --config config/superglue_bow.conf --overrides "random_seed = ${seed}, cuda = ${gpuid}, exp_name = \"bow-wsc\", run_name = wsc, pretrain_tasks = \"winograd-coreference\", target_tasks = \"winograd-coreference\", do_pretrain = 1, do_target_task_training = 0, do_full_eval = 1, val_interval = 139, optimizer = adam"
-=======
     python main.py --config jiant/config/superglue_bow.conf --overrides "random_seed = ${seed}, cuda = ${gpuid}, exp_name = \"bow-wsc\", run_name = wsc, pretrain_tasks = \"winograd-coreference\", target_tasks = \"winograd-coreference\", do_pretrain = 1, do_target_task_training = 0, do_full_eval = 1, val_interval = 139, optimizer = adam"
->>>>>>> b11d710e
 }
 
 if [ $1 == "boolq" ]; then
