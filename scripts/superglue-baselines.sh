#!/bin/bash
# Functions to run SuperGLUE BERT baselines.
# Usage: ./scripts/superglue-baselines.sh ${TASK} ${GPU_ID} ${SEED}
#   - TASK: one of {"cb", "copa", "multirc", "rte", "wic", "wsc"}
#   - GPU_ID: GPU to use, or -1 for CPU. Defaults to 0.
#   - SEED: random seed. Defaults to 111.

source user_config.sh
seed=${3:-111}
gpuid=${2:-0}

function boolq() {
    python main.py --config config/superglue-bert.conf --overrides "random_seed = ${seed}, cuda = ${gpuid}, run_name = boolq, pretrain_tasks = \"boolq\", target_tasks = \"boolq\", do_pretrain = 1, do_target_task_training = 0, do_full_eval = 1, batch_size = 4, val_interval = 1000"
}

function commit() {
    python main.py --config config/superglue-bert.conf --overrides "random_seed = ${seed}, cuda = ${gpuid}, run_name = commitbank, pretrain_tasks = \"commitbank\", target_tasks = \"commitbank\", do_pretrain = 1, do_target_task_training = 0, do_full_eval = 1, batch_size = 4, val_interval = 60"
}

function copa() {
    python main.py --config config/superglue-bert.conf --overrides "random_seed = ${seed}, cuda = ${gpuid}, run_name = copa, pretrain_tasks = \"copa\", target_tasks = \"copa\", do_pretrain = 1, do_target_task_training = 0, do_full_eval = 1, batch_size = 4, val_interval = 100"
}

function multirc() {
    python main.py --config config/superglue-bert.conf --overrides "random_seed = ${seed}, cuda = ${gpuid}, run_name = multirc, pretrain_tasks = \"multirc\", target_tasks = \"multirc\", do_pretrain = 1, do_target_task_training = 0, do_full_eval = 1, batch_size = 4, val_interval = 1000, val_data_limit = -1"
}

function record() {
    python main.py --config config/superglue-bert.conf --overrides "random_seed = ${seed}, cuda = ${gpuid}, run_name = record, pretrain_tasks = \"record\", target_tasks = \"record\", do_pretrain = 1, do_target_task_training = 0, do_full_eval = 1, batch_size = 8, val_interval = 10000, val_data_limit = -1"
}

function rte() {
<<<<<<< HEAD
    python main.py --config config/superglue-bert.conf --overrides "random_seed = ${seed}, cuda = ${gpuid}, run_name = rte, pretrain_tasks = \"rte-superglue\", target_tasks = \"rte-superglue,broadcoverage-diagnostic\", do_pretrain = 1, do_target_task_training = 0, do_full_eval = 1, batch_size = 4, val_interval = 625"
=======
    python main.py --config config/superglue-bert.conf --overrides "random_seed = ${seed}, cuda = ${gpuid}, run_name = rte, pretrain_tasks = \"rte-superglue\", target_tasks = \"rte-superglue,superglue-diagnostic,winogender-diagnostic\", do_pretrain = 1, do_target_task_training = 0, do_full_eval = 1, batch_size = 4, val_interval = 625"
>>>>>>> 88c5fa3f
}

function wic() {
    python main.py --config config/superglue-bert.conf --overrides "random_seed = ${seed}, cuda = ${gpuid}, run_name = wic, pretrain_tasks = \"wic\", target_tasks = \"wic\", do_pretrain = 1, do_target_task_training = 0, do_full_eval = 1, batch_size = 4, val_interval = 1000"
}

function wsc() {
    # NOTE: We use Adam b/c we were getting weird degenerate runs with BERT Adam
    python main.py --config config/superglue-bert.conf --overrides "random_seed = ${seed}, cuda = ${gpuid}, run_name = wsc, pretrain_tasks = \"winograd-coreference\", target_tasks = \"winograd-coreference\", do_pretrain = 1, do_target_task_training = 0, do_full_eval = 1, batch_size = 4, val_interval = 139, optimizer = adam"
}

function boolq_plus() {
    python main.py --config config/superglue-bert.conf --overrides "random_seed = ${seed}, cuda = ${gpuid}, run_name = boolq_plus, pretrain_tasks = \"mnli\", target_tasks = \"boolq\", do_pretrain = 1, do_target_task_training = 1, do_full_eval = 1, batch_size = 4, val_interval = 1000, target_train_val_interval = 1000"
}

function commit_plus() {
    python main.py --config config/superglue-bert.conf --overrides "random_seed = ${seed}, cuda = ${gpuid}, run_name = commitbank_plus, pretrain_tasks = \"mnli\", target_tasks = \"commitbank\", do_pretrain = 1, do_target_task_training = 1, do_full_eval = 1, batch_size = 4, val_interval = 1000, target_train_val_interval = 60"
}

function copa_plus() {
    python main.py --config config/superglue-bert.conf --overrides "random_seed = ${seed}, cuda = ${gpuid}, run_name = copa_plus, pretrain_tasks = \"swag\", target_tasks = \"copa\", do_pretrain = 1, do_target_task_training = 1, do_full_eval = 1, batch_size = 4, val_interval = 1000, target_train_val_interval = 100"
}

function rte_plus() {
<<<<<<< HEAD
    python main.py --config config/superglue-bert.conf --overrides "random_seed = ${seed}, cuda = ${gpuid}, run_name = rte_plus, pretrain_tasks = \"mnli\", target_tasks = \"rte-superglue,broadcoverage-diagnostic\", do_pretrain = 1, do_target_task_training = 1, do_full_eval = 1, batch_size = 4, val_interval = 1000, target_train_val_interval = 625"
=======
    python main.py --config config/superglue-bert.conf --overrides "random_seed = ${seed}, cuda = ${gpuid}, run_name = rte_plus, pretrain_tasks = \"mnli\", target_tasks = \"rte-superglue,winogender-diagnostic,superglue-diagnostic\", do_pretrain = 1, do_target_task_training = 1, do_full_eval = 1, batch_size = 4, val_interval = 1000, target_train_val_interval = 625"
>>>>>>> 88c5fa3f
}

function boolq_bow() {
    python main.py --config config/superglue-bow.conf --overrides "random_seed = ${seed}, cuda = ${gpuid}, exp_name = \"bow-boolq\", run_name = boolq, pretrain_tasks = \"boolq\", target_tasks = \"boolq\", do_pretrain = 1, do_target_task_training = 0, do_full_eval = 1, val_interval = 1000"
}

function commit_bow() {
    python main.py --config config/superglue-bow.conf --overrides "random_seed = ${seed}, cuda = ${gpuid}, exp_name = \"bow-commit\", run_name = commitbank, pretrain_tasks = \"commitbank\", target_tasks = \"commitbank\", do_pretrain = 1, do_target_task_training = 0, do_full_eval = 1, val_interval = 60"
}

function copa_bow() {
    python main.py --config config/superglue-bow.conf --overrides "random_seed = ${seed}, cuda = ${gpuid}, exp_name = \"bow-copa\", run_name = copa, pretrain_tasks = \"copa\", target_tasks = \"copa\", do_pretrain = 1, do_target_task_training = 0, do_full_eval = 1, val_interval = 100"
}

function multirc_bow() {
    python main.py --config config/superglue-bow.conf --overrides "random_seed = ${seed}, cuda = ${gpuid}, exp_name = \"bow-multirc\", run_name = multirc, pretrain_tasks = \"multirc\", target_tasks = \"multirc\", do_pretrain = 1, do_target_task_training = 0, do_full_eval = 1, val_interval = 1000, val_data_limit = -1"
}

function record_bow() {
    python main.py --config config/superglue-bow.conf --overrides "random_seed = ${seed}, cuda = ${gpuid}, exp_name = \"bow-record\", run_name = record, pretrain_tasks = \"record\", target_tasks = \"record\", do_pretrain = 1, do_target_task_training = 0, do_full_eval = 1, batch_size = 8, val_interval = 10000, val_data_limit = -1"
}

function rte_bow() {
<<<<<<< HEAD
    python main.py --config config/superglue-bow.conf --overrides "random_seed = ${seed}, cuda = ${gpuid}, exp_name = \"bow-rte-v2\", run_name = rte, pretrain_tasks = \"rte-superglue\", target_tasks = \"rte-superglue,broadcoverage-diagnostic\", do_pretrain = 1, do_target_task_training = 0, do_full_eval = 1, val_interval = 625"
=======
    python main.py --config config/superglue-bow.conf --overrides "random_seed = ${seed}, cuda = ${gpuid}, exp_name = \"bow-rte\", run_name = rte, pretrain_tasks = \"rte-superglue\", target_tasks = \"rte-superglue,superglue-diagnostic,winogender-diagnostic\", do_pretrain = 1, do_target_task_training = 0, do_full_eval = 1, val_interval = 625"
>>>>>>> 88c5fa3f
}

function wic_bow() {
    python main.py --config config/superglue-bow.conf --overrides "random_seed = ${seed}, cuda = ${gpuid}, exp_name = \"bow-wic\", run_name = wic, pretrain_tasks = \"wic\", target_tasks = \"wic\", do_pretrain = 1, do_target_task_training = 0, do_full_eval = 1, val_interval = 1000"
}

function wsc_bow() {
    # NOTE: We use Adam b/c we were getting weird degenerate runs with BERT Adam
    python main.py --config config/superglue-bow.conf --overrides "random_seed = ${seed}, cuda = ${gpuid}, exp_name = \"bow-wsc\", run_name = wsc, pretrain_tasks = \"winograd-coreference\", target_tasks = \"winograd-coreference\", do_pretrain = 1, do_target_task_training = 0, do_full_eval = 1, val_interval = 139, optimizer = adam"
}

if [ $1 == "boolq" ]; then
    boolq
elif [ $1 == "commit" ]; then
    commit
elif [ $1 == "copa" ]; then
    copa
elif [ $1 == "multirc" ]; then
    multirc
elif [ $1 == "record" ]; then
    record
elif [ $1 == "rte" ]; then
    rte
elif [ $1 == "wic" ]; then
    wic
elif [ $1 == "wsc" ]; then
    wsc

elif [ $1 == "boolq++" ]; then
    boolq_plus
elif [ $1 == "commit++" ]; then
    commit_plus
elif [ $1 == "copa++" ]; then
    copa_plus
elif [ $1 == "rte++" ]; then
    rte_plus

elif [ $1 == "boolq-bow" ]; then
    boolq_bow
elif [ $1 == "commit-bow" ]; then
    commit_bow
elif [ $1 == "copa-bow" ]; then
    copa_bow
elif [ $1 == "multirc-bow" ]; then
    multirc_bow
elif [ $1 == "record-bow" ]; then
    record_bow
elif [ $1 == "rte-bow" ]; then
    rte_bow
elif [ $1 == "wic-bow" ]; then
    wic_bow
elif [ $1 == "wsc-bow" ]; then
    wsc_bow
fi<|MERGE_RESOLUTION|>--- conflicted
+++ resolved
@@ -30,11 +30,7 @@
 }
 
 function rte() {
-<<<<<<< HEAD
-    python main.py --config config/superglue-bert.conf --overrides "random_seed = ${seed}, cuda = ${gpuid}, run_name = rte, pretrain_tasks = \"rte-superglue\", target_tasks = \"rte-superglue,broadcoverage-diagnostic\", do_pretrain = 1, do_target_task_training = 0, do_full_eval = 1, batch_size = 4, val_interval = 625"
-=======
-    python main.py --config config/superglue-bert.conf --overrides "random_seed = ${seed}, cuda = ${gpuid}, run_name = rte, pretrain_tasks = \"rte-superglue\", target_tasks = \"rte-superglue,superglue-diagnostic,winogender-diagnostic\", do_pretrain = 1, do_target_task_training = 0, do_full_eval = 1, batch_size = 4, val_interval = 625"
->>>>>>> 88c5fa3f
+    python main.py --config config/superglue-bert.conf --overrides "random_seed = ${seed}, cuda = ${gpuid}, run_name = rte, pretrain_tasks = \"rte-superglue\", target_tasks = \"rte-superglue,broadcoverage-diagnostic,winogender-diagnostic\", do_pretrain = 1, do_target_task_training = 0, do_full_eval = 1, batch_size = 4, val_interval = 625"
 }
 
 function wic() {
@@ -59,11 +55,7 @@
 }
 
 function rte_plus() {
-<<<<<<< HEAD
-    python main.py --config config/superglue-bert.conf --overrides "random_seed = ${seed}, cuda = ${gpuid}, run_name = rte_plus, pretrain_tasks = \"mnli\", target_tasks = \"rte-superglue,broadcoverage-diagnostic\", do_pretrain = 1, do_target_task_training = 1, do_full_eval = 1, batch_size = 4, val_interval = 1000, target_train_val_interval = 625"
-=======
-    python main.py --config config/superglue-bert.conf --overrides "random_seed = ${seed}, cuda = ${gpuid}, run_name = rte_plus, pretrain_tasks = \"mnli\", target_tasks = \"rte-superglue,winogender-diagnostic,superglue-diagnostic\", do_pretrain = 1, do_target_task_training = 1, do_full_eval = 1, batch_size = 4, val_interval = 1000, target_train_val_interval = 625"
->>>>>>> 88c5fa3f
+    python main.py --config config/superglue-bert.conf --overrides "random_seed = ${seed}, cuda = ${gpuid}, run_name = rte_plus, pretrain_tasks = \"mnli\", target_tasks = \"rte-superglue,winogender-diagnostic,broadcoverage-diagnostic\", do_pretrain = 1, do_target_task_training = 1, do_full_eval = 1, batch_size = 4, val_interval = 1000, target_train_val_interval = 625"
 }
 
 function boolq_bow() {
@@ -87,11 +79,7 @@
 }
 
 function rte_bow() {
-<<<<<<< HEAD
-    python main.py --config config/superglue-bow.conf --overrides "random_seed = ${seed}, cuda = ${gpuid}, exp_name = \"bow-rte-v2\", run_name = rte, pretrain_tasks = \"rte-superglue\", target_tasks = \"rte-superglue,broadcoverage-diagnostic\", do_pretrain = 1, do_target_task_training = 0, do_full_eval = 1, val_interval = 625"
-=======
-    python main.py --config config/superglue-bow.conf --overrides "random_seed = ${seed}, cuda = ${gpuid}, exp_name = \"bow-rte\", run_name = rte, pretrain_tasks = \"rte-superglue\", target_tasks = \"rte-superglue,superglue-diagnostic,winogender-diagnostic\", do_pretrain = 1, do_target_task_training = 0, do_full_eval = 1, val_interval = 625"
->>>>>>> 88c5fa3f
+    python main.py --config config/superglue-bow.conf --overrides "random_seed = ${seed}, cuda = ${gpuid}, exp_name = \"bow-rte\", run_name = rte, pretrain_tasks = \"rte-superglue\", target_tasks = \"rte-superglue,broadcoverage-diagnostic,winogender-diagnostic\", do_pretrain = 1, do_target_task_training = 0, do_full_eval = 1, val_interval = 625"
 }
 
 function wic_bow() {
