#!/bin/bash

# Run jiant with demo.conf in a docker container.
#
# The container expects a number of paths relative to /nfs/jsalt;
# for now, we'll fake these by setting up a temp directory.
#
# TODO to replace this with a properly-agnostic mount point inside the
# container.
#
# TODO: turn this into a real integration test...

# temporarily cd to jiant/
pushd $(dirname $0)
pushd $(git rev-parse --show-toplevel)

set -eux

# Get the path to this repo; we'll mount it from the container later.
JIANT_PATH=$(readlink -f .)

NFS_PATH="/nfs/jiant"  # absolute path to NFS volume
mkdir -p $NFS_PATH/exp/$USER  # project directory

# Build the docker image. This will be slow the first time you run it,
# but will cache steps for subsequent runs.
IMAGE_NAME="jiant-sandbox:demo"
sudo docker build --build-arg "NFS_MOUNT=$NFS_PATH" -t $IMAGE_NAME .

# This is the python command we'll actually run, with paths relative to the
# container root. See the -v "src:dst" flags below for the mapping.
declare -a COMMAND
COMMAND+=( python $NFS_PATH/jiant/main.py )
COMMAND+=( --config_file $NFS_PATH/jiant/config/demo.conf )
COMMAND+=( -o "exp_name=jiant-demo" )

# Run demo.conf in the docker container.

sudo docker run --runtime=nvidia --rm \
  -v "$NFS_PATH:$NFS_PATH" \
  -v "$JIANT_PATH:$NFS_PATH/jiant" \
  -e "JIANT_DATA_DIR=$JIANT_DATA_DIR" \
  -e "ELMO_SRC_DIR=$ELMO_SRC_DIR" \
  -e "WORD_EMBS_FILE=$WORD_EMBS_FILE" \
  -e "JIANT_PROJECT_PREFIX=$NFS_PATH/exp/$USER" \
<<<<<<< HEAD
  -e "PYTORCH_TRANSFORMERS_CACHE=/nfs/jsalt/share/pytorch_transformers_cache" \
=======
  -e "PYTORCH_PRETRAINED_BERT_CACHE=$PYTORCH_TRANSFORMERS_CACHE" \
>>>>>>> 033d24c8
  --user $(id -u):$(id -g) \
  -i ${IMAGE_NAME} "${COMMAND[@]}"<|MERGE_RESOLUTION|>--- conflicted
+++ resolved
@@ -35,7 +35,6 @@
 COMMAND+=( -o "exp_name=jiant-demo" )
 
 # Run demo.conf in the docker container.
-
 sudo docker run --runtime=nvidia --rm \
   -v "$NFS_PATH:$NFS_PATH" \
   -v "$JIANT_PATH:$NFS_PATH/jiant" \
@@ -43,10 +42,6 @@
   -e "ELMO_SRC_DIR=$ELMO_SRC_DIR" \
   -e "WORD_EMBS_FILE=$WORD_EMBS_FILE" \
   -e "JIANT_PROJECT_PREFIX=$NFS_PATH/exp/$USER" \
-<<<<<<< HEAD
-  -e "PYTORCH_TRANSFORMERS_CACHE=/nfs/jsalt/share/pytorch_transformers_cache" \
-=======
   -e "PYTORCH_PRETRAINED_BERT_CACHE=$PYTORCH_TRANSFORMERS_CACHE" \
->>>>>>> 033d24c8
   --user $(id -u):$(id -g) \
   -i ${IMAGE_NAME} "${COMMAND[@]}"