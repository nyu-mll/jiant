--- conflicted
+++ resolved
@@ -17,15 +17,6 @@
 # Example of custom paths for a local installation:
 # export JIANT_PROJECT_PREFIX=/Users/Bowman/Drive/JSALT
 # export JIANT_DATA_DIR=/Users/Bowman/Drive/JSALT/jiant/glue_data
-<<<<<<< HEAD
-
-export JIANT_PROJECT_PREFIX=/nfs/jsalt/exp
-export JIANT_DATA_DIR=/nfs/jsalt/home
-export WORD_EMBS_FILE=/nfs/jsalt/glove.840B.300d.txt
-
-# echo "Loaded custom config."
-=======
-# export WORD_EMBS_FILE=~/glove.840B.300d.txt  
 
 # The base directory for model output.
 export JIANT_PROJECT_PREFIX=~
@@ -37,8 +28,10 @@
 # A word embeddings file in GloVe/fastText format. Not used when using
 # ELMo, GPT, or BERT. To use more than one different set of embeddings
 # in your environment, create an additional environment variable (like)
-# FASTTEXT_WORD_EMBS_FILE, and reference it in each of your config files 
-# with a line like:
+# FASTTEXT_WORD_EMBS_FILE, and reference it in each of your .conf config 
+# files with a line like:
 #     word_embs_file = ${FASTTEXT_WORD_EMBS_FILE}
 export WORD_EMBS_FILE=None
->>>>>>> 39a3fd13
+
+# Optional:
+# echo "Loaded custom config."