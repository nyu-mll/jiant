--- conflicted
+++ resolved
@@ -65,13 +65,9 @@
         "pyhocon==0.3.35",
         "python-Levenshtein==0.12.0",
         "sacremoses",
-<<<<<<< HEAD
-        "pytorch-transformers==1.1.0",
+        "pytorch-transformers==1.2.0",
         "ftfy",
         "spacy",
-=======
-        "pytorch-transformers==1.2.0",
->>>>>>> cc22a087
     ],
     use_scm_version=True,
     setup_requires=["setuptools_scm"],
